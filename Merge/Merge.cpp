--- conflicted
+++ resolved
@@ -272,11 +272,7 @@
     , _srcClipA(0)
     , _srcClipB(0)
     , _maskClip(0)
-<<<<<<< HEAD
-    , _optionalASrcClips(gHostIsNatron1 ? 0 : kMaximumAInputs - 1)
-=======
     , _optionalASrcClips(0)
->>>>>>> 3a3acb9e
     {
         _dstClip = fetchClip(kOfxImageEffectOutputClipName);
         assert(_dstClip && (_dstClip->getPixelComponents() == ePixelComponentRGB || _dstClip->getPixelComponents() == ePixelComponentRGBA || _dstClip->getPixelComponents() == ePixelComponentAlpha));
