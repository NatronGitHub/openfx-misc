--- conflicted
+++ resolved
@@ -83,7 +83,6 @@
 public:
     /** @brief ctor */
     TrackerPMPlugin(OfxImageEffectHandle handle)
-<<<<<<< HEAD
     : GenericTrackerPlugin(handle)
     , _score(0)
     , _center(0)
@@ -95,16 +94,6 @@
     , _innerTopRight(0)
     , _outerBtmLeft(0)
     , _outerTopRight(0)
-=======
-        : GenericTrackerPlugin(handle)
-        , _score(0)
-        , _center(0)
-        , _offset(0)
-        , _innerBtmLeft(0)
-        , _innerTopRight(0)
-        , _outerBtmLeft(0)
-        , _outerTopRight(0)
->>>>>>> 8aa0adf7
     {
         _maskClip = fetchClip(getContext() == OFX::eContextPaint ? "Brush" : "Mask");
         assert(!_maskClip || _maskClip->getPixelComponents() == ePixelComponentAlpha);
@@ -567,10 +556,9 @@
         progressStart(name);
     }
 
-<<<<<<< HEAD
     bool enableRefFrame = _enableReferenceFrame->getValue();
     
-    while (args.forward ? (t <= args.last) : (t >= args.last)) {
+    while ( args.forward ? (t <= args.last) : (t >= args.last) ) {
         
         
         OfxTime refFrame;
@@ -580,10 +568,7 @@
             refFrame = args.forward ? (t + 1) : (t - 1);
         }
         
-=======
-    while ( args.forward ? (t <= args.last) : (t >= args.last) ) {
-        OfxTime other = args.forward ? (t + 1) : (t - 1);
->>>>>>> 8aa0adf7
+
         OFX::PixelComponentEnum srcComponents  = _srcClip->getPixelComponents();
         assert(srcComponents == OFX::ePixelComponentRGB || srcComponents == OFX::ePixelComponentRGBA ||
                srcComponents == OFX::ePixelComponentAlpha);
@@ -778,12 +763,9 @@
             _center->setValueAtTime(refTime, refCenter.x, refCenter.y);
             // create a keyframe at end point
             _center->setValueAtTime(otherTime, newCenter.x - otherOffset.x, newCenter.y - otherOffset.y);
-<<<<<<< HEAD
             _correlationScore->setValueAtTime(otherTime, processor.getBestScore());
            // endEditBlock();
-=======
-            // endEditBlock();
->>>>>>> 8aa0adf7
+
         }
     }
 } // TrackerPMPlugin::setupAndProcess
@@ -849,7 +831,6 @@
     OfxPointD refCenterWithOffset;
     refCenterWithOffset.x = refCenter.x + offset.x;
     refCenterWithOffset.y = refCenter.y + offset.y;
-<<<<<<< HEAD
     
     // The search window should be centered around the last keyframe we set to the center
     OfxPointD prevTimeCenterWithOffset;
@@ -861,9 +842,7 @@
     prevTimeCenterWithOffset.x += offsetPrevTime.x;
     prevTimeCenterWithOffset.y += offsetPrevTime.y;
     
-=======
-
->>>>>>> 8aa0adf7
+
     OfxRectD refBounds;
     getRefBounds(refRect, refCenterWithOffset, &refBounds);
 
@@ -1019,7 +998,6 @@
             page->addChild(*param);
         }
     }
-<<<<<<< HEAD
     
     // ref
     {
@@ -1059,9 +1037,7 @@
         }
     }
     
-=======
-
->>>>>>> 8aa0adf7
+
     // innerBtmLeft
     {
         OFX::Double2DParamDescriptor* param = desc.defineDouble2DParam(kParamTrackingPatternBoxBtmLeft);
