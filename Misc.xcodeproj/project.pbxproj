// !$*UTF8*$!
{
	archiveVersion = 1;
	classes = {
	};
	objectVersion = 46;
	objects = {

/* Begin PBXAggregateTarget section */
		1E0E4EA3194CB2970072248F /* all (no multibundle) */ = {
			isa = PBXAggregateTarget;
			buildConfigurationList = 1E0E4EA8194CB2970072248F /* Build configuration list for PBXAggregateTarget "all (no multibundle)" */;
			buildPhases = (
			);
			dependencies = (
				1EAD4AF91A0A697500AF834D /* PBXTargetDependency */,
				1E0E4EAC194CB2C30072248F /* PBXTargetDependency */,
				1E31942719D9B6E70027D0E2 /* PBXTargetDependency */,
				1E0E4EAE194CB2C30072248F /* PBXTargetDependency */,
				1ED537411A237203007966D5 /* PBXTargetDependency */,
				1E0E4EB0194CB2C30072248F /* PBXTargetDependency */,
				1E0E4EC6194CB2C30072248F /* PBXTargetDependency */,
				1EA0C21A19BA12A0006AB602 /* PBXTargetDependency */,
				1E0E4EB2194CB2C30072248F /* PBXTargetDependency */,
				1E52FFD61955D3130000FB79 /* PBXTargetDependency */,
				1E0E4EB4194CB2C30072248F /* PBXTargetDependency */,
				1E0E4EB6194CB2C30072248F /* PBXTargetDependency */,
				1E0E4EA6194CB2970072248F /* PBXTargetDependency */,
				1EA0C21C19BA12A0006AB602 /* PBXTargetDependency */,
				1E0E4EB8194CB2C30072248F /* PBXTargetDependency */,
				1EA0C21E19BA12A0006AB602 /* PBXTargetDependency */,
				1E0E4EBA194CB2C30072248F /* PBXTargetDependency */,
				1ED5373F1A2371EB007966D5 /* PBXTargetDependency */,
				1EFA774C1A25D63100212DB0 /* PBXTargetDependency */,
				1E52FFD81955D3130000FB79 /* PBXTargetDependency */,
				1E0E4EBC194CB2C30072248F /* PBXTargetDependency */,
				1EAD4AFB1A0A698E00AF834D /* PBXTargetDependency */,
				1E0E4EBE194CB2C30072248F /* PBXTargetDependency */,
				1E0E4EC0194CB2C30072248F /* PBXTargetDependency */,
				1EA0C22019BA12A0006AB602 /* PBXTargetDependency */,
				1EA0C22219BA12A0006AB602 /* PBXTargetDependency */,
				1E0E4EC2194CB2C30072248F /* PBXTargetDependency */,
				1E52FFDA1955D3130000FB79 /* PBXTargetDependency */,
				1E0E4EC4194CB2C30072248F /* PBXTargetDependency */,
				1EA0C22419BA12A0006AB602 /* PBXTargetDependency */,
				1E0E4EC8194CB2C30072248F /* PBXTargetDependency */,
				1E0E4ECA194CB2C30072248F /* PBXTargetDependency */,
				1E0E4ECC194CB2C30072248F /* PBXTargetDependency */,
				1E0E4ECE194CB2C30072248F /* PBXTargetDependency */,
				1EA0C22619BA12A0006AB602 /* PBXTargetDependency */,
				1E0E4ED0194CB2C30072248F /* PBXTargetDependency */,
				D733F7031959803600028B57 /* PBXTargetDependency */,
				1E0E4ED2194CB2C30072248F /* PBXTargetDependency */,
				1EFBC99E1A23A25A00086E7A /* PBXTargetDependency */,
			);
			name = "all (no multibundle)";
			productName = all;
		};
		1E551F461799509100A4135C /* all */ = {
			isa = PBXAggregateTarget;
			buildConfigurationList = 1E551F471799509100A4135C /* Build configuration list for PBXAggregateTarget "all" */;
			buildPhases = (
			);
			dependencies = (
				1E8B5D5F18B76ACD00C31FDC /* PBXTargetDependency */,
				1E31942519D9B6DE0027D0E2 /* PBXTargetDependency */,
				1ECE5472185F24B7001ED442 /* PBXTargetDependency */,
			);
			name = all;
			productName = all;
		};
/* End PBXAggregateTarget section */

/* Begin PBXBuildFile section */
		1E0072D51A40417F00E77042 /* ofxsCore.cpp in Sources */ = {isa = PBXBuildFile; fileRef = 1E3E3CB517995D5C005F2132 /* ofxsCore.cpp */; };
		1E0072D61A40417F00E77042 /* ofxsImageEffect.cpp in Sources */ = {isa = PBXBuildFile; fileRef = 1E3E3CB617995D5C005F2132 /* ofxsImageEffect.cpp */; };
		1E0072D71A40417F00E77042 /* ofxsInteract.cpp in Sources */ = {isa = PBXBuildFile; fileRef = 1E3E3CB717995D5C005F2132 /* ofxsInteract.cpp */; };
		1E0072D81A40417F00E77042 /* ofxsRectangleInteract.cpp in Sources */ = {isa = PBXBuildFile; fileRef = 1E9B5F53198A51840095C8AA /* ofxsRectangleInteract.cpp */; };
		1E0072D91A40417F00E77042 /* ofxsLog.cpp in Sources */ = {isa = PBXBuildFile; fileRef = 1E3E3CB817995D5C005F2132 /* ofxsLog.cpp */; };
		1E0072DA1A40417F00E77042 /* ofxsMultiThread.cpp in Sources */ = {isa = PBXBuildFile; fileRef = 1E3E3CB917995D5C005F2132 /* ofxsMultiThread.cpp */; };
		1E0072DB1A40417F00E77042 /* ofxsParams.cpp in Sources */ = {isa = PBXBuildFile; fileRef = 1E3E3CBA17995D5C005F2132 /* ofxsParams.cpp */; };
		1E0072DC1A40417F00E77042 /* ofxsProperty.cpp in Sources */ = {isa = PBXBuildFile; fileRef = 1E3E3CBB17995D5C005F2132 /* ofxsProperty.cpp */; };
		1E0072DD1A40417F00E77042 /* ofxsPropertyValidation.cpp in Sources */ = {isa = PBXBuildFile; fileRef = 1E3E3CBC17995D5C005F2132 /* ofxsPropertyValidation.cpp */; };
		1E0072DF1A40417F00E77042 /* OpenGL.framework in Frameworks */ = {isa = PBXBuildFile; fileRef = 1E551F5A179950EC00A4135C /* OpenGL.framework */; };
		1E0072EE1A4041DF00E77042 /* Radial.cpp in Sources */ = {isa = PBXBuildFile; fileRef = 1E0072EC1A4041D200E77042 /* Radial.cpp */; };
		1E0072EF1A4041E100E77042 /* Radial.cpp in Sources */ = {isa = PBXBuildFile; fileRef = 1E0072EC1A4041D200E77042 /* Radial.cpp */; };
		1E0072F01A4041E500E77042 /* PluginRegistration.cpp in Sources */ = {isa = PBXBuildFile; fileRef = 1E0072EB1A4041D200E77042 /* PluginRegistration.cpp */; };
		1E0072F61A40420F00E77042 /* Rectangle.cpp in Sources */ = {isa = PBXBuildFile; fileRef = 1E0072F41A40420500E77042 /* Rectangle.cpp */; };
		1E0072F71A40421100E77042 /* Rectangle.cpp in Sources */ = {isa = PBXBuildFile; fileRef = 1E0072F41A40420500E77042 /* Rectangle.cpp */; };
		1E0072F81A40421500E77042 /* PluginRegistration.cpp in Sources */ = {isa = PBXBuildFile; fileRef = 1E0072F31A40420500E77042 /* PluginRegistration.cpp */; };
		1E0072F91A407A3600E77042 /* ofxsOGLTextRenderer.cpp in Sources */ = {isa = PBXBuildFile; fileRef = 1E9B5F4F198A51840095C8AA /* ofxsOGLTextRenderer.cpp */; };
		1E0072FB1A408BB900E77042 /* ofxsLut.cpp in Sources */ = {isa = PBXBuildFile; fileRef = 1ED537381A234F12007966D5 /* ofxsLut.cpp */; };
		1E0831F8199FEB1F00A819A5 /* ofxsCore.cpp in Sources */ = {isa = PBXBuildFile; fileRef = 1E3E3CB517995D5C005F2132 /* ofxsCore.cpp */; };
		1E0831F9199FEB1F00A819A5 /* ofxsImageEffect.cpp in Sources */ = {isa = PBXBuildFile; fileRef = 1E3E3CB617995D5C005F2132 /* ofxsImageEffect.cpp */; };
		1E0831FA199FEB1F00A819A5 /* ofxsInteract.cpp in Sources */ = {isa = PBXBuildFile; fileRef = 1E3E3CB717995D5C005F2132 /* ofxsInteract.cpp */; };
		1E0831FB199FEB1F00A819A5 /* ofxsLog.cpp in Sources */ = {isa = PBXBuildFile; fileRef = 1E3E3CB817995D5C005F2132 /* ofxsLog.cpp */; };
		1E0831FC199FEB1F00A819A5 /* ofxsMultiThread.cpp in Sources */ = {isa = PBXBuildFile; fileRef = 1E3E3CB917995D5C005F2132 /* ofxsMultiThread.cpp */; };
		1E0831FD199FEB1F00A819A5 /* ofxsParams.cpp in Sources */ = {isa = PBXBuildFile; fileRef = 1E3E3CBA17995D5C005F2132 /* ofxsParams.cpp */; };
		1E0831FE199FEB1F00A819A5 /* ofxsProperty.cpp in Sources */ = {isa = PBXBuildFile; fileRef = 1E3E3CBB17995D5C005F2132 /* ofxsProperty.cpp */; };
		1E0831FF199FEB1F00A819A5 /* ofxsPropertyValidation.cpp in Sources */ = {isa = PBXBuildFile; fileRef = 1E3E3CBC17995D5C005F2132 /* ofxsPropertyValidation.cpp */; };
		1E083201199FEB1F00A819A5 /* OpenGL.framework in Frameworks */ = {isa = PBXBuildFile; fileRef = 1E551F5A179950EC00A4135C /* OpenGL.framework */; };
		1E08320C199FEB7400A819A5 /* Deinterlace.cpp in Sources */ = {isa = PBXBuildFile; fileRef = 1E083207199FEB6F00A819A5 /* Deinterlace.cpp */; };
		1E08320D199FEB7800A819A5 /* Deinterlace.cpp in Sources */ = {isa = PBXBuildFile; fileRef = 1E083207199FEB6F00A819A5 /* Deinterlace.cpp */; };
		1E08320E199FEB8000A819A5 /* PluginRegistration.cpp in Sources */ = {isa = PBXBuildFile; fileRef = 1E08320B199FEB6F00A819A5 /* PluginRegistration.cpp */; };
		1E0E4EA2194CAF9E0072248F /* ReConverge.cpp in Sources */ = {isa = PBXBuildFile; fileRef = 1ECE544F185F23E3001ED442 /* ReConverge.cpp */; };
		1E10A6FA1997BFE400EE87A1 /* ofxsCore.cpp in Sources */ = {isa = PBXBuildFile; fileRef = 1E3E3CB517995D5C005F2132 /* ofxsCore.cpp */; };
		1E10A6FB1997BFE400EE87A1 /* ofxsImageEffect.cpp in Sources */ = {isa = PBXBuildFile; fileRef = 1E3E3CB617995D5C005F2132 /* ofxsImageEffect.cpp */; };
		1E10A6FC1997BFE400EE87A1 /* ofxsInteract.cpp in Sources */ = {isa = PBXBuildFile; fileRef = 1E3E3CB717995D5C005F2132 /* ofxsInteract.cpp */; };
		1E10A6FD1997BFE400EE87A1 /* ofxsLog.cpp in Sources */ = {isa = PBXBuildFile; fileRef = 1E3E3CB817995D5C005F2132 /* ofxsLog.cpp */; };
		1E10A6FE1997BFE400EE87A1 /* ofxsMultiThread.cpp in Sources */ = {isa = PBXBuildFile; fileRef = 1E3E3CB917995D5C005F2132 /* ofxsMultiThread.cpp */; };
		1E10A6FF1997BFE400EE87A1 /* ofxsParams.cpp in Sources */ = {isa = PBXBuildFile; fileRef = 1E3E3CBA17995D5C005F2132 /* ofxsParams.cpp */; };
		1E10A7001997BFE400EE87A1 /* ofxsProperty.cpp in Sources */ = {isa = PBXBuildFile; fileRef = 1E3E3CBB17995D5C005F2132 /* ofxsProperty.cpp */; };
		1E10A7011997BFE400EE87A1 /* ofxsPropertyValidation.cpp in Sources */ = {isa = PBXBuildFile; fileRef = 1E3E3CBC17995D5C005F2132 /* ofxsPropertyValidation.cpp */; };
		1E10A7031997BFE400EE87A1 /* OpenGL.framework in Frameworks */ = {isa = PBXBuildFile; fileRef = 1E551F5A179950EC00A4135C /* OpenGL.framework */; };
		1E10A70A1997C03100EE87A1 /* ColorMatrix.cpp in Sources */ = {isa = PBXBuildFile; fileRef = 1E10A7091997C03100EE87A1 /* ColorMatrix.cpp */; };
		1E10A70B1997C03100EE87A1 /* ColorMatrix.cpp in Sources */ = {isa = PBXBuildFile; fileRef = 1E10A7091997C03100EE87A1 /* ColorMatrix.cpp */; };
		1E10A70D1997C04500EE87A1 /* PluginRegistration.cpp in Sources */ = {isa = PBXBuildFile; fileRef = 1E10A70C1997C04500EE87A1 /* PluginRegistration.cpp */; };
		1E181AEE19518CCF00FAB9A9 /* ofxsCore.cpp in Sources */ = {isa = PBXBuildFile; fileRef = 1E3E3CB517995D5C005F2132 /* ofxsCore.cpp */; };
		1E181AEF19518CCF00FAB9A9 /* ofxsImageEffect.cpp in Sources */ = {isa = PBXBuildFile; fileRef = 1E3E3CB617995D5C005F2132 /* ofxsImageEffect.cpp */; };
		1E181AF019518CCF00FAB9A9 /* ofxsInteract.cpp in Sources */ = {isa = PBXBuildFile; fileRef = 1E3E3CB717995D5C005F2132 /* ofxsInteract.cpp */; };
		1E181AF119518CCF00FAB9A9 /* ofxsLog.cpp in Sources */ = {isa = PBXBuildFile; fileRef = 1E3E3CB817995D5C005F2132 /* ofxsLog.cpp */; };
		1E181AF219518CCF00FAB9A9 /* ofxsMultiThread.cpp in Sources */ = {isa = PBXBuildFile; fileRef = 1E3E3CB917995D5C005F2132 /* ofxsMultiThread.cpp */; };
		1E181AF319518CCF00FAB9A9 /* ofxsParams.cpp in Sources */ = {isa = PBXBuildFile; fileRef = 1E3E3CBA17995D5C005F2132 /* ofxsParams.cpp */; };
		1E181AF419518CCF00FAB9A9 /* ofxsProperty.cpp in Sources */ = {isa = PBXBuildFile; fileRef = 1E3E3CBB17995D5C005F2132 /* ofxsProperty.cpp */; };
		1E181AF519518CCF00FAB9A9 /* ofxsPropertyValidation.cpp in Sources */ = {isa = PBXBuildFile; fileRef = 1E3E3CBC17995D5C005F2132 /* ofxsPropertyValidation.cpp */; };
		1E181AF719518CCF00FAB9A9 /* OpenGL.framework in Frameworks */ = {isa = PBXBuildFile; fileRef = 1E551F5A179950EC00A4135C /* OpenGL.framework */; };
		1E181B0019518DF500FAB9A9 /* Invert.cpp in Sources */ = {isa = PBXBuildFile; fileRef = 1E181AFD19518DF500FAB9A9 /* Invert.cpp */; };
		1E181B0119518DF500FAB9A9 /* PluginRegistration.cpp in Sources */ = {isa = PBXBuildFile; fileRef = 1E181AFF19518DF500FAB9A9 /* PluginRegistration.cpp */; };
		1E181B0219518E0000FAB9A9 /* Invert.cpp in Sources */ = {isa = PBXBuildFile; fileRef = 1E181AFD19518DF500FAB9A9 /* Invert.cpp */; };
		1E1DDFEC1A04E432007F45B2 /* CImgGuided.cpp in Sources */ = {isa = PBXBuildFile; fileRef = 1E1DDFEA1A04E432007F45B2 /* CImgGuided.cpp */; };
		1E1FB8E6190696F200F5515D /* ofxsCore.cpp in Sources */ = {isa = PBXBuildFile; fileRef = 1E3E3CB517995D5C005F2132 /* ofxsCore.cpp */; };
		1E1FB8E7190696F200F5515D /* ofxsImageEffect.cpp in Sources */ = {isa = PBXBuildFile; fileRef = 1E3E3CB617995D5C005F2132 /* ofxsImageEffect.cpp */; };
		1E1FB8E8190696F200F5515D /* ofxsInteract.cpp in Sources */ = {isa = PBXBuildFile; fileRef = 1E3E3CB717995D5C005F2132 /* ofxsInteract.cpp */; };
		1E1FB8E9190696F200F5515D /* ofxsLog.cpp in Sources */ = {isa = PBXBuildFile; fileRef = 1E3E3CB817995D5C005F2132 /* ofxsLog.cpp */; };
		1E1FB8EA190696F200F5515D /* ofxsMultiThread.cpp in Sources */ = {isa = PBXBuildFile; fileRef = 1E3E3CB917995D5C005F2132 /* ofxsMultiThread.cpp */; };
		1E1FB8EB190696F200F5515D /* ofxsParams.cpp in Sources */ = {isa = PBXBuildFile; fileRef = 1E3E3CBA17995D5C005F2132 /* ofxsParams.cpp */; };
		1E1FB8ED190696F200F5515D /* ofxsProperty.cpp in Sources */ = {isa = PBXBuildFile; fileRef = 1E3E3CBB17995D5C005F2132 /* ofxsProperty.cpp */; };
		1E1FB8EE190696F200F5515D /* ofxsPropertyValidation.cpp in Sources */ = {isa = PBXBuildFile; fileRef = 1E3E3CBC17995D5C005F2132 /* ofxsPropertyValidation.cpp */; };
		1E1FB8F0190696F200F5515D /* OpenGL.framework in Frameworks */ = {isa = PBXBuildFile; fileRef = 1E551F5A179950EC00A4135C /* OpenGL.framework */; };
		1E1FB8F61906972200F5515D /* Grade.cpp in Sources */ = {isa = PBXBuildFile; fileRef = D725A2C918E0D308001A1E3E /* Grade.cpp */; };
		1E1FB8F71906972200F5515D /* PluginRegistration.cpp in Sources */ = {isa = PBXBuildFile; fileRef = D725A2CD18E0D308001A1E3E /* PluginRegistration.cpp */; };
		1E235FDD18363C850019C45F /* ofxsCore.cpp in Sources */ = {isa = PBXBuildFile; fileRef = 1E3E3CB517995D5C005F2132 /* ofxsCore.cpp */; };
		1E235FDE18363C850019C45F /* ofxsImageEffect.cpp in Sources */ = {isa = PBXBuildFile; fileRef = 1E3E3CB617995D5C005F2132 /* ofxsImageEffect.cpp */; };
		1E235FDF18363C850019C45F /* ofxsInteract.cpp in Sources */ = {isa = PBXBuildFile; fileRef = 1E3E3CB717995D5C005F2132 /* ofxsInteract.cpp */; };
		1E235FE018363C850019C45F /* ofxsLog.cpp in Sources */ = {isa = PBXBuildFile; fileRef = 1E3E3CB817995D5C005F2132 /* ofxsLog.cpp */; };
		1E235FE118363C850019C45F /* ofxsMultiThread.cpp in Sources */ = {isa = PBXBuildFile; fileRef = 1E3E3CB917995D5C005F2132 /* ofxsMultiThread.cpp */; };
		1E235FE218363C850019C45F /* ofxsParams.cpp in Sources */ = {isa = PBXBuildFile; fileRef = 1E3E3CBA17995D5C005F2132 /* ofxsParams.cpp */; };
		1E235FE318363C850019C45F /* ofxsProperty.cpp in Sources */ = {isa = PBXBuildFile; fileRef = 1E3E3CBB17995D5C005F2132 /* ofxsProperty.cpp */; };
		1E235FE418363C850019C45F /* ofxsPropertyValidation.cpp in Sources */ = {isa = PBXBuildFile; fileRef = 1E3E3CBC17995D5C005F2132 /* ofxsPropertyValidation.cpp */; };
		1E235FE618363C850019C45F /* OpenGL.framework in Frameworks */ = {isa = PBXBuildFile; fileRef = 1E551F5A179950EC00A4135C /* OpenGL.framework */; };
		1E235FEE18363CE70019C45F /* SideBySide.cpp in Sources */ = {isa = PBXBuildFile; fileRef = 1E235FED18363CE70019C45F /* SideBySide.cpp */; };
		1E235FF618369E4C0019C45F /* ofxsCore.cpp in Sources */ = {isa = PBXBuildFile; fileRef = 1E3E3CB517995D5C005F2132 /* ofxsCore.cpp */; };
		1E235FF718369E4C0019C45F /* ofxsImageEffect.cpp in Sources */ = {isa = PBXBuildFile; fileRef = 1E3E3CB617995D5C005F2132 /* ofxsImageEffect.cpp */; };
		1E235FF918369E4C0019C45F /* ofxsInteract.cpp in Sources */ = {isa = PBXBuildFile; fileRef = 1E3E3CB717995D5C005F2132 /* ofxsInteract.cpp */; };
		1E235FFA18369E4C0019C45F /* ofxsLog.cpp in Sources */ = {isa = PBXBuildFile; fileRef = 1E3E3CB817995D5C005F2132 /* ofxsLog.cpp */; };
		1E235FFB18369E4C0019C45F /* ofxsMultiThread.cpp in Sources */ = {isa = PBXBuildFile; fileRef = 1E3E3CB917995D5C005F2132 /* ofxsMultiThread.cpp */; };
		1E235FFC18369E4C0019C45F /* ofxsParams.cpp in Sources */ = {isa = PBXBuildFile; fileRef = 1E3E3CBA17995D5C005F2132 /* ofxsParams.cpp */; };
		1E235FFD18369E4C0019C45F /* ofxsProperty.cpp in Sources */ = {isa = PBXBuildFile; fileRef = 1E3E3CBB17995D5C005F2132 /* ofxsProperty.cpp */; };
		1E235FFE18369E4C0019C45F /* ofxsPropertyValidation.cpp in Sources */ = {isa = PBXBuildFile; fileRef = 1E3E3CBC17995D5C005F2132 /* ofxsPropertyValidation.cpp */; };
		1E23600018369E4C0019C45F /* OpenGL.framework in Frameworks */ = {isa = PBXBuildFile; fileRef = 1E551F5A179950EC00A4135C /* OpenGL.framework */; };
		1E23600718369E890019C45F /* TimeOffset.cpp in Sources */ = {isa = PBXBuildFile; fileRef = 1E23600618369E890019C45F /* TimeOffset.cpp */; };
		1E2A934B1990EE690061B1F1 /* ofxsCore.cpp in Sources */ = {isa = PBXBuildFile; fileRef = 1E3E3CB517995D5C005F2132 /* ofxsCore.cpp */; };
		1E2A934C1990EE690061B1F1 /* ofxsImageEffect.cpp in Sources */ = {isa = PBXBuildFile; fileRef = 1E3E3CB617995D5C005F2132 /* ofxsImageEffect.cpp */; };
		1E2A934D1990EE690061B1F1 /* ofxsInteract.cpp in Sources */ = {isa = PBXBuildFile; fileRef = 1E3E3CB717995D5C005F2132 /* ofxsInteract.cpp */; };
		1E2A934E1990EE690061B1F1 /* ofxsLog.cpp in Sources */ = {isa = PBXBuildFile; fileRef = 1E3E3CB817995D5C005F2132 /* ofxsLog.cpp */; };
		1E2A934F1990EE690061B1F1 /* ofxsMultiThread.cpp in Sources */ = {isa = PBXBuildFile; fileRef = 1E3E3CB917995D5C005F2132 /* ofxsMultiThread.cpp */; };
		1E2A93501990EE690061B1F1 /* ofxsParams.cpp in Sources */ = {isa = PBXBuildFile; fileRef = 1E3E3CBA17995D5C005F2132 /* ofxsParams.cpp */; };
		1E2A93511990EE690061B1F1 /* ofxsProperty.cpp in Sources */ = {isa = PBXBuildFile; fileRef = 1E3E3CBB17995D5C005F2132 /* ofxsProperty.cpp */; };
		1E2A93521990EE690061B1F1 /* ofxsPropertyValidation.cpp in Sources */ = {isa = PBXBuildFile; fileRef = 1E3E3CBC17995D5C005F2132 /* ofxsPropertyValidation.cpp */; };
		1E2A93541990EE690061B1F1 /* OpenGL.framework in Frameworks */ = {isa = PBXBuildFile; fileRef = 1E551F5A179950EC00A4135C /* OpenGL.framework */; };
		1E2A935B1990EEB60061B1F1 /* Retime.cpp in Sources */ = {isa = PBXBuildFile; fileRef = 1E2A935A1990EEB60061B1F1 /* Retime.cpp */; };
		1E2A935C1990EEB60061B1F1 /* Retime.cpp in Sources */ = {isa = PBXBuildFile; fileRef = 1E2A935A1990EEB60061B1F1 /* Retime.cpp */; };
		1E2A935E1990EEC70061B1F1 /* PluginRegistration.cpp in Sources */ = {isa = PBXBuildFile; fileRef = 1E2A935D1990EEC70061B1F1 /* PluginRegistration.cpp */; };
		1E31941319D9B2270027D0E2 /* ofxsCore.cpp in Sources */ = {isa = PBXBuildFile; fileRef = 1E3E3CB517995D5C005F2132 /* ofxsCore.cpp */; };
		1E31941419D9B2270027D0E2 /* ofxsImageEffect.cpp in Sources */ = {isa = PBXBuildFile; fileRef = 1E3E3CB617995D5C005F2132 /* ofxsImageEffect.cpp */; };
		1E31941519D9B2270027D0E2 /* ofxsInteract.cpp in Sources */ = {isa = PBXBuildFile; fileRef = 1E3E3CB717995D5C005F2132 /* ofxsInteract.cpp */; };
		1E31941619D9B2270027D0E2 /* ofxsLog.cpp in Sources */ = {isa = PBXBuildFile; fileRef = 1E3E3CB817995D5C005F2132 /* ofxsLog.cpp */; };
		1E31941719D9B2270027D0E2 /* ofxsMultiThread.cpp in Sources */ = {isa = PBXBuildFile; fileRef = 1E3E3CB917995D5C005F2132 /* ofxsMultiThread.cpp */; };
		1E31941819D9B2270027D0E2 /* ofxsParams.cpp in Sources */ = {isa = PBXBuildFile; fileRef = 1E3E3CBA17995D5C005F2132 /* ofxsParams.cpp */; };
		1E31941919D9B2270027D0E2 /* ofxsProperty.cpp in Sources */ = {isa = PBXBuildFile; fileRef = 1E3E3CBB17995D5C005F2132 /* ofxsProperty.cpp */; };
		1E31941A19D9B2270027D0E2 /* ofxsPropertyValidation.cpp in Sources */ = {isa = PBXBuildFile; fileRef = 1E3E3CBC17995D5C005F2132 /* ofxsPropertyValidation.cpp */; };
		1E31941C19D9B2270027D0E2 /* OpenGL.framework in Frameworks */ = {isa = PBXBuildFile; fileRef = 1E551F5A179950EC00A4135C /* OpenGL.framework */; };
		1E31942219D9B2560027D0E2 /* CImgSmooth.cpp in Sources */ = {isa = PBXBuildFile; fileRef = 1E31940A19D9987F0027D0E2 /* CImgSmooth.cpp */; };
		1E31942319D9B2560027D0E2 /* PluginRegistration.cpp in Sources */ = {isa = PBXBuildFile; fileRef = 1E31940E19D9987F0027D0E2 /* PluginRegistration.cpp */; };
		1E3284611A41C0C900C9A4E4 /* net.sf.openfx.anaglyphPlugin.svg in CopyFiles */ = {isa = PBXBuildFile; fileRef = 1E32845F1A41C09E00C9A4E4 /* net.sf.openfx.anaglyphPlugin.svg */; };
		1E3284621A41C0C900C9A4E4 /* net.sf.openfx.anaglyphPlugin.png in CopyFiles */ = {isa = PBXBuildFile; fileRef = AC6486CF1A41A4960088844F /* net.sf.openfx.anaglyphPlugin.png */; };
		1E32846A1A41C0FC00C9A4E4 /* net.sf.cimg.CImgBlur.svg in CopyFiles */ = {isa = PBXBuildFile; fileRef = 1E3284631A41C0E500C9A4E4 /* net.sf.cimg.CImgBlur.svg */; };
		1E32846B1A41C0FC00C9A4E4 /* net.sf.cimg.CImgDenoise.svg in CopyFiles */ = {isa = PBXBuildFile; fileRef = 1E3284641A41C0E500C9A4E4 /* net.sf.cimg.CImgDenoise.svg */; };
		1E32846C1A41C0FC00C9A4E4 /* net.sf.cimg.CImgDilate.svg in CopyFiles */ = {isa = PBXBuildFile; fileRef = 1E3284651A41C0E500C9A4E4 /* net.sf.cimg.CImgDilate.svg */; };
		1E32846D1A41C0FC00C9A4E4 /* net.sf.cimg.CImgErode.svg in CopyFiles */ = {isa = PBXBuildFile; fileRef = 1E3284661A41C0E500C9A4E4 /* net.sf.cimg.CImgErode.svg */; };
		1E32846E1A41C0FC00C9A4E4 /* net.sf.cimg.CImgNoise.svg in CopyFiles */ = {isa = PBXBuildFile; fileRef = 1E3284671A41C0E500C9A4E4 /* net.sf.cimg.CImgNoise.svg */; };
		1E32846F1A41C0FC00C9A4E4 /* net.sf.cimg.CImgPlasma.svg in CopyFiles */ = {isa = PBXBuildFile; fileRef = 1E3284681A41C0E500C9A4E4 /* net.sf.cimg.CImgPlasma.svg */; };
		1E3284701A41C0FC00C9A4E4 /* net.sf.cimg.CImgSmooth.svg in CopyFiles */ = {isa = PBXBuildFile; fileRef = 1E3284691A41C0E500C9A4E4 /* net.sf.cimg.CImgSmooth.svg */; };
		1E3284731A41C17500C9A4E4 /* net.sf.openfx.Deinterlace.png in CopyFiles */ = {isa = PBXBuildFile; fileRef = AC4774E41A25B8E7008A2B57 /* net.sf.openfx.Deinterlace.png */; };
		1E3284741A41C17500C9A4E4 /* net.sf.openfx.Deinterlace.svg in CopyFiles */ = {isa = PBXBuildFile; fileRef = 1E3284711A41C16500C9A4E4 /* net.sf.openfx.Deinterlace.svg */; };
		1E3284781A41C1A700C9A4E4 /* net.sf.openfx.HSVToRGBPlugin.png in CopyFiles */ = {isa = PBXBuildFile; fileRef = ACC5D25C1A2C713700DE1AAA /* net.sf.openfx.HSVToRGBPlugin.png */; };
		1E3284791A41C1A700C9A4E4 /* net.sf.openfx.HSVToRGBPlugin.svg in CopyFiles */ = {isa = PBXBuildFile; fileRef = 1E3284751A41C19A00C9A4E4 /* net.sf.openfx.HSVToRGBPlugin.svg */; };
		1E32847A1A41C1A700C9A4E4 /* net.sf.openfx.RGBToHSVPlugin.png in CopyFiles */ = {isa = PBXBuildFile; fileRef = ACC5D25D1A2C713700DE1AAA /* net.sf.openfx.RGBToHSVPlugin.png */; };
		1E32847B1A41C1A700C9A4E4 /* net.sf.openfx.RGBToHSVPlugin.svg in CopyFiles */ = {isa = PBXBuildFile; fileRef = 1E3284761A41C19A00C9A4E4 /* net.sf.openfx.RGBToHSVPlugin.svg */; };
		1E32847D1A41C1BD00C9A4E4 /* net.sf.openfx.HSVToolPlugin.png in CopyFiles */ = {isa = PBXBuildFile; fileRef = ACC5D25B1A2C712E00DE1AAA /* net.sf.openfx.HSVToolPlugin.png */; };
		1E32847E1A41C1BD00C9A4E4 /* net.sf.openfx.HSVToolPlugin.svg in CopyFiles */ = {isa = PBXBuildFile; fileRef = 1E32847C1A41C1B200C9A4E4 /* net.sf.openfx.HSVToolPlugin.svg */; };
		1E3284811A41C1D800C9A4E4 /* net.sf.openfx.joinViewsPlugin.png in CopyFiles */ = {isa = PBXBuildFile; fileRef = AC6486D31A41A4D00088844F /* net.sf.openfx.joinViewsPlugin.png */; };
		1E3284821A41C1D800C9A4E4 /* net.sf.openfx.joinViewsPlugin.svg in CopyFiles */ = {isa = PBXBuildFile; fileRef = 1E32847F1A41C1CD00C9A4E4 /* net.sf.openfx.joinViewsPlugin.svg */; };
		1E3284851A41C1F000C9A4E4 /* net.sf.openfx.KeyerPlugin.png in CopyFiles */ = {isa = PBXBuildFile; fileRef = AC0EAC3E1A358B6E00449A77 /* net.sf.openfx.KeyerPlugin.png */; };
		1E3284861A41C1F000C9A4E4 /* net.sf.openfx.KeyerPlugin.svg in CopyFiles */ = {isa = PBXBuildFile; fileRef = 1E3284831A41C1E400C9A4E4 /* net.sf.openfx.KeyerPlugin.svg */; };
		1E3284891A41C20800C9A4E4 /* net.sf.openfx.mixViewsPlugin.png in CopyFiles */ = {isa = PBXBuildFile; fileRef = AC6486D41A41A4D90088844F /* net.sf.openfx.mixViewsPlugin.png */; };
		1E32848A1A41C20800C9A4E4 /* net.sf.openfx.mixViewsPlugin.svg in CopyFiles */ = {isa = PBXBuildFile; fileRef = 1E3284871A41C1FF00C9A4E4 /* net.sf.openfx.mixViewsPlugin.svg */; };
		1E32848D1A41C22500C9A4E4 /* net.sf.openfx.Noise.png in CopyFiles */ = {isa = PBXBuildFile; fileRef = AC6486D51A41A5210088844F /* net.sf.openfx.Noise.png */; };
		1E32848E1A41C22500C9A4E4 /* net.sf.openfx.Noise.svg in CopyFiles */ = {isa = PBXBuildFile; fileRef = 1E32848B1A41C21400C9A4E4 /* net.sf.openfx.Noise.svg */; };
		1E3284911A41C23D00C9A4E4 /* net.sf.openfx.NoOpPlugin.png in CopyFiles */ = {isa = PBXBuildFile; fileRef = AC6486D61A41A5270088844F /* net.sf.openfx.NoOpPlugin.png */; };
		1E3284921A41C23D00C9A4E4 /* net.sf.openfx.NoOpPlugin.svg in CopyFiles */ = {isa = PBXBuildFile; fileRef = 1E32848F1A41C23300C9A4E4 /* net.sf.openfx.NoOpPlugin.svg */; };
		1E3284951A41C25300C9A4E4 /* net.sf.openfx.oneViewPlugin.png in CopyFiles */ = {isa = PBXBuildFile; fileRef = AC6486D71A41A52F0088844F /* net.sf.openfx.oneViewPlugin.png */; };
		1E3284961A41C25300C9A4E4 /* net.sf.openfx.oneViewPlugin.svg in CopyFiles */ = {isa = PBXBuildFile; fileRef = 1E3284931A41C24600C9A4E4 /* net.sf.openfx.oneViewPlugin.svg */; };
		1E3284981A41C27100C9A4E4 /* net.sf.openfx.Radial.png in CopyFiles */ = {isa = PBXBuildFile; fileRef = AC6486D81A41A5350088844F /* net.sf.openfx.Radial.png */; };
		1E3284991A41C27100C9A4E4 /* net.sf.openfx.Radial.svg in CopyFiles */ = {isa = PBXBuildFile; fileRef = 1E3284971A41C26300C9A4E4 /* net.sf.openfx.Radial.svg */; };
		1E32849A1A41C28300C9A4E4 /* net.sf.openfx.Ramp.png in CopyFiles */ = {isa = PBXBuildFile; fileRef = AC60A32719FE995F00375A86 /* net.sf.openfx.Ramp.png */; };
		1E32849B1A41C28300C9A4E4 /* net.sf.openfx.Ramp.svg in CopyFiles */ = {isa = PBXBuildFile; fileRef = AC60A32819FE995F00375A86 /* net.sf.openfx.Ramp.svg */; };
		1E32849C1A41C3C200C9A4E4 /* net.sf.openfx.Rectangle.png in CopyFiles */ = {isa = PBXBuildFile; fileRef = AC6486D91A41A5490088844F /* net.sf.openfx.Rectangle.png */; };
		1E32849D1A41C3C200C9A4E4 /* net.sf.openfx.Rectangle.svg in CopyFiles */ = {isa = PBXBuildFile; fileRef = 1E32845E1A41C06400C9A4E4 /* net.sf.openfx.Rectangle.svg */; };
		1E32849F1A41C3EE00C9A4E4 /* net.sf.openfx.SaturationPlugin.png in CopyFiles */ = {isa = PBXBuildFile; fileRef = AC0EAC3C1A358A0C00449A77 /* net.sf.openfx.SaturationPlugin.png */; };
		1E3284A01A41C3EE00C9A4E4 /* net.sf.openfx.SaturationPlugin.svg in CopyFiles */ = {isa = PBXBuildFile; fileRef = 1E32849E1A41C3DF00C9A4E4 /* net.sf.openfx.SaturationPlugin.svg */; };
		1E3284A31A41C40C00C9A4E4 /* net.sf.openfx.sideBySidePlugin.png in CopyFiles */ = {isa = PBXBuildFile; fileRef = AC6486DA1A41A5540088844F /* net.sf.openfx.sideBySidePlugin.png */; };
		1E3284A41A41C40C00C9A4E4 /* net.sf.openfx.sideBySidePlugin.svg in CopyFiles */ = {isa = PBXBuildFile; fileRef = 1E3284A11A41C3FE00C9A4E4 /* net.sf.openfx.sideBySidePlugin.svg */; };
		1E3284A61A41C47F00C9A4E4 /* net.sf.openfx.VectorToColorPlugin.png in CopyFiles */ = {isa = PBXBuildFile; fileRef = AC6486DB1A41A5620088844F /* net.sf.openfx.VectorToColorPlugin.png */; };
		1E3284A71A41C47F00C9A4E4 /* net.sf.openfx.VectorToColorPlugin.svg in CopyFiles */ = {isa = PBXBuildFile; fileRef = 1E3284A51A41C46D00C9A4E4 /* net.sf.openfx.VectorToColorPlugin.svg */; };
		1E3284A81A41C49E00C9A4E4 /* net.sf.openfx.VectorToColorPlugin.svg in CopyFiles */ = {isa = PBXBuildFile; fileRef = 1E3284A51A41C46D00C9A4E4 /* net.sf.openfx.VectorToColorPlugin.svg */; };
		1E3284AA1A41C4BE00C9A4E4 /* net.sf.openfx.SaturationPlugin.svg in CopyFiles */ = {isa = PBXBuildFile; fileRef = 1E32849E1A41C3DF00C9A4E4 /* net.sf.openfx.SaturationPlugin.svg */; };
		1E3284AB1A41C4C700C9A4E4 /* net.sf.openfx.Rectangle.svg in CopyFiles */ = {isa = PBXBuildFile; fileRef = 1E32845E1A41C06400C9A4E4 /* net.sf.openfx.Rectangle.svg */; };
		1E3284AC1A41C4CC00C9A4E4 /* net.sf.openfx.Radial.svg in CopyFiles */ = {isa = PBXBuildFile; fileRef = 1E3284971A41C26300C9A4E4 /* net.sf.openfx.Radial.svg */; };
		1E3284AD1A41C4D200C9A4E4 /* net.sf.openfx.oneViewPlugin.svg in CopyFiles */ = {isa = PBXBuildFile; fileRef = 1E3284931A41C24600C9A4E4 /* net.sf.openfx.oneViewPlugin.svg */; };
		1E3284AF1A41C4DF00C9A4E4 /* net.sf.openfx.NoOpPlugin.svg in CopyFiles */ = {isa = PBXBuildFile; fileRef = 1E32848F1A41C23300C9A4E4 /* net.sf.openfx.NoOpPlugin.svg */; };
		1E3284B01A41C4E300C9A4E4 /* net.sf.openfx.Noise.svg in CopyFiles */ = {isa = PBXBuildFile; fileRef = 1E32848B1A41C21400C9A4E4 /* net.sf.openfx.Noise.svg */; };
		1E3284B11A41C4E900C9A4E4 /* net.sf.openfx.mixViewsPlugin.svg in CopyFiles */ = {isa = PBXBuildFile; fileRef = 1E3284871A41C1FF00C9A4E4 /* net.sf.openfx.mixViewsPlugin.svg */; };
		1E3284B21A41C4F000C9A4E4 /* net.sf.openfx.KeyerPlugin.svg in CopyFiles */ = {isa = PBXBuildFile; fileRef = 1E3284831A41C1E400C9A4E4 /* net.sf.openfx.KeyerPlugin.svg */; };
		1E3284B31A41C4F400C9A4E4 /* net.sf.openfx.joinViewsPlugin.svg in CopyFiles */ = {isa = PBXBuildFile; fileRef = 1E32847F1A41C1CD00C9A4E4 /* net.sf.openfx.joinViewsPlugin.svg */; };
		1E3284B41A41C4F800C9A4E4 /* net.sf.openfx.HSVToolPlugin.svg in CopyFiles */ = {isa = PBXBuildFile; fileRef = 1E32847C1A41C1B200C9A4E4 /* net.sf.openfx.HSVToolPlugin.svg */; };
		1E3284B51A41C4FF00C9A4E4 /* net.sf.openfx.HSVToRGBPlugin.svg in CopyFiles */ = {isa = PBXBuildFile; fileRef = 1E3284751A41C19A00C9A4E4 /* net.sf.openfx.HSVToRGBPlugin.svg */; };
		1E3284B61A41C50500C9A4E4 /* net.sf.openfx.RGBToHSVPlugin.svg in CopyFiles */ = {isa = PBXBuildFile; fileRef = 1E3284761A41C19A00C9A4E4 /* net.sf.openfx.RGBToHSVPlugin.svg */; };
		1E3284B71A41C50D00C9A4E4 /* net.sf.openfx.Deinterlace.svg in CopyFiles */ = {isa = PBXBuildFile; fileRef = 1E3284711A41C16500C9A4E4 /* net.sf.openfx.Deinterlace.svg */; };
		1E3284B81A41C52F00C9A4E4 /* net.sf.openfx.ColorLookupPlugin.svg in CopyFiles */ = {isa = PBXBuildFile; fileRef = 1E814CAE19C9829C00C2C668 /* net.sf.openfx.ColorLookupPlugin.svg */; };
		1E3284B91A41C54200C9A4E4 /* net.sf.openfx.anaglyphPlugin.svg in CopyFiles */ = {isa = PBXBuildFile; fileRef = 1E32845F1A41C09E00C9A4E4 /* net.sf.openfx.anaglyphPlugin.svg */; };
		1E3451E31906952D0080D699 /* ofxsCore.cpp in Sources */ = {isa = PBXBuildFile; fileRef = 1E3E3CB517995D5C005F2132 /* ofxsCore.cpp */; };
		1E3451E41906952D0080D699 /* ofxsImageEffect.cpp in Sources */ = {isa = PBXBuildFile; fileRef = 1E3E3CB617995D5C005F2132 /* ofxsImageEffect.cpp */; };
		1E3451E61906952D0080D699 /* ofxsInteract.cpp in Sources */ = {isa = PBXBuildFile; fileRef = 1E3E3CB717995D5C005F2132 /* ofxsInteract.cpp */; };
		1E3451E71906952D0080D699 /* ofxsLog.cpp in Sources */ = {isa = PBXBuildFile; fileRef = 1E3E3CB817995D5C005F2132 /* ofxsLog.cpp */; };
		1E3451E91906952D0080D699 /* ofxsMultiThread.cpp in Sources */ = {isa = PBXBuildFile; fileRef = 1E3E3CB917995D5C005F2132 /* ofxsMultiThread.cpp */; };
		1E3451EA1906952D0080D699 /* ofxsParams.cpp in Sources */ = {isa = PBXBuildFile; fileRef = 1E3E3CBA17995D5C005F2132 /* ofxsParams.cpp */; };
		1E3451EB1906952D0080D699 /* ofxsProperty.cpp in Sources */ = {isa = PBXBuildFile; fileRef = 1E3E3CBB17995D5C005F2132 /* ofxsProperty.cpp */; };
		1E3451EC1906952D0080D699 /* ofxsPropertyValidation.cpp in Sources */ = {isa = PBXBuildFile; fileRef = 1E3E3CBC17995D5C005F2132 /* ofxsPropertyValidation.cpp */; };
		1E3451EE1906952D0080D699 /* OpenGL.framework in Frameworks */ = {isa = PBXBuildFile; fileRef = 1E551F5A179950EC00A4135C /* OpenGL.framework */; };
		1E3451F8190695850080D699 /* ChromaKeyer.cpp in Sources */ = {isa = PBXBuildFile; fileRef = 1E3451F3190695850080D699 /* ChromaKeyer.cpp */; };
		1E3451FA190695850080D699 /* PluginRegistration.cpp in Sources */ = {isa = PBXBuildFile; fileRef = 1E3451F7190695850080D699 /* PluginRegistration.cpp */; };
		1E345200190695DC0080D699 /* ofxsCore.cpp in Sources */ = {isa = PBXBuildFile; fileRef = 1E3E3CB517995D5C005F2132 /* ofxsCore.cpp */; };
		1E345201190695DC0080D699 /* ofxsImageEffect.cpp in Sources */ = {isa = PBXBuildFile; fileRef = 1E3E3CB617995D5C005F2132 /* ofxsImageEffect.cpp */; };
		1E345204190695DC0080D699 /* ofxsInteract.cpp in Sources */ = {isa = PBXBuildFile; fileRef = 1E3E3CB717995D5C005F2132 /* ofxsInteract.cpp */; };
		1E345205190695DC0080D699 /* ofxsLog.cpp in Sources */ = {isa = PBXBuildFile; fileRef = 1E3E3CB817995D5C005F2132 /* ofxsLog.cpp */; };
		1E345208190695DC0080D699 /* ofxsMultiThread.cpp in Sources */ = {isa = PBXBuildFile; fileRef = 1E3E3CB917995D5C005F2132 /* ofxsMultiThread.cpp */; };
		1E345209190695DC0080D699 /* ofxsParams.cpp in Sources */ = {isa = PBXBuildFile; fileRef = 1E3E3CBA17995D5C005F2132 /* ofxsParams.cpp */; };
		1E34520A190695DC0080D699 /* ofxsProperty.cpp in Sources */ = {isa = PBXBuildFile; fileRef = 1E3E3CBB17995D5C005F2132 /* ofxsProperty.cpp */; };
		1E34520B190695DC0080D699 /* ofxsPropertyValidation.cpp in Sources */ = {isa = PBXBuildFile; fileRef = 1E3E3CBC17995D5C005F2132 /* ofxsPropertyValidation.cpp */; };
		1E34520D190695DC0080D699 /* OpenGL.framework in Frameworks */ = {isa = PBXBuildFile; fileRef = 1E551F5A179950EC00A4135C /* OpenGL.framework */; };
		1E3452131906961F0080D699 /* ColorCorrect.cpp in Sources */ = {isa = PBXBuildFile; fileRef = D7B4C95E18D9DA410004137D /* ColorCorrect.cpp */; };
		1E3452141906961F0080D699 /* PluginRegistration.cpp in Sources */ = {isa = PBXBuildFile; fileRef = D7B4C96218D9DA410004137D /* PluginRegistration.cpp */; };
		1E3AC8C918B6207600F228A6 /* ofxsCore.cpp in Sources */ = {isa = PBXBuildFile; fileRef = 1E3E3CB517995D5C005F2132 /* ofxsCore.cpp */; };
		1E3AC8CA18B6207600F228A6 /* ofxsImageEffect.cpp in Sources */ = {isa = PBXBuildFile; fileRef = 1E3E3CB617995D5C005F2132 /* ofxsImageEffect.cpp */; };
		1E3AC8CB18B6207600F228A6 /* ofxsInteract.cpp in Sources */ = {isa = PBXBuildFile; fileRef = 1E3E3CB717995D5C005F2132 /* ofxsInteract.cpp */; };
		1E3AC8CC18B6207600F228A6 /* ofxsLog.cpp in Sources */ = {isa = PBXBuildFile; fileRef = 1E3E3CB817995D5C005F2132 /* ofxsLog.cpp */; };
		1E3AC8CD18B6207600F228A6 /* ofxsMultiThread.cpp in Sources */ = {isa = PBXBuildFile; fileRef = 1E3E3CB917995D5C005F2132 /* ofxsMultiThread.cpp */; };
		1E3AC8CE18B6207600F228A6 /* ofxsParams.cpp in Sources */ = {isa = PBXBuildFile; fileRef = 1E3E3CBA17995D5C005F2132 /* ofxsParams.cpp */; };
		1E3AC8CF18B6207600F228A6 /* ofxsProperty.cpp in Sources */ = {isa = PBXBuildFile; fileRef = 1E3E3CBB17995D5C005F2132 /* ofxsProperty.cpp */; };
		1E3AC8D018B6207600F228A6 /* ofxsPropertyValidation.cpp in Sources */ = {isa = PBXBuildFile; fileRef = 1E3E3CBC17995D5C005F2132 /* ofxsPropertyValidation.cpp */; };
		1E3AC8D218B6207600F228A6 /* OpenGL.framework in Frameworks */ = {isa = PBXBuildFile; fileRef = 1E551F5A179950EC00A4135C /* OpenGL.framework */; };
		1E3AC8E018B6216200F228A6 /* Switch.cpp in Sources */ = {isa = PBXBuildFile; fileRef = 1E3AC8DF18B6215F00F228A6 /* Switch.cpp */; };
		1E3E3CBE17995D5C005F2132 /* ofxsCore.cpp in Sources */ = {isa = PBXBuildFile; fileRef = 1E3E3CB517995D5C005F2132 /* ofxsCore.cpp */; };
		1E3E3CBF17995D5C005F2132 /* ofxsImageEffect.cpp in Sources */ = {isa = PBXBuildFile; fileRef = 1E3E3CB617995D5C005F2132 /* ofxsImageEffect.cpp */; };
		1E3E3CC017995D5C005F2132 /* ofxsInteract.cpp in Sources */ = {isa = PBXBuildFile; fileRef = 1E3E3CB717995D5C005F2132 /* ofxsInteract.cpp */; };
		1E3E3CC117995D5C005F2132 /* ofxsLog.cpp in Sources */ = {isa = PBXBuildFile; fileRef = 1E3E3CB817995D5C005F2132 /* ofxsLog.cpp */; };
		1E3E3CC217995D5C005F2132 /* ofxsMultiThread.cpp in Sources */ = {isa = PBXBuildFile; fileRef = 1E3E3CB917995D5C005F2132 /* ofxsMultiThread.cpp */; };
		1E3E3CC317995D5C005F2132 /* ofxsParams.cpp in Sources */ = {isa = PBXBuildFile; fileRef = 1E3E3CBA17995D5C005F2132 /* ofxsParams.cpp */; };
		1E3E3CC417995D5C005F2132 /* ofxsProperty.cpp in Sources */ = {isa = PBXBuildFile; fileRef = 1E3E3CBB17995D5C005F2132 /* ofxsProperty.cpp */; };
		1E3E3CC517995D5C005F2132 /* ofxsPropertyValidation.cpp in Sources */ = {isa = PBXBuildFile; fileRef = 1E3E3CBC17995D5C005F2132 /* ofxsPropertyValidation.cpp */; };
		1E3E3CC617995D8C005F2132 /* OpenGL.framework in Frameworks */ = {isa = PBXBuildFile; fileRef = 1E551F5A179950EC00A4135C /* OpenGL.framework */; };
		1E47341D1907FB9400DC26E1 /* ChromaKeyer.cpp in Sources */ = {isa = PBXBuildFile; fileRef = 1E3451F3190695850080D699 /* ChromaKeyer.cpp */; };
		1E52FFBE1955CE120000FB79 /* ofxsCore.cpp in Sources */ = {isa = PBXBuildFile; fileRef = 1E3E3CB517995D5C005F2132 /* ofxsCore.cpp */; };
		1E52FFBF1955CE120000FB79 /* ofxsImageEffect.cpp in Sources */ = {isa = PBXBuildFile; fileRef = 1E3E3CB617995D5C005F2132 /* ofxsImageEffect.cpp */; };
		1E52FFC01955CE120000FB79 /* ofxsInteract.cpp in Sources */ = {isa = PBXBuildFile; fileRef = 1E3E3CB717995D5C005F2132 /* ofxsInteract.cpp */; };
		1E52FFC11955CE120000FB79 /* ofxsLog.cpp in Sources */ = {isa = PBXBuildFile; fileRef = 1E3E3CB817995D5C005F2132 /* ofxsLog.cpp */; };
		1E52FFC21955CE120000FB79 /* ofxsMultiThread.cpp in Sources */ = {isa = PBXBuildFile; fileRef = 1E3E3CB917995D5C005F2132 /* ofxsMultiThread.cpp */; };
		1E52FFC31955CE120000FB79 /* ofxsParams.cpp in Sources */ = {isa = PBXBuildFile; fileRef = 1E3E3CBA17995D5C005F2132 /* ofxsParams.cpp */; };
		1E52FFC41955CE120000FB79 /* ofxsProperty.cpp in Sources */ = {isa = PBXBuildFile; fileRef = 1E3E3CBB17995D5C005F2132 /* ofxsProperty.cpp */; };
		1E52FFC51955CE120000FB79 /* ofxsPropertyValidation.cpp in Sources */ = {isa = PBXBuildFile; fileRef = 1E3E3CBC17995D5C005F2132 /* ofxsPropertyValidation.cpp */; };
		1E52FFC71955CE120000FB79 /* OpenGL.framework in Frameworks */ = {isa = PBXBuildFile; fileRef = 1E551F5A179950EC00A4135C /* OpenGL.framework */; };
		1E52FFCF1955CE720000FB79 /* Premult.cpp in Sources */ = {isa = PBXBuildFile; fileRef = 1E52FFCD1955CE720000FB79 /* Premult.cpp */; };
		1E52FFD01955CE720000FB79 /* Premult.cpp in Sources */ = {isa = PBXBuildFile; fileRef = 1E52FFCD1955CE720000FB79 /* Premult.cpp */; };
		1E52FFD21955CE7C0000FB79 /* PluginRegistration.cpp in Sources */ = {isa = PBXBuildFile; fileRef = 1E52FFD11955CE7C0000FB79 /* PluginRegistration.cpp */; };
		1E593370194A0C6300804448 /* ofxsCore.cpp in Sources */ = {isa = PBXBuildFile; fileRef = 1E3E3CB517995D5C005F2132 /* ofxsCore.cpp */; };
		1E593371194A0C6300804448 /* ofxsImageEffect.cpp in Sources */ = {isa = PBXBuildFile; fileRef = 1E3E3CB617995D5C005F2132 /* ofxsImageEffect.cpp */; };
		1E593372194A0C6300804448 /* ofxsInteract.cpp in Sources */ = {isa = PBXBuildFile; fileRef = 1E3E3CB717995D5C005F2132 /* ofxsInteract.cpp */; };
		1E593373194A0C6300804448 /* ofxsLog.cpp in Sources */ = {isa = PBXBuildFile; fileRef = 1E3E3CB817995D5C005F2132 /* ofxsLog.cpp */; };
		1E593374194A0C6300804448 /* ofxsMultiThread.cpp in Sources */ = {isa = PBXBuildFile; fileRef = 1E3E3CB917995D5C005F2132 /* ofxsMultiThread.cpp */; };
		1E593375194A0C6300804448 /* ofxsParams.cpp in Sources */ = {isa = PBXBuildFile; fileRef = 1E3E3CBA17995D5C005F2132 /* ofxsParams.cpp */; };
		1E593376194A0C6300804448 /* ofxsProperty.cpp in Sources */ = {isa = PBXBuildFile; fileRef = 1E3E3CBB17995D5C005F2132 /* ofxsProperty.cpp */; };
		1E593377194A0C6300804448 /* ofxsPropertyValidation.cpp in Sources */ = {isa = PBXBuildFile; fileRef = 1E3E3CBC17995D5C005F2132 /* ofxsPropertyValidation.cpp */; };
		1E593379194A0C6300804448 /* OpenGL.framework in Frameworks */ = {isa = PBXBuildFile; fileRef = 1E551F5A179950EC00A4135C /* OpenGL.framework */; };
		1E593381194A0CF400804448 /* Constant.cpp in Sources */ = {isa = PBXBuildFile; fileRef = 1E59337F194A0CF400804448 /* Constant.cpp */; };
		1E593382194A0CF400804448 /* Constant.cpp in Sources */ = {isa = PBXBuildFile; fileRef = 1E59337F194A0CF400804448 /* Constant.cpp */; };
		1E593387194A0D0500804448 /* PluginRegistration.cpp in Sources */ = {isa = PBXBuildFile; fileRef = 1E593385194A0D0500804448 /* PluginRegistration.cpp */; };
		1E69C9F11A2B2EDD0099D609 /* ofxsCore.cpp in Sources */ = {isa = PBXBuildFile; fileRef = 1E3E3CB517995D5C005F2132 /* ofxsCore.cpp */; };
		1E69C9F21A2B2EDD0099D609 /* ofxsImageEffect.cpp in Sources */ = {isa = PBXBuildFile; fileRef = 1E3E3CB617995D5C005F2132 /* ofxsImageEffect.cpp */; };
		1E69C9F31A2B2EDD0099D609 /* ofxsInteract.cpp in Sources */ = {isa = PBXBuildFile; fileRef = 1E3E3CB717995D5C005F2132 /* ofxsInteract.cpp */; };
		1E69C9F41A2B2EDD0099D609 /* ofxsLog.cpp in Sources */ = {isa = PBXBuildFile; fileRef = 1E3E3CB817995D5C005F2132 /* ofxsLog.cpp */; };
		1E69C9F51A2B2EDD0099D609 /* ofxsMultiThread.cpp in Sources */ = {isa = PBXBuildFile; fileRef = 1E3E3CB917995D5C005F2132 /* ofxsMultiThread.cpp */; };
		1E69C9F61A2B2EDD0099D609 /* ofxsParams.cpp in Sources */ = {isa = PBXBuildFile; fileRef = 1E3E3CBA17995D5C005F2132 /* ofxsParams.cpp */; };
		1E69C9F71A2B2EDD0099D609 /* ofxsProperty.cpp in Sources */ = {isa = PBXBuildFile; fileRef = 1E3E3CBB17995D5C005F2132 /* ofxsProperty.cpp */; };
		1E69C9F81A2B2EDD0099D609 /* ofxsPropertyValidation.cpp in Sources */ = {isa = PBXBuildFile; fileRef = 1E3E3CBC17995D5C005F2132 /* ofxsPropertyValidation.cpp */; };
		1E69C9FA1A2B2EDD0099D609 /* OpenGL.framework in Frameworks */ = {isa = PBXBuildFile; fileRef = 1E551F5A179950EC00A4135C /* OpenGL.framework */; };
		1E69CA051A2B2F350099D609 /* Saturation.cpp in Sources */ = {isa = PBXBuildFile; fileRef = 1E69CA031A2B2F350099D609 /* Saturation.cpp */; };
		1E69CA061A2B2F350099D609 /* Saturation.cpp in Sources */ = {isa = PBXBuildFile; fileRef = 1E69CA031A2B2F350099D609 /* Saturation.cpp */; };
		1E69CA081A2B2F3E0099D609 /* PluginRegistration.cpp in Sources */ = {isa = PBXBuildFile; fileRef = 1E69CA071A2B2F3E0099D609 /* PluginRegistration.cpp */; };
		1E77A3BC1906988C00286856 /* PluginRegistration.cpp in Sources */ = {isa = PBXBuildFile; fileRef = D7349E8B18E7766F0097DB1D /* PluginRegistration.cpp */; };
		1E814C9419C9817A00C2C668 /* net.sf.openfx.ChromaKeyerPlugin.svg in CopyFiles */ = {isa = PBXBuildFile; fileRef = 1E814C9319C9816E00C2C668 /* net.sf.openfx.ChromaKeyerPlugin.svg */; };
		1E814C9619C9818800C2C668 /* net.sf.openfx.ColorCorrectPlugin.svg in CopyFiles */ = {isa = PBXBuildFile; fileRef = 1E814C9519C9818200C2C668 /* net.sf.openfx.ColorCorrectPlugin.svg */; };
		1E814C9819C9819C00C2C668 /* net.sf.openfx.ConstantPlugin.svg in CopyFiles */ = {isa = PBXBuildFile; fileRef = 1E814C9719C9819400C2C668 /* net.sf.openfx.ConstantPlugin.svg */; };
		1E814C9B19C981C900C2C668 /* net.sf.openfx.CornerPinMaskedPlugin.svg in CopyFiles */ = {isa = PBXBuildFile; fileRef = 1E814C9919C981B200C2C668 /* net.sf.openfx.CornerPinMaskedPlugin.svg */; };
		1E814C9C19C981CC00C2C668 /* net.sf.openfx.CornerPinPlugin.svg in CopyFiles */ = {isa = PBXBuildFile; fileRef = 1E814C9A19C981B200C2C668 /* net.sf.openfx.CornerPinPlugin.svg */; };
		1E814C9D19C981D100C2C668 /* net.sf.openfx.CornerPinMaskedPlugin.png in CopyFiles */ = {isa = PBXBuildFile; fileRef = 1EE4A87719C6ED3800E6E3AE /* net.sf.openfx.CornerPinMaskedPlugin.png */; };
		1E814C9F19C981E300C2C668 /* net.sf.openfx.CropPlugin.svg in CopyFiles */ = {isa = PBXBuildFile; fileRef = 1E814C9E19C981DD00C2C668 /* net.sf.openfx.CropPlugin.svg */; };
		1E814CA119C981F600C2C668 /* net.sf.openfx.DifferencePlugin.svg in CopyFiles */ = {isa = PBXBuildFile; fileRef = 1E814CA019C981EF00C2C668 /* net.sf.openfx.DifferencePlugin.svg */; };
		1E814CA319C9820D00C2C668 /* net.sf.openfx.DissolvePlugin.svg in CopyFiles */ = {isa = PBXBuildFile; fileRef = 1E814CA219C9820500C2C668 /* net.sf.openfx.DissolvePlugin.svg */; };
		1E814CA519C9821C00C2C668 /* net.sf.openfx.GradePlugin.svg in CopyFiles */ = {isa = PBXBuildFile; fileRef = 1E814CA419C9821700C2C668 /* net.sf.openfx.GradePlugin.svg */; };
		1E814CA719C9822A00C2C668 /* net.sf.openfx.Invert.svg in CopyFiles */ = {isa = PBXBuildFile; fileRef = 1E814CA619C9822400C2C668 /* net.sf.openfx.Invert.svg */; };
		1E814CAA19C9827F00C2C668 /* net.sf.openfx.Premult.svg in CopyFiles */ = {isa = PBXBuildFile; fileRef = 1E814CA819C9825E00C2C668 /* net.sf.openfx.Premult.svg */; };
		1E814CAB19C9828200C2C668 /* net.sf.openfx.Unpremult.svg in CopyFiles */ = {isa = PBXBuildFile; fileRef = 1E814CA919C9825E00C2C668 /* net.sf.openfx.Unpremult.svg */; };
		1E814CAD19C9829200C2C668 /* net.sf.openfx.Retime.svg in CopyFiles */ = {isa = PBXBuildFile; fileRef = 1E814CAC19C9828C00C2C668 /* net.sf.openfx.Retime.svg */; };
		1E814CAF19C982A300C2C668 /* net.sf.openfx.ColorLookupPlugin.svg in CopyFiles */ = {isa = PBXBuildFile; fileRef = 1E814CAE19C9829C00C2C668 /* net.sf.openfx.ColorLookupPlugin.svg */; };
		1E814CB119C982B200C2C668 /* net.sf.openfx.RotoPlugin.svg in CopyFiles */ = {isa = PBXBuildFile; fileRef = 1E814CB019C982AC00C2C668 /* net.sf.openfx.RotoPlugin.svg */; };
		1E814CB419C982DD00C2C668 /* net.sf.openfx.MergePlugin.svg in CopyFiles */ = {isa = PBXBuildFile; fileRef = 1E814CB319C982D700C2C668 /* net.sf.openfx.MergePlugin.svg */; };
		1E814CB519C982FC00C2C668 /* net.sf.openfx.ShufflePlugin.svg in CopyFiles */ = {isa = PBXBuildFile; fileRef = 1E814CB219C982BB00C2C668 /* net.sf.openfx.ShufflePlugin.svg */; };
		1E814CB719C9830C00C2C668 /* net.sf.openfx.switchPlugin.svg in CopyFiles */ = {isa = PBXBuildFile; fileRef = 1E814CB619C9830600C2C668 /* net.sf.openfx.switchPlugin.svg */; };
		1E814CB919C9831C00C2C668 /* net.sf.openfx.timeOffset.svg in CopyFiles */ = {isa = PBXBuildFile; fileRef = 1E814CB819C9831700C2C668 /* net.sf.openfx.timeOffset.svg */; };
		1E814CBB19C9835900C2C668 /* net.sf.openfx.TrackerPM.svg in CopyFiles */ = {isa = PBXBuildFile; fileRef = 1E814CBA19C9834D00C2C668 /* net.sf.openfx.TrackerPM.svg */; };
		1E814CBE19C9836D00C2C668 /* net.sf.openfx.TransformPlugin.svg in CopyFiles */ = {isa = PBXBuildFile; fileRef = 1E814CBD19C9836400C2C668 /* net.sf.openfx.TransformPlugin.svg */; };
		1E814CBF19C9836F00C2C668 /* net.sf.openfx.TransformMaskedPlugin.svg in CopyFiles */ = {isa = PBXBuildFile; fileRef = 1E814CBC19C9836400C2C668 /* net.sf.openfx.TransformMaskedPlugin.svg */; };
		1E814CC019C9837600C2C668 /* net.sf.openfx.ChromaKeyerPlugin.svg in CopyFiles */ = {isa = PBXBuildFile; fileRef = 1E814C9319C9816E00C2C668 /* net.sf.openfx.ChromaKeyerPlugin.svg */; };
		1E814CC119C9837A00C2C668 /* net.sf.openfx.ColorCorrectPlugin.svg in CopyFiles */ = {isa = PBXBuildFile; fileRef = 1E814C9519C9818200C2C668 /* net.sf.openfx.ColorCorrectPlugin.svg */; };
		1E814CC219C9837E00C2C668 /* net.sf.openfx.ConstantPlugin.svg in CopyFiles */ = {isa = PBXBuildFile; fileRef = 1E814C9719C9819400C2C668 /* net.sf.openfx.ConstantPlugin.svg */; };
		1E814CC319C9838100C2C668 /* net.sf.openfx.CornerPinPlugin.svg in CopyFiles */ = {isa = PBXBuildFile; fileRef = 1E814C9A19C981B200C2C668 /* net.sf.openfx.CornerPinPlugin.svg */; };
		1E814CC419C9838600C2C668 /* net.sf.openfx.CornerPinMaskedPlugin.svg in CopyFiles */ = {isa = PBXBuildFile; fileRef = 1E814C9919C981B200C2C668 /* net.sf.openfx.CornerPinMaskedPlugin.svg */; };
		1E814CC519C9838A00C2C668 /* net.sf.openfx.CropPlugin.svg in CopyFiles */ = {isa = PBXBuildFile; fileRef = 1E814C9E19C981DD00C2C668 /* net.sf.openfx.CropPlugin.svg */; };
		1E814CC619C9838F00C2C668 /* net.sf.openfx.DifferencePlugin.svg in CopyFiles */ = {isa = PBXBuildFile; fileRef = 1E814CA019C981EF00C2C668 /* net.sf.openfx.DifferencePlugin.svg */; };
		1E814CC719C9839200C2C668 /* net.sf.openfx.DissolvePlugin.svg in CopyFiles */ = {isa = PBXBuildFile; fileRef = 1E814CA219C9820500C2C668 /* net.sf.openfx.DissolvePlugin.svg */; };
		1E814CC819C9839500C2C668 /* net.sf.openfx.GradePlugin.svg in CopyFiles */ = {isa = PBXBuildFile; fileRef = 1E814CA419C9821700C2C668 /* net.sf.openfx.GradePlugin.svg */; };
		1E814CC919C9839A00C2C668 /* net.sf.openfx.Invert.svg in CopyFiles */ = {isa = PBXBuildFile; fileRef = 1E814CA619C9822400C2C668 /* net.sf.openfx.Invert.svg */; };
		1E814CCA19C9839E00C2C668 /* net.sf.openfx.MergePlugin.svg in CopyFiles */ = {isa = PBXBuildFile; fileRef = 1E814CB319C982D700C2C668 /* net.sf.openfx.MergePlugin.svg */; };
		1E814CCB19C983A500C2C668 /* net.sf.openfx.Premult.svg in CopyFiles */ = {isa = PBXBuildFile; fileRef = 1E814CA819C9825E00C2C668 /* net.sf.openfx.Premult.svg */; };
		1E814CCC19C983A700C2C668 /* net.sf.openfx.Unpremult.svg in CopyFiles */ = {isa = PBXBuildFile; fileRef = 1E814CA919C9825E00C2C668 /* net.sf.openfx.Unpremult.svg */; };
		1E814CCF19C983C200C2C668 /* net.sf.openfx.RotoPlugin.svg in CopyFiles */ = {isa = PBXBuildFile; fileRef = 1E814CB019C982AC00C2C668 /* net.sf.openfx.RotoPlugin.svg */; };
		1E814CD019C983C600C2C668 /* net.sf.openfx.ShufflePlugin.svg in CopyFiles */ = {isa = PBXBuildFile; fileRef = 1E814CB219C982BB00C2C668 /* net.sf.openfx.ShufflePlugin.svg */; };
		1E814CD119C983DC00C2C668 /* net.sf.openfx.switchPlugin.svg in CopyFiles */ = {isa = PBXBuildFile; fileRef = 1E814CB619C9830600C2C668 /* net.sf.openfx.switchPlugin.svg */; };
		1E814CD219C983E000C2C668 /* net.sf.openfx.timeOffset.svg in CopyFiles */ = {isa = PBXBuildFile; fileRef = 1E814CB819C9831700C2C668 /* net.sf.openfx.timeOffset.svg */; };
		1E814CD319C983E400C2C668 /* net.sf.openfx.TrackerPM.svg in CopyFiles */ = {isa = PBXBuildFile; fileRef = 1E814CBA19C9834D00C2C668 /* net.sf.openfx.TrackerPM.svg */; };
		1E814CD419C983EA00C2C668 /* net.sf.openfx.TransformPlugin.svg in CopyFiles */ = {isa = PBXBuildFile; fileRef = 1E814CBD19C9836400C2C668 /* net.sf.openfx.TransformPlugin.svg */; };
		1E814CD619C983F700C2C668 /* net.sf.openfx.TransformMaskedPlugin.svg in CopyFiles */ = {isa = PBXBuildFile; fileRef = 1E814CBC19C9836400C2C668 /* net.sf.openfx.TransformMaskedPlugin.svg */; };
		1E814CD719C9849C00C2C668 /* net.sf.openfx.Retime.png in CopyFiles */ = {isa = PBXBuildFile; fileRef = 1EE4A89519C6EE6400E6E3AE /* net.sf.openfx.Retime.png */; };
		1E814CD819C9849F00C2C668 /* net.sf.openfx.Retime.svg in CopyFiles */ = {isa = PBXBuildFile; fileRef = 1E814CAC19C9828C00C2C668 /* net.sf.openfx.Retime.svg */; };
		1E868B6F19E6B8C100B793BA /* CImgBlur.cpp in Sources */ = {isa = PBXBuildFile; fileRef = 1E868B6D19E6B8C100B793BA /* CImgBlur.cpp */; };
		1E868B7219E6D8CD00B793BA /* CImgBilateral.cpp in Sources */ = {isa = PBXBuildFile; fileRef = 1E868B7019E6D8CD00B793BA /* CImgBilateral.cpp */; };
		1E868B7519E6E10100B793BA /* CImgDilate.cpp in Sources */ = {isa = PBXBuildFile; fileRef = 1E868B7319E6E10100B793BA /* CImgDilate.cpp */; };
		1E868B7819E6E28E00B793BA /* CImgErode.cpp in Sources */ = {isa = PBXBuildFile; fileRef = 1E868B7619E6E28E00B793BA /* CImgErode.cpp */; };
		1E868B7B19E6E72B00B793BA /* CImgNoise.cpp in Sources */ = {isa = PBXBuildFile; fileRef = 1E868B7919E6E72B00B793BA /* CImgNoise.cpp */; };
		1E868B7E19E6F6B500B793BA /* CImgDenoise.cpp in Sources */ = {isa = PBXBuildFile; fileRef = 1E868B7C19E6F6B500B793BA /* CImgDenoise.cpp */; };
		1E8B5D4518B7684A00C31FDC /* PluginRegistration.cpp in Sources */ = {isa = PBXBuildFile; fileRef = 1E8B5D4318B7684A00C31FDC /* PluginRegistration.cpp */; };
		1E8B5D4C18B76A7500C31FDC /* ofxsCore.cpp in Sources */ = {isa = PBXBuildFile; fileRef = 1E3E3CB517995D5C005F2132 /* ofxsCore.cpp */; };
		1E8B5D4D18B76A7500C31FDC /* ofxsImageEffect.cpp in Sources */ = {isa = PBXBuildFile; fileRef = 1E3E3CB617995D5C005F2132 /* ofxsImageEffect.cpp */; };
		1E8B5D4E18B76A7500C31FDC /* Switch.cpp in Sources */ = {isa = PBXBuildFile; fileRef = 1E3AC8DF18B6215F00F228A6 /* Switch.cpp */; };
		1E8B5D4F18B76A7500C31FDC /* ofxsInteract.cpp in Sources */ = {isa = PBXBuildFile; fileRef = 1E3E3CB717995D5C005F2132 /* ofxsInteract.cpp */; };
		1E8B5D5018B76A7500C31FDC /* ofxsLog.cpp in Sources */ = {isa = PBXBuildFile; fileRef = 1E3E3CB817995D5C005F2132 /* ofxsLog.cpp */; };
		1E8B5D5118B76A7500C31FDC /* ofxsMultiThread.cpp in Sources */ = {isa = PBXBuildFile; fileRef = 1E3E3CB917995D5C005F2132 /* ofxsMultiThread.cpp */; };
		1E8B5D5218B76A7500C31FDC /* ofxsParams.cpp in Sources */ = {isa = PBXBuildFile; fileRef = 1E3E3CBA17995D5C005F2132 /* ofxsParams.cpp */; };
		1E8B5D5418B76A7500C31FDC /* ofxsProperty.cpp in Sources */ = {isa = PBXBuildFile; fileRef = 1E3E3CBB17995D5C005F2132 /* ofxsProperty.cpp */; };
		1E8B5D5518B76A7500C31FDC /* ofxsPropertyValidation.cpp in Sources */ = {isa = PBXBuildFile; fileRef = 1E3E3CBC17995D5C005F2132 /* ofxsPropertyValidation.cpp */; };
		1E8B5D5718B76A7500C31FDC /* OpenGL.framework in Frameworks */ = {isa = PBXBuildFile; fileRef = 1E551F5A179950EC00A4135C /* OpenGL.framework */; };
		1E8B5D5D18B76AB300C31FDC /* PluginRegistrationCombined.cpp in Sources */ = {isa = PBXBuildFile; fileRef = 1E8B5D4918B769CA00C31FDC /* PluginRegistrationCombined.cpp */; };
		1E8B5D6218B76B5200C31FDC /* PluginRegistration.cpp in Sources */ = {isa = PBXBuildFile; fileRef = 1E8B5D6018B76B5200C31FDC /* PluginRegistration.cpp */; };
		1E8B5D6618B76EDD00C31FDC /* PluginRegistration.cpp in Sources */ = {isa = PBXBuildFile; fileRef = 1E8B5D6318B76D8A00C31FDC /* PluginRegistration.cpp */; };
		1E8B5D6718B76F8700C31FDC /* TimeOffset.cpp in Sources */ = {isa = PBXBuildFile; fileRef = 1E23600618369E890019C45F /* TimeOffset.cpp */; };
		1E8B5D6818B76F8700C31FDC /* ColorLookup.cpp in Sources */ = {isa = PBXBuildFile; fileRef = 1EB0C41E180DCAB500C25D1E /* ColorLookup.cpp */; };
		1E8B5D6B18B77E4900C31FDC /* PluginRegistration.cpp in Sources */ = {isa = PBXBuildFile; fileRef = 1E8B5D6918B77E4400C31FDC /* PluginRegistration.cpp */; };
		1E8B5D6D18B77F1600C31FDC /* SideBySide.cpp in Sources */ = {isa = PBXBuildFile; fileRef = 1E235FED18363CE70019C45F /* SideBySide.cpp */; };
		1E8B5D7118B77FB400C31FDC /* PluginRegistration.cpp in Sources */ = {isa = PBXBuildFile; fileRef = 1E8B5D6E18B77F5900C31FDC /* PluginRegistration.cpp */; };
		1E8B5D7218B7800800C31FDC /* MixViews.cpp in Sources */ = {isa = PBXBuildFile; fileRef = 1EDE1BE2182D8977002392CB /* MixViews.cpp */; };
		1E8B5D7618B7806200C31FDC /* PluginRegistration.cpp in Sources */ = {isa = PBXBuildFile; fileRef = 1E8B5D7418B7805D00C31FDC /* PluginRegistration.cpp */; };
		1E8B5D7718B7811500C31FDC /* OneView.cpp in Sources */ = {isa = PBXBuildFile; fileRef = 1EDE1BC9182D3F90002392CB /* OneView.cpp */; };
		1E8B5D7918B7815800C31FDC /* PluginRegistration.cpp in Sources */ = {isa = PBXBuildFile; fileRef = 1E8B5D7818B7815800C31FDC /* PluginRegistration.cpp */; };
		1E8B5D7E18B7826C00C31FDC /* PluginRegistration.cpp in Sources */ = {isa = PBXBuildFile; fileRef = 1E8B5D7B18B781FE00C31FDC /* PluginRegistration.cpp */; };
		1E8B5D7F18B7828400C31FDC /* JoinViews.cpp in Sources */ = {isa = PBXBuildFile; fileRef = 1EDE1BB0182D39FA002392CB /* JoinViews.cpp */; };
		1E8B5D8018B7828800C31FDC /* Anaglyph.cpp in Sources */ = {isa = PBXBuildFile; fileRef = 1EDE1B8F182D0552002392CB /* Anaglyph.cpp */; };
		1E8B5D8218B782F000C31FDC /* PluginRegistration.cpp in Sources */ = {isa = PBXBuildFile; fileRef = 1E8B5D8118B782F000C31FDC /* PluginRegistration.cpp */; };
		1E92572319EC1DB80018F19A /* ofxsCore.cpp in Sources */ = {isa = PBXBuildFile; fileRef = 1E3E3CB517995D5C005F2132 /* ofxsCore.cpp */; };
		1E92572419EC1DB80018F19A /* ofxsImageEffect.cpp in Sources */ = {isa = PBXBuildFile; fileRef = 1E3E3CB617995D5C005F2132 /* ofxsImageEffect.cpp */; };
		1E92572519EC1DB80018F19A /* ofxsInteract.cpp in Sources */ = {isa = PBXBuildFile; fileRef = 1E3E3CB717995D5C005F2132 /* ofxsInteract.cpp */; };
		1E92572619EC1DB80018F19A /* ofxsLog.cpp in Sources */ = {isa = PBXBuildFile; fileRef = 1E3E3CB817995D5C005F2132 /* ofxsLog.cpp */; };
		1E92572719EC1DB80018F19A /* ofxsMultiThread.cpp in Sources */ = {isa = PBXBuildFile; fileRef = 1E3E3CB917995D5C005F2132 /* ofxsMultiThread.cpp */; };
		1E92572819EC1DB80018F19A /* ofxsParams.cpp in Sources */ = {isa = PBXBuildFile; fileRef = 1E3E3CBA17995D5C005F2132 /* ofxsParams.cpp */; };
		1E92572919EC1DB80018F19A /* ofxsProperty.cpp in Sources */ = {isa = PBXBuildFile; fileRef = 1E3E3CBB17995D5C005F2132 /* ofxsProperty.cpp */; };
		1E92572A19EC1DB80018F19A /* ofxsPropertyValidation.cpp in Sources */ = {isa = PBXBuildFile; fileRef = 1E3E3CBC17995D5C005F2132 /* ofxsPropertyValidation.cpp */; };
		1E92572C19EC1DB80018F19A /* OpenGL.framework in Frameworks */ = {isa = PBXBuildFile; fileRef = 1E551F5A179950EC00A4135C /* OpenGL.framework */; };
		1E92573719EC1E140018F19A /* Clamp.cpp in Sources */ = {isa = PBXBuildFile; fileRef = 1E92573519EC1E140018F19A /* Clamp.cpp */; };
		1E92573819EC1E140018F19A /* Clamp.cpp in Sources */ = {isa = PBXBuildFile; fileRef = 1E92573519EC1E140018F19A /* Clamp.cpp */; };
		1E92573A19EC1E1F0018F19A /* PluginRegistration.cpp in Sources */ = {isa = PBXBuildFile; fileRef = 1E92573919EC1E1F0018F19A /* PluginRegistration.cpp */; };
		1E92575119ECF38A0018F19A /* CImgRollingGuidance.cpp in Sources */ = {isa = PBXBuildFile; fileRef = 1E92574F19ECF38A0018F19A /* CImgRollingGuidance.cpp */; };
		1E9B5F5B198A51CC0095C8AA /* ofxsRectangleInteract.cpp in Sources */ = {isa = PBXBuildFile; fileRef = 1E9B5F53198A51840095C8AA /* ofxsRectangleInteract.cpp */; };
		1E9B5F5C198A51D40095C8AA /* ofxsRectangleInteract.cpp in Sources */ = {isa = PBXBuildFile; fileRef = 1E9B5F53198A51840095C8AA /* ofxsRectangleInteract.cpp */; };
		1E9B5F5D198A51E20095C8AA /* ofxsRectangleInteract.cpp in Sources */ = {isa = PBXBuildFile; fileRef = 1E9B5F53198A51840095C8AA /* ofxsRectangleInteract.cpp */; };
		1E9B5F5E198A51F20095C8AA /* ofxsOGLTextRenderer.cpp in Sources */ = {isa = PBXBuildFile; fileRef = 1E9B5F4F198A51840095C8AA /* ofxsOGLTextRenderer.cpp */; };
		1E9B5F5F198A51F40095C8AA /* ofxsOGLTextRenderer.cpp in Sources */ = {isa = PBXBuildFile; fileRef = 1E9B5F4F198A51840095C8AA /* ofxsOGLTextRenderer.cpp */; };
		1E9B5F60198A52030095C8AA /* ofxsTransform3x3.cpp in Sources */ = {isa = PBXBuildFile; fileRef = 1E9B5F57198A51840095C8AA /* ofxsTransform3x3.cpp */; };
		1E9B5F61198A52060095C8AA /* ofxsTransform3x3.cpp in Sources */ = {isa = PBXBuildFile; fileRef = 1E9B5F57198A51840095C8AA /* ofxsTransform3x3.cpp */; };
		1E9B5F62198A520A0095C8AA /* ofxsTransform3x3.cpp in Sources */ = {isa = PBXBuildFile; fileRef = 1E9B5F57198A51840095C8AA /* ofxsTransform3x3.cpp */; };
		1E9B5F63198A52210095C8AA /* ofxsOGLFontData.cpp in Sources */ = {isa = PBXBuildFile; fileRef = 1E9B5F4D198A51840095C8AA /* ofxsOGLFontData.cpp */; };
		1E9B5F65198A52270095C8AA /* ofxsOGLFontData.cpp in Sources */ = {isa = PBXBuildFile; fileRef = 1E9B5F4D198A51840095C8AA /* ofxsOGLFontData.cpp */; };
		1E9B5F66198A52450095C8AA /* ofxsTracking.cpp in Sources */ = {isa = PBXBuildFile; fileRef = 1E9B5F55198A51840095C8AA /* ofxsTracking.cpp */; };
		1E9B5F67198A52460095C8AA /* ofxsTracking.cpp in Sources */ = {isa = PBXBuildFile; fileRef = 1E9B5F55198A51840095C8AA /* ofxsTracking.cpp */; };
		1E9B5F68198A52550095C8AA /* ofxsOGLFontData.cpp in Sources */ = {isa = PBXBuildFile; fileRef = 1E9B5F4D198A51840095C8AA /* ofxsOGLFontData.cpp */; };
		1E9B5F69198A52590095C8AA /* ofxsOGLTextRenderer.cpp in Sources */ = {isa = PBXBuildFile; fileRef = 1E9B5F4F198A51840095C8AA /* ofxsOGLTextRenderer.cpp */; };
		1E9B5F74198A5BF60095C8AA /* ofxsOGLTextRenderer.cpp in Sources */ = {isa = PBXBuildFile; fileRef = 1E9B5F4F198A51840095C8AA /* ofxsOGLTextRenderer.cpp */; };
		1E9B5F75198A5BFB0095C8AA /* ofxsOGLFontData.cpp in Sources */ = {isa = PBXBuildFile; fileRef = 1E9B5F4D198A51840095C8AA /* ofxsOGLFontData.cpp */; };
		1EA0C20819BA1243006AB602 /* ofxsCore.cpp in Sources */ = {isa = PBXBuildFile; fileRef = 1E3E3CB517995D5C005F2132 /* ofxsCore.cpp */; };
		1EA0C20919BA1243006AB602 /* ofxsImageEffect.cpp in Sources */ = {isa = PBXBuildFile; fileRef = 1E3E3CB617995D5C005F2132 /* ofxsImageEffect.cpp */; };
		1EA0C20A19BA1243006AB602 /* ofxsInteract.cpp in Sources */ = {isa = PBXBuildFile; fileRef = 1E3E3CB717995D5C005F2132 /* ofxsInteract.cpp */; };
		1EA0C20B19BA1243006AB602 /* ofxsLog.cpp in Sources */ = {isa = PBXBuildFile; fileRef = 1E3E3CB817995D5C005F2132 /* ofxsLog.cpp */; };
		1EA0C20C19BA1243006AB602 /* ofxsMultiThread.cpp in Sources */ = {isa = PBXBuildFile; fileRef = 1E3E3CB917995D5C005F2132 /* ofxsMultiThread.cpp */; };
		1EA0C20D19BA1243006AB602 /* ofxsParams.cpp in Sources */ = {isa = PBXBuildFile; fileRef = 1E3E3CBA17995D5C005F2132 /* ofxsParams.cpp */; };
		1EA0C20E19BA1243006AB602 /* ofxsProperty.cpp in Sources */ = {isa = PBXBuildFile; fileRef = 1E3E3CBB17995D5C005F2132 /* ofxsProperty.cpp */; };
		1EA0C20F19BA1243006AB602 /* ofxsPropertyValidation.cpp in Sources */ = {isa = PBXBuildFile; fileRef = 1E3E3CBC17995D5C005F2132 /* ofxsPropertyValidation.cpp */; };
		1EA0C21119BA1243006AB602 /* OpenGL.framework in Frameworks */ = {isa = PBXBuildFile; fileRef = 1E551F5A179950EC00A4135C /* OpenGL.framework */; };
		1EA0C21719BA128C006AB602 /* Dissolve.cpp in Sources */ = {isa = PBXBuildFile; fileRef = 1EA0C1FF19BA1234006AB602 /* Dissolve.cpp */; };
		1EA0C21819BA128C006AB602 /* PluginRegistration.cpp in Sources */ = {isa = PBXBuildFile; fileRef = 1EA0C20319BA1234006AB602 /* PluginRegistration.cpp */; };
		1EA0C22719BA12D3006AB602 /* Dissolve.cpp in Sources */ = {isa = PBXBuildFile; fileRef = 1EA0C1FF19BA1234006AB602 /* Dissolve.cpp */; };
		1EA330AA19E83A33002EFA5B /* CImgPlasma.cpp in Sources */ = {isa = PBXBuildFile; fileRef = 1EA330A819E83A33002EFA5B /* CImgPlasma.cpp */; };
		1EA330AD19E846F7002EFA5B /* CImgEqualize.cpp in Sources */ = {isa = PBXBuildFile; fileRef = 1EA330AB19E846F7002EFA5B /* CImgEqualize.cpp */; };
		1EAD4AE21A0A68FD00AF834D /* AdjustRoD.cpp in Sources */ = {isa = PBXBuildFile; fileRef = 1EAD4AE01A0A68FD00AF834D /* AdjustRoD.cpp */; };
		1EAD4AE71A0A691700AF834D /* ofxsCore.cpp in Sources */ = {isa = PBXBuildFile; fileRef = 1E3E3CB517995D5C005F2132 /* ofxsCore.cpp */; };
		1EAD4AE81A0A691700AF834D /* ofxsImageEffect.cpp in Sources */ = {isa = PBXBuildFile; fileRef = 1E3E3CB617995D5C005F2132 /* ofxsImageEffect.cpp */; };
		1EAD4AE91A0A691700AF834D /* ofxsInteract.cpp in Sources */ = {isa = PBXBuildFile; fileRef = 1E3E3CB717995D5C005F2132 /* ofxsInteract.cpp */; };
		1EAD4AEA1A0A691700AF834D /* ofxsLog.cpp in Sources */ = {isa = PBXBuildFile; fileRef = 1E3E3CB817995D5C005F2132 /* ofxsLog.cpp */; };
		1EAD4AEB1A0A691700AF834D /* ofxsMultiThread.cpp in Sources */ = {isa = PBXBuildFile; fileRef = 1E3E3CB917995D5C005F2132 /* ofxsMultiThread.cpp */; };
		1EAD4AEC1A0A691700AF834D /* ofxsParams.cpp in Sources */ = {isa = PBXBuildFile; fileRef = 1E3E3CBA17995D5C005F2132 /* ofxsParams.cpp */; };
		1EAD4AED1A0A691700AF834D /* ofxsProperty.cpp in Sources */ = {isa = PBXBuildFile; fileRef = 1E3E3CBB17995D5C005F2132 /* ofxsProperty.cpp */; };
		1EAD4AEE1A0A691700AF834D /* ofxsPropertyValidation.cpp in Sources */ = {isa = PBXBuildFile; fileRef = 1E3E3CBC17995D5C005F2132 /* ofxsPropertyValidation.cpp */; };
		1EAD4AF01A0A691700AF834D /* OpenGL.framework in Frameworks */ = {isa = PBXBuildFile; fileRef = 1E551F5A179950EC00A4135C /* OpenGL.framework */; };
		1EAD4AF61A0A695500AF834D /* AdjustRoD.cpp in Sources */ = {isa = PBXBuildFile; fileRef = 1EAD4AE01A0A68FD00AF834D /* AdjustRoD.cpp */; };
		1EAD4AF71A0A695800AF834D /* PluginRegistration.cpp in Sources */ = {isa = PBXBuildFile; fileRef = ACC8477D1A0A3F6400B3FAFE /* PluginRegistration.cpp */; };
		1EB9C073196DD64E003C1849 /* ofxsCore.cpp in Sources */ = {isa = PBXBuildFile; fileRef = 1E3E3CB517995D5C005F2132 /* ofxsCore.cpp */; };
		1EB9C074196DD64E003C1849 /* ofxsImageEffect.cpp in Sources */ = {isa = PBXBuildFile; fileRef = 1E3E3CB617995D5C005F2132 /* ofxsImageEffect.cpp */; };
		1EB9C075196DD64E003C1849 /* ofxsInteract.cpp in Sources */ = {isa = PBXBuildFile; fileRef = 1E3E3CB717995D5C005F2132 /* ofxsInteract.cpp */; };
		1EB9C076196DD64E003C1849 /* ofxsLog.cpp in Sources */ = {isa = PBXBuildFile; fileRef = 1E3E3CB817995D5C005F2132 /* ofxsLog.cpp */; };
		1EB9C077196DD64E003C1849 /* ofxsMultiThread.cpp in Sources */ = {isa = PBXBuildFile; fileRef = 1E3E3CB917995D5C005F2132 /* ofxsMultiThread.cpp */; };
		1EB9C078196DD64E003C1849 /* ofxsParams.cpp in Sources */ = {isa = PBXBuildFile; fileRef = 1E3E3CBA17995D5C005F2132 /* ofxsParams.cpp */; };
		1EB9C079196DD64E003C1849 /* ofxsProperty.cpp in Sources */ = {isa = PBXBuildFile; fileRef = 1E3E3CBB17995D5C005F2132 /* ofxsProperty.cpp */; };
		1EB9C07A196DD64E003C1849 /* ofxsPropertyValidation.cpp in Sources */ = {isa = PBXBuildFile; fileRef = 1E3E3CBC17995D5C005F2132 /* ofxsPropertyValidation.cpp */; };
		1EB9C07C196DD64E003C1849 /* OpenGL.framework in Frameworks */ = {isa = PBXBuildFile; fileRef = 1E551F5A179950EC00A4135C /* OpenGL.framework */; };
		1EB9C084196DD697003C1849 /* NoOp.cpp in Sources */ = {isa = PBXBuildFile; fileRef = 1EB9C082196DD697003C1849 /* NoOp.cpp */; };
		1EB9C085196DD697003C1849 /* NoOp.cpp in Sources */ = {isa = PBXBuildFile; fileRef = 1EB9C082196DD697003C1849 /* NoOp.cpp */; };
		1EB9C087196DD6A2003C1849 /* PluginRegistration.cpp in Sources */ = {isa = PBXBuildFile; fileRef = 1EB9C086196DD6A2003C1849 /* PluginRegistration.cpp */; };
		1EBAEFD4199A81DB0037B3E6 /* ofxsCore.cpp in Sources */ = {isa = PBXBuildFile; fileRef = 1E3E3CB517995D5C005F2132 /* ofxsCore.cpp */; };
		1EBAEFD5199A81DB0037B3E6 /* ofxsImageEffect.cpp in Sources */ = {isa = PBXBuildFile; fileRef = 1E3E3CB617995D5C005F2132 /* ofxsImageEffect.cpp */; };
		1EBAEFD6199A81DB0037B3E6 /* ofxsInteract.cpp in Sources */ = {isa = PBXBuildFile; fileRef = 1E3E3CB717995D5C005F2132 /* ofxsInteract.cpp */; };
		1EBAEFD7199A81DB0037B3E6 /* ofxsLog.cpp in Sources */ = {isa = PBXBuildFile; fileRef = 1E3E3CB817995D5C005F2132 /* ofxsLog.cpp */; };
		1EBAEFD8199A81DB0037B3E6 /* ofxsMultiThread.cpp in Sources */ = {isa = PBXBuildFile; fileRef = 1E3E3CB917995D5C005F2132 /* ofxsMultiThread.cpp */; };
		1EBAEFD9199A81DB0037B3E6 /* ofxsParams.cpp in Sources */ = {isa = PBXBuildFile; fileRef = 1E3E3CBA17995D5C005F2132 /* ofxsParams.cpp */; };
		1EBAEFDA199A81DB0037B3E6 /* ofxsProperty.cpp in Sources */ = {isa = PBXBuildFile; fileRef = 1E3E3CBB17995D5C005F2132 /* ofxsProperty.cpp */; };
		1EBAEFDB199A81DB0037B3E6 /* ofxsPropertyValidation.cpp in Sources */ = {isa = PBXBuildFile; fileRef = 1E3E3CBC17995D5C005F2132 /* ofxsPropertyValidation.cpp */; };
		1EBAEFDD199A81DB0037B3E6 /* OpenGL.framework in Frameworks */ = {isa = PBXBuildFile; fileRef = 1E551F5A179950EC00A4135C /* OpenGL.framework */; };
		1EBAEFE3199A820B0037B3E6 /* TestRender.cpp in Sources */ = {isa = PBXBuildFile; fileRef = 1EBAEFCE199A81AA0037B3E6 /* TestRender.cpp */; };
		1EBAEFE4199A820D0037B3E6 /* TestRender.cpp in Sources */ = {isa = PBXBuildFile; fileRef = 1EBAEFCE199A81AA0037B3E6 /* TestRender.cpp */; };
		1EBAEFE5199A82110037B3E6 /* PluginRegistration.cpp in Sources */ = {isa = PBXBuildFile; fileRef = 1EBAEFCD199A81AA0037B3E6 /* PluginRegistration.cpp */; };
		1ECA4DE41A3F3A6500C5128B /* ofxsCore.cpp in Sources */ = {isa = PBXBuildFile; fileRef = 1E3E3CB517995D5C005F2132 /* ofxsCore.cpp */; };
		1ECA4DE51A3F3A6500C5128B /* ofxsImageEffect.cpp in Sources */ = {isa = PBXBuildFile; fileRef = 1E3E3CB617995D5C005F2132 /* ofxsImageEffect.cpp */; };
		1ECA4DE61A3F3A6500C5128B /* ofxsInteract.cpp in Sources */ = {isa = PBXBuildFile; fileRef = 1E3E3CB717995D5C005F2132 /* ofxsInteract.cpp */; };
		1ECA4DE71A3F3A6500C5128B /* ofxsRectangleInteract.cpp in Sources */ = {isa = PBXBuildFile; fileRef = 1E9B5F53198A51840095C8AA /* ofxsRectangleInteract.cpp */; };
		1ECA4DE81A3F3A6500C5128B /* ofxsLog.cpp in Sources */ = {isa = PBXBuildFile; fileRef = 1E3E3CB817995D5C005F2132 /* ofxsLog.cpp */; };
		1ECA4DE91A3F3A6500C5128B /* ofxsMultiThread.cpp in Sources */ = {isa = PBXBuildFile; fileRef = 1E3E3CB917995D5C005F2132 /* ofxsMultiThread.cpp */; };
		1ECA4DEA1A3F3A6500C5128B /* ofxsParams.cpp in Sources */ = {isa = PBXBuildFile; fileRef = 1E3E3CBA17995D5C005F2132 /* ofxsParams.cpp */; };
		1ECA4DEB1A3F3A6500C5128B /* ofxsProperty.cpp in Sources */ = {isa = PBXBuildFile; fileRef = 1E3E3CBB17995D5C005F2132 /* ofxsProperty.cpp */; };
		1ECA4DEC1A3F3A6500C5128B /* ofxsPropertyValidation.cpp in Sources */ = {isa = PBXBuildFile; fileRef = 1E3E3CBC17995D5C005F2132 /* ofxsPropertyValidation.cpp */; };
		1ECA4DEE1A3F3A6500C5128B /* OpenGL.framework in Frameworks */ = {isa = PBXBuildFile; fileRef = 1E551F5A179950EC00A4135C /* OpenGL.framework */; };
		1ECA4DF71A3F3AC900C5128B /* Ramp.cpp in Sources */ = {isa = PBXBuildFile; fileRef = AC60A32A19FE995F00375A86 /* Ramp.cpp */; };
		1ECA4DF81A3F3AC900C5128B /* PluginRegistration.cpp in Sources */ = {isa = PBXBuildFile; fileRef = AC60A32919FE995F00375A86 /* PluginRegistration.cpp */; };
		1ECA4DFD1A3F3ACD00C5128B /* ofxsCore.cpp in Sources */ = {isa = PBXBuildFile; fileRef = 1E3E3CB517995D5C005F2132 /* ofxsCore.cpp */; };
		1ECA4DFE1A3F3ACD00C5128B /* ofxsImageEffect.cpp in Sources */ = {isa = PBXBuildFile; fileRef = 1E3E3CB617995D5C005F2132 /* ofxsImageEffect.cpp */; };
		1ECA4DFF1A3F3ACD00C5128B /* ofxsInteract.cpp in Sources */ = {isa = PBXBuildFile; fileRef = 1E3E3CB717995D5C005F2132 /* ofxsInteract.cpp */; };
		1ECA4E001A3F3ACD00C5128B /* ofxsRectangleInteract.cpp in Sources */ = {isa = PBXBuildFile; fileRef = 1E9B5F53198A51840095C8AA /* ofxsRectangleInteract.cpp */; };
		1ECA4E011A3F3ACD00C5128B /* ofxsLog.cpp in Sources */ = {isa = PBXBuildFile; fileRef = 1E3E3CB817995D5C005F2132 /* ofxsLog.cpp */; };
		1ECA4E021A3F3ACD00C5128B /* ofxsMultiThread.cpp in Sources */ = {isa = PBXBuildFile; fileRef = 1E3E3CB917995D5C005F2132 /* ofxsMultiThread.cpp */; };
		1ECA4E031A3F3ACD00C5128B /* ofxsParams.cpp in Sources */ = {isa = PBXBuildFile; fileRef = 1E3E3CBA17995D5C005F2132 /* ofxsParams.cpp */; };
		1ECA4E041A3F3ACD00C5128B /* ofxsProperty.cpp in Sources */ = {isa = PBXBuildFile; fileRef = 1E3E3CBB17995D5C005F2132 /* ofxsProperty.cpp */; };
		1ECA4E051A3F3ACD00C5128B /* ofxsPropertyValidation.cpp in Sources */ = {isa = PBXBuildFile; fileRef = 1E3E3CBC17995D5C005F2132 /* ofxsPropertyValidation.cpp */; };
		1ECA4E071A3F3ACD00C5128B /* OpenGL.framework in Frameworks */ = {isa = PBXBuildFile; fileRef = 1E551F5A179950EC00A4135C /* OpenGL.framework */; };
		1ECE543E185F2374001ED442 /* ofxsCore.cpp in Sources */ = {isa = PBXBuildFile; fileRef = 1E3E3CB517995D5C005F2132 /* ofxsCore.cpp */; };
		1ECE543F185F2374001ED442 /* ofxsImageEffect.cpp in Sources */ = {isa = PBXBuildFile; fileRef = 1E3E3CB617995D5C005F2132 /* ofxsImageEffect.cpp */; };
		1ECE5440185F2374001ED442 /* ofxsInteract.cpp in Sources */ = {isa = PBXBuildFile; fileRef = 1E3E3CB717995D5C005F2132 /* ofxsInteract.cpp */; };
		1ECE5441185F2374001ED442 /* ofxsLog.cpp in Sources */ = {isa = PBXBuildFile; fileRef = 1E3E3CB817995D5C005F2132 /* ofxsLog.cpp */; };
		1ECE5442185F2374001ED442 /* ofxsMultiThread.cpp in Sources */ = {isa = PBXBuildFile; fileRef = 1E3E3CB917995D5C005F2132 /* ofxsMultiThread.cpp */; };
		1ECE5443185F2374001ED442 /* ofxsParams.cpp in Sources */ = {isa = PBXBuildFile; fileRef = 1E3E3CBA17995D5C005F2132 /* ofxsParams.cpp */; };
		1ECE5444185F2374001ED442 /* ofxsProperty.cpp in Sources */ = {isa = PBXBuildFile; fileRef = 1E3E3CBB17995D5C005F2132 /* ofxsProperty.cpp */; };
		1ECE5445185F2374001ED442 /* ofxsPropertyValidation.cpp in Sources */ = {isa = PBXBuildFile; fileRef = 1E3E3CBC17995D5C005F2132 /* ofxsPropertyValidation.cpp */; };
		1ECE5448185F2374001ED442 /* OpenGL.framework in Frameworks */ = {isa = PBXBuildFile; fileRef = 1E551F5A179950EC00A4135C /* OpenGL.framework */; };
		1ECE5450185F23E3001ED442 /* ReConverge.cpp in Sources */ = {isa = PBXBuildFile; fileRef = 1ECE544F185F23E3001ED442 /* ReConverge.cpp */; };
		1ECE545B185F2433001ED442 /* DebugProxy.cpp in Sources */ = {isa = PBXBuildFile; fileRef = 1ECE5454185F2429001ED442 /* DebugProxy.cpp */; };
		1ECE5467185F2433001ED442 /* OpenGL.framework in Frameworks */ = {isa = PBXBuildFile; fileRef = 1E551F5A179950EC00A4135C /* OpenGL.framework */; };
		1ECE546E185F24A1001ED442 /* ofxhBinary.cpp in Sources */ = {isa = PBXBuildFile; fileRef = 1ECE546D185F24A1001ED442 /* ofxhBinary.cpp */; };
		1ECF2F5319F2CB9F00E91A38 /* CImgErodeSmooth.cpp in Sources */ = {isa = PBXBuildFile; fileRef = 1ECF2F5119F2CB9F00E91A38 /* CImgErodeSmooth.cpp */; };
		1ECF2F8E19F51D3400E91A38 /* ofxsCore.cpp in Sources */ = {isa = PBXBuildFile; fileRef = 1E3E3CB517995D5C005F2132 /* ofxsCore.cpp */; };
		1ECF2F8F19F51D3400E91A38 /* ofxsImageEffect.cpp in Sources */ = {isa = PBXBuildFile; fileRef = 1E3E3CB617995D5C005F2132 /* ofxsImageEffect.cpp */; };
		1ECF2F9019F51D3400E91A38 /* ofxsInteract.cpp in Sources */ = {isa = PBXBuildFile; fileRef = 1E3E3CB717995D5C005F2132 /* ofxsInteract.cpp */; };
		1ECF2F9119F51D3400E91A38 /* ofxsLog.cpp in Sources */ = {isa = PBXBuildFile; fileRef = 1E3E3CB817995D5C005F2132 /* ofxsLog.cpp */; };
		1ECF2F9219F51D3400E91A38 /* ofxsMultiThread.cpp in Sources */ = {isa = PBXBuildFile; fileRef = 1E3E3CB917995D5C005F2132 /* ofxsMultiThread.cpp */; };
		1ECF2F9319F51D3400E91A38 /* ofxsParams.cpp in Sources */ = {isa = PBXBuildFile; fileRef = 1E3E3CBA17995D5C005F2132 /* ofxsParams.cpp */; };
		1ECF2F9419F51D3400E91A38 /* ofxsProperty.cpp in Sources */ = {isa = PBXBuildFile; fileRef = 1E3E3CBB17995D5C005F2132 /* ofxsProperty.cpp */; };
		1ECF2F9519F51D3400E91A38 /* ofxsPropertyValidation.cpp in Sources */ = {isa = PBXBuildFile; fileRef = 1E3E3CBC17995D5C005F2132 /* ofxsPropertyValidation.cpp */; };
		1ECF2F9719F51D3400E91A38 /* OpenGL.framework in Frameworks */ = {isa = PBXBuildFile; fileRef = 1E551F5A179950EC00A4135C /* OpenGL.framework */; };
		1ECF2FA319F51DA000E91A38 /* Keyer.cpp in Sources */ = {isa = PBXBuildFile; fileRef = 1ECF2FA119F51DA000E91A38 /* Keyer.cpp */; };
		1ECF2FA419F51DA000E91A38 /* PluginRegistration.cpp in Sources */ = {isa = PBXBuildFile; fileRef = 1ECF2FA219F51DA000E91A38 /* PluginRegistration.cpp */; };
		1ECF2FA519F51DA600E91A38 /* Keyer.cpp in Sources */ = {isa = PBXBuildFile; fileRef = 1ECF2FA119F51DA000E91A38 /* Keyer.cpp */; };
		1ED4AE991973DCAD00EE64C8 /* ofxsCore.cpp in Sources */ = {isa = PBXBuildFile; fileRef = 1E3E3CB517995D5C005F2132 /* ofxsCore.cpp */; };
		1ED4AE9A1973DCAD00EE64C8 /* ofxsImageEffect.cpp in Sources */ = {isa = PBXBuildFile; fileRef = 1E3E3CB617995D5C005F2132 /* ofxsImageEffect.cpp */; };
		1ED4AE9B1973DCAD00EE64C8 /* ofxsInteract.cpp in Sources */ = {isa = PBXBuildFile; fileRef = 1E3E3CB717995D5C005F2132 /* ofxsInteract.cpp */; };
		1ED4AE9C1973DCAD00EE64C8 /* ofxsLog.cpp in Sources */ = {isa = PBXBuildFile; fileRef = 1E3E3CB817995D5C005F2132 /* ofxsLog.cpp */; };
		1ED4AE9D1973DCAD00EE64C8 /* ofxsMultiThread.cpp in Sources */ = {isa = PBXBuildFile; fileRef = 1E3E3CB917995D5C005F2132 /* ofxsMultiThread.cpp */; };
		1ED4AE9E1973DCAD00EE64C8 /* ofxsParams.cpp in Sources */ = {isa = PBXBuildFile; fileRef = 1E3E3CBA17995D5C005F2132 /* ofxsParams.cpp */; };
		1ED4AE9F1973DCAD00EE64C8 /* ofxsProperty.cpp in Sources */ = {isa = PBXBuildFile; fileRef = 1E3E3CBB17995D5C005F2132 /* ofxsProperty.cpp */; };
		1ED4AEA01973DCAD00EE64C8 /* ofxsPropertyValidation.cpp in Sources */ = {isa = PBXBuildFile; fileRef = 1E3E3CBC17995D5C005F2132 /* ofxsPropertyValidation.cpp */; };
		1ED4AEA21973DCAD00EE64C8 /* OpenGL.framework in Frameworks */ = {isa = PBXBuildFile; fileRef = 1E551F5A179950EC00A4135C /* OpenGL.framework */; };
		1ED4AEAB1973DD4800EE64C8 /* Noise.cpp in Sources */ = {isa = PBXBuildFile; fileRef = 1ED4AEA91973DD4800EE64C8 /* Noise.cpp */; };
		1ED4AEAC1973DD4800EE64C8 /* Noise.cpp in Sources */ = {isa = PBXBuildFile; fileRef = 1ED4AEA91973DD4800EE64C8 /* Noise.cpp */; };
		1ED4AEB01973DD5700EE64C8 /* PluginRegistration.cpp in Sources */ = {isa = PBXBuildFile; fileRef = 1ED4AEAF1973DD5700EE64C8 /* PluginRegistration.cpp */; };
		1ED4AEB71973DE1200EE64C8 /* randomGenerator.cpp in Sources */ = {isa = PBXBuildFile; fileRef = 1ED4AEB51973DE1100EE64C8 /* randomGenerator.cpp */; };
		1ED4AEB81973DE1200EE64C8 /* randomGenerator.cpp in Sources */ = {isa = PBXBuildFile; fileRef = 1ED4AEB51973DE1100EE64C8 /* randomGenerator.cpp */; };
		1ED5371E1A234CDF007966D5 /* ofxsCore.cpp in Sources */ = {isa = PBXBuildFile; fileRef = 1E3E3CB517995D5C005F2132 /* ofxsCore.cpp */; };
		1ED5371F1A234CDF007966D5 /* ofxsImageEffect.cpp in Sources */ = {isa = PBXBuildFile; fileRef = 1E3E3CB617995D5C005F2132 /* ofxsImageEffect.cpp */; };
		1ED537201A234CDF007966D5 /* ofxsInteract.cpp in Sources */ = {isa = PBXBuildFile; fileRef = 1E3E3CB717995D5C005F2132 /* ofxsInteract.cpp */; };
		1ED537211A234CDF007966D5 /* ofxsLog.cpp in Sources */ = {isa = PBXBuildFile; fileRef = 1E3E3CB817995D5C005F2132 /* ofxsLog.cpp */; };
		1ED537221A234CDF007966D5 /* ofxsMultiThread.cpp in Sources */ = {isa = PBXBuildFile; fileRef = 1E3E3CB917995D5C005F2132 /* ofxsMultiThread.cpp */; };
		1ED537231A234CDF007966D5 /* ofxsParams.cpp in Sources */ = {isa = PBXBuildFile; fileRef = 1E3E3CBA17995D5C005F2132 /* ofxsParams.cpp */; };
		1ED537241A234CDF007966D5 /* ofxsProperty.cpp in Sources */ = {isa = PBXBuildFile; fileRef = 1E3E3CBB17995D5C005F2132 /* ofxsProperty.cpp */; };
		1ED537251A234CDF007966D5 /* ofxsPropertyValidation.cpp in Sources */ = {isa = PBXBuildFile; fileRef = 1E3E3CBC17995D5C005F2132 /* ofxsPropertyValidation.cpp */; };
		1ED537271A234CDF007966D5 /* OpenGL.framework in Frameworks */ = {isa = PBXBuildFile; fileRef = 1E551F5A179950EC00A4135C /* OpenGL.framework */; };
		1ED537331A234D21007966D5 /* HSV.cpp in Sources */ = {isa = PBXBuildFile; fileRef = 1ED537301A234D21007966D5 /* HSV.cpp */; };
		1ED537341A234D21007966D5 /* PluginRegistration.cpp in Sources */ = {isa = PBXBuildFile; fileRef = 1ED537321A234D21007966D5 /* PluginRegistration.cpp */; };
		1ED537371A234D3C007966D5 /* HSV.cpp in Sources */ = {isa = PBXBuildFile; fileRef = 1ED537301A234D21007966D5 /* HSV.cpp */; };
		1ED5373C1A2370D1007966D5 /* ofxsLut.cpp in Sources */ = {isa = PBXBuildFile; fileRef = 1ED537381A234F12007966D5 /* ofxsLut.cpp */; };
		1ED5373D1A2370D3007966D5 /* ofxsLut.cpp in Sources */ = {isa = PBXBuildFile; fileRef = 1ED537381A234F12007966D5 /* ofxsLut.cpp */; };
		1ED537421A2372A5007966D5 /* ofxsRectangleInteract.cpp in Sources */ = {isa = PBXBuildFile; fileRef = 1E9B5F53198A51840095C8AA /* ofxsRectangleInteract.cpp */; };
		1EDE1B7E182D04D9002392CB /* ofxsCore.cpp in Sources */ = {isa = PBXBuildFile; fileRef = 1E3E3CB517995D5C005F2132 /* ofxsCore.cpp */; };
		1EDE1B7F182D04D9002392CB /* ofxsImageEffect.cpp in Sources */ = {isa = PBXBuildFile; fileRef = 1E3E3CB617995D5C005F2132 /* ofxsImageEffect.cpp */; };
		1EDE1B80182D04D9002392CB /* ofxsInteract.cpp in Sources */ = {isa = PBXBuildFile; fileRef = 1E3E3CB717995D5C005F2132 /* ofxsInteract.cpp */; };
		1EDE1B81182D04D9002392CB /* ofxsLog.cpp in Sources */ = {isa = PBXBuildFile; fileRef = 1E3E3CB817995D5C005F2132 /* ofxsLog.cpp */; };
		1EDE1B82182D04D9002392CB /* ofxsMultiThread.cpp in Sources */ = {isa = PBXBuildFile; fileRef = 1E3E3CB917995D5C005F2132 /* ofxsMultiThread.cpp */; };
		1EDE1B83182D04D9002392CB /* ofxsParams.cpp in Sources */ = {isa = PBXBuildFile; fileRef = 1E3E3CBA17995D5C005F2132 /* ofxsParams.cpp */; };
		1EDE1B84182D04D9002392CB /* ofxsProperty.cpp in Sources */ = {isa = PBXBuildFile; fileRef = 1E3E3CBB17995D5C005F2132 /* ofxsProperty.cpp */; };
		1EDE1B85182D04D9002392CB /* ofxsPropertyValidation.cpp in Sources */ = {isa = PBXBuildFile; fileRef = 1E3E3CBC17995D5C005F2132 /* ofxsPropertyValidation.cpp */; };
		1EDE1B87182D04D9002392CB /* OpenGL.framework in Frameworks */ = {isa = PBXBuildFile; fileRef = 1E551F5A179950EC00A4135C /* OpenGL.framework */; };
		1EDE1B92182D0552002392CB /* Anaglyph.cpp in Sources */ = {isa = PBXBuildFile; fileRef = 1EDE1B8F182D0552002392CB /* Anaglyph.cpp */; };
		1EDE1B9F182D3985002392CB /* ofxsCore.cpp in Sources */ = {isa = PBXBuildFile; fileRef = 1E3E3CB517995D5C005F2132 /* ofxsCore.cpp */; };
		1EDE1BA0182D3985002392CB /* ofxsImageEffect.cpp in Sources */ = {isa = PBXBuildFile; fileRef = 1E3E3CB617995D5C005F2132 /* ofxsImageEffect.cpp */; };
		1EDE1BA1182D3985002392CB /* ofxsInteract.cpp in Sources */ = {isa = PBXBuildFile; fileRef = 1E3E3CB717995D5C005F2132 /* ofxsInteract.cpp */; };
		1EDE1BA2182D3985002392CB /* ofxsLog.cpp in Sources */ = {isa = PBXBuildFile; fileRef = 1E3E3CB817995D5C005F2132 /* ofxsLog.cpp */; };
		1EDE1BA3182D3985002392CB /* ofxsMultiThread.cpp in Sources */ = {isa = PBXBuildFile; fileRef = 1E3E3CB917995D5C005F2132 /* ofxsMultiThread.cpp */; };
		1EDE1BA4182D3985002392CB /* ofxsParams.cpp in Sources */ = {isa = PBXBuildFile; fileRef = 1E3E3CBA17995D5C005F2132 /* ofxsParams.cpp */; };
		1EDE1BA5182D3985002392CB /* ofxsProperty.cpp in Sources */ = {isa = PBXBuildFile; fileRef = 1E3E3CBB17995D5C005F2132 /* ofxsProperty.cpp */; };
		1EDE1BA6182D3985002392CB /* ofxsPropertyValidation.cpp in Sources */ = {isa = PBXBuildFile; fileRef = 1E3E3CBC17995D5C005F2132 /* ofxsPropertyValidation.cpp */; };
		1EDE1BA9182D3985002392CB /* OpenGL.framework in Frameworks */ = {isa = PBXBuildFile; fileRef = 1E551F5A179950EC00A4135C /* OpenGL.framework */; };
		1EDE1BB1182D39FA002392CB /* JoinViews.cpp in Sources */ = {isa = PBXBuildFile; fileRef = 1EDE1BB0182D39FA002392CB /* JoinViews.cpp */; };
		1EDE1BB9182D3F38002392CB /* ofxsCore.cpp in Sources */ = {isa = PBXBuildFile; fileRef = 1E3E3CB517995D5C005F2132 /* ofxsCore.cpp */; };
		1EDE1BBA182D3F38002392CB /* ofxsImageEffect.cpp in Sources */ = {isa = PBXBuildFile; fileRef = 1E3E3CB617995D5C005F2132 /* ofxsImageEffect.cpp */; };
		1EDE1BBB182D3F38002392CB /* ofxsInteract.cpp in Sources */ = {isa = PBXBuildFile; fileRef = 1E3E3CB717995D5C005F2132 /* ofxsInteract.cpp */; };
		1EDE1BBC182D3F38002392CB /* ofxsLog.cpp in Sources */ = {isa = PBXBuildFile; fileRef = 1E3E3CB817995D5C005F2132 /* ofxsLog.cpp */; };
		1EDE1BBD182D3F38002392CB /* ofxsMultiThread.cpp in Sources */ = {isa = PBXBuildFile; fileRef = 1E3E3CB917995D5C005F2132 /* ofxsMultiThread.cpp */; };
		1EDE1BBE182D3F38002392CB /* ofxsParams.cpp in Sources */ = {isa = PBXBuildFile; fileRef = 1E3E3CBA17995D5C005F2132 /* ofxsParams.cpp */; };
		1EDE1BBF182D3F38002392CB /* ofxsProperty.cpp in Sources */ = {isa = PBXBuildFile; fileRef = 1E3E3CBB17995D5C005F2132 /* ofxsProperty.cpp */; };
		1EDE1BC0182D3F38002392CB /* ofxsPropertyValidation.cpp in Sources */ = {isa = PBXBuildFile; fileRef = 1E3E3CBC17995D5C005F2132 /* ofxsPropertyValidation.cpp */; };
		1EDE1BC2182D3F38002392CB /* OpenGL.framework in Frameworks */ = {isa = PBXBuildFile; fileRef = 1E551F5A179950EC00A4135C /* OpenGL.framework */; };
		1EDE1BCA182D3F90002392CB /* OneView.cpp in Sources */ = {isa = PBXBuildFile; fileRef = 1EDE1BC9182D3F90002392CB /* OneView.cpp */; };
		1EDE1BD1182D8941002392CB /* ofxsCore.cpp in Sources */ = {isa = PBXBuildFile; fileRef = 1E3E3CB517995D5C005F2132 /* ofxsCore.cpp */; };
		1EDE1BD3182D8941002392CB /* ofxsImageEffect.cpp in Sources */ = {isa = PBXBuildFile; fileRef = 1E3E3CB617995D5C005F2132 /* ofxsImageEffect.cpp */; };
		1EDE1BD4182D8941002392CB /* ofxsInteract.cpp in Sources */ = {isa = PBXBuildFile; fileRef = 1E3E3CB717995D5C005F2132 /* ofxsInteract.cpp */; };
		1EDE1BD5182D8941002392CB /* ofxsLog.cpp in Sources */ = {isa = PBXBuildFile; fileRef = 1E3E3CB817995D5C005F2132 /* ofxsLog.cpp */; };
		1EDE1BD6182D8941002392CB /* ofxsMultiThread.cpp in Sources */ = {isa = PBXBuildFile; fileRef = 1E3E3CB917995D5C005F2132 /* ofxsMultiThread.cpp */; };
		1EDE1BD7182D8941002392CB /* ofxsParams.cpp in Sources */ = {isa = PBXBuildFile; fileRef = 1E3E3CBA17995D5C005F2132 /* ofxsParams.cpp */; };
		1EDE1BD8182D8941002392CB /* ofxsProperty.cpp in Sources */ = {isa = PBXBuildFile; fileRef = 1E3E3CBB17995D5C005F2132 /* ofxsProperty.cpp */; };
		1EDE1BD9182D8941002392CB /* ofxsPropertyValidation.cpp in Sources */ = {isa = PBXBuildFile; fileRef = 1E3E3CBC17995D5C005F2132 /* ofxsPropertyValidation.cpp */; };
		1EDE1BDB182D8941002392CB /* OpenGL.framework in Frameworks */ = {isa = PBXBuildFile; fileRef = 1E551F5A179950EC00A4135C /* OpenGL.framework */; };
		1EDE1BE3182D8977002392CB /* MixViews.cpp in Sources */ = {isa = PBXBuildFile; fileRef = 1EDE1BE2182D8977002392CB /* MixViews.cpp */; };
		1EE4A87019C6EC7300E6E3AE /* net.sf.openfx.ChromaKeyerPlugin.png in CopyFiles */ = {isa = PBXBuildFile; fileRef = 1EE4A86E19C6EC4200E6E3AE /* net.sf.openfx.ChromaKeyerPlugin.png */; };
		1EE4A87319C6EC9000E6E3AE /* net.sf.openfx.ColorCorrectPlugin.png in CopyFiles */ = {isa = PBXBuildFile; fileRef = 1EE4A87119C6EC8500E6E3AE /* net.sf.openfx.ColorCorrectPlugin.png */; };
		1EE4A87619C6ECE800E6E3AE /* net.sf.openfx.ConstantPlugin.png in CopyFiles */ = {isa = PBXBuildFile; fileRef = 1EE4A87419C6ECDA00E6E3AE /* net.sf.openfx.ConstantPlugin.png */; };
		1EE4A87B19C6ED5600E6E3AE /* net.sf.openfx.CornerPinPlugin.png in CopyFiles */ = {isa = PBXBuildFile; fileRef = 1EE4A87819C6ED3800E6E3AE /* net.sf.openfx.CornerPinPlugin.png */; };
		1EE4A87E19C6ED8E00E6E3AE /* net.sf.openfx.CropPlugin.png in CopyFiles */ = {isa = PBXBuildFile; fileRef = 1EE4A87C19C6ED8000E6E3AE /* net.sf.openfx.CropPlugin.png */; };
		1EE4A88119C6EDB800E6E3AE /* net.sf.openfx.DifferencePlugin.png in CopyFiles */ = {isa = PBXBuildFile; fileRef = 1EE4A87F19C6EDAE00E6E3AE /* net.sf.openfx.DifferencePlugin.png */; };
		1EE4A88419C6EDCF00E6E3AE /* net.sf.openfx.DissolvePlugin.png in CopyFiles */ = {isa = PBXBuildFile; fileRef = 1EE4A88219C6EDC400E6E3AE /* net.sf.openfx.DissolvePlugin.png */; };
		1EE4A88719C6EDE400E6E3AE /* net.sf.openfx.GradePlugin.png in CopyFiles */ = {isa = PBXBuildFile; fileRef = 1EE4A88519C6EDDA00E6E3AE /* net.sf.openfx.GradePlugin.png */; };
		1EE4A88C19C6EE0600E6E3AE /* net.sf.openfx.Invert.png in CopyFiles */ = {isa = PBXBuildFile; fileRef = 1EE4A88A19C6EDF100E6E3AE /* net.sf.openfx.Invert.png */; };
		1EE4A88F19C6EE2300E6E3AE /* net.sf.openfx.MergePlugin.png in CopyFiles */ = {isa = PBXBuildFile; fileRef = 1EE4A88D19C6EE1800E6E3AE /* net.sf.openfx.MergePlugin.png */; };
		1EE4A89319C6EE5100E6E3AE /* net.sf.openfx.Premult.png in CopyFiles */ = {isa = PBXBuildFile; fileRef = 1EE4A89019C6EE4600E6E3AE /* net.sf.openfx.Premult.png */; };
		1EE4A89419C6EE5300E6E3AE /* net.sf.openfx.Unpremult.png in CopyFiles */ = {isa = PBXBuildFile; fileRef = 1EE4A89119C6EE4600E6E3AE /* net.sf.openfx.Unpremult.png */; };
		1EE4A89719C6EE7900E6E3AE /* net.sf.openfx.Retime.png in CopyFiles */ = {isa = PBXBuildFile; fileRef = 1EE4A89519C6EE6400E6E3AE /* net.sf.openfx.Retime.png */; };
		1EE4A89A19C6EE8E00E6E3AE /* net.sf.openfx.ColorLookupPlugin.png in CopyFiles */ = {isa = PBXBuildFile; fileRef = 1EE4A89819C6EE8400E6E3AE /* net.sf.openfx.ColorLookupPlugin.png */; };
		1EE4A89D19C6EEA000E6E3AE /* net.sf.openfx.RotoPlugin.png in CopyFiles */ = {isa = PBXBuildFile; fileRef = 1EE4A89B19C6EE9700E6E3AE /* net.sf.openfx.RotoPlugin.png */; };
		1EE4A8A019C6EEB300E6E3AE /* net.sf.openfx.ShufflePlugin.png in CopyFiles */ = {isa = PBXBuildFile; fileRef = 1EE4A89E19C6EEAB00E6E3AE /* net.sf.openfx.ShufflePlugin.png */; };
		1EE4A8A319C6EECC00E6E3AE /* net.sf.openfx.switchPlugin.png in CopyFiles */ = {isa = PBXBuildFile; fileRef = 1EE4A8A119C6EEC300E6E3AE /* net.sf.openfx.switchPlugin.png */; };
		1EE4A8A619C6EEE700E6E3AE /* net.sf.openfx.timeOffset.png in CopyFiles */ = {isa = PBXBuildFile; fileRef = 1EE4A8A419C6EEDC00E6E3AE /* net.sf.openfx.timeOffset.png */; };
		1EE4A8A919C6EEF800E6E3AE /* net.sf.openfx.TrackerPM.png in CopyFiles */ = {isa = PBXBuildFile; fileRef = 1EE4A8A719C6EEF100E6E3AE /* net.sf.openfx.TrackerPM.png */; };
		1EE4A8AD19C6EF0E00E6E3AE /* net.sf.openfx.TransformPlugin.png in CopyFiles */ = {isa = PBXBuildFile; fileRef = 1EE4A8AB19C6EF0300E6E3AE /* net.sf.openfx.TransformPlugin.png */; };
		1EE4A8AE19C6EF1000E6E3AE /* net.sf.openfx.TransformMaskedPlugin.png in CopyFiles */ = {isa = PBXBuildFile; fileRef = 1EE4A8AA19C6EF0300E6E3AE /* net.sf.openfx.TransformMaskedPlugin.png */; };
		1EE4A8B019C6EF3300E6E3AE /* net.sf.openfx.ChromaKeyerPlugin.png in CopyFiles */ = {isa = PBXBuildFile; fileRef = 1EE4A86E19C6EC4200E6E3AE /* net.sf.openfx.ChromaKeyerPlugin.png */; };
		1EE4A8B119C6EF3500E6E3AE /* net.sf.openfx.ColorCorrectPlugin.png in CopyFiles */ = {isa = PBXBuildFile; fileRef = 1EE4A87119C6EC8500E6E3AE /* net.sf.openfx.ColorCorrectPlugin.png */; };
		1EE4A8B219C6EF3900E6E3AE /* net.sf.openfx.ConstantPlugin.png in CopyFiles */ = {isa = PBXBuildFile; fileRef = 1EE4A87419C6ECDA00E6E3AE /* net.sf.openfx.ConstantPlugin.png */; };
		1EE4A8B319C6EF3E00E6E3AE /* net.sf.openfx.CornerPinPlugin.png in CopyFiles */ = {isa = PBXBuildFile; fileRef = 1EE4A87819C6ED3800E6E3AE /* net.sf.openfx.CornerPinPlugin.png */; };
		1EE4A8B519C6EF4A00E6E3AE /* net.sf.openfx.CornerPinMaskedPlugin.png in CopyFiles */ = {isa = PBXBuildFile; fileRef = 1EE4A87719C6ED3800E6E3AE /* net.sf.openfx.CornerPinMaskedPlugin.png */; };
		1EE4A8B619C6EF4F00E6E3AE /* net.sf.openfx.CropPlugin.png in CopyFiles */ = {isa = PBXBuildFile; fileRef = 1EE4A87C19C6ED8000E6E3AE /* net.sf.openfx.CropPlugin.png */; };
		1EE4A8B719C6EF5200E6E3AE /* net.sf.openfx.DifferencePlugin.png in CopyFiles */ = {isa = PBXBuildFile; fileRef = 1EE4A87F19C6EDAE00E6E3AE /* net.sf.openfx.DifferencePlugin.png */; };
		1EE4A8B819C6EF5600E6E3AE /* net.sf.openfx.DissolvePlugin.png in CopyFiles */ = {isa = PBXBuildFile; fileRef = 1EE4A88219C6EDC400E6E3AE /* net.sf.openfx.DissolvePlugin.png */; };
		1EE4A8B919C6EF5A00E6E3AE /* net.sf.openfx.GradePlugin.png in CopyFiles */ = {isa = PBXBuildFile; fileRef = 1EE4A88519C6EDDA00E6E3AE /* net.sf.openfx.GradePlugin.png */; };
		1EE4A8BA19C6EF5E00E6E3AE /* net.sf.openfx.Invert.png in CopyFiles */ = {isa = PBXBuildFile; fileRef = 1EE4A88A19C6EDF100E6E3AE /* net.sf.openfx.Invert.png */; };
		1EE4A8BB19C6EF6300E6E3AE /* net.sf.openfx.MergePlugin.png in CopyFiles */ = {isa = PBXBuildFile; fileRef = 1EE4A88D19C6EE1800E6E3AE /* net.sf.openfx.MergePlugin.png */; };
		1EE4A8BC19C6EF6900E6E3AE /* net.sf.openfx.Premult.png in CopyFiles */ = {isa = PBXBuildFile; fileRef = 1EE4A89019C6EE4600E6E3AE /* net.sf.openfx.Premult.png */; };
		1EE4A8BD19C6EF6C00E6E3AE /* net.sf.openfx.Unpremult.png in CopyFiles */ = {isa = PBXBuildFile; fileRef = 1EE4A89119C6EE4600E6E3AE /* net.sf.openfx.Unpremult.png */; };
		1EE4A8BF19C6EF7400E6E3AE /* net.sf.openfx.ColorLookupPlugin.png in CopyFiles */ = {isa = PBXBuildFile; fileRef = 1EE4A89819C6EE8400E6E3AE /* net.sf.openfx.ColorLookupPlugin.png */; };
		1EE4A8C119C6EF7D00E6E3AE /* net.sf.openfx.RotoPlugin.png in CopyFiles */ = {isa = PBXBuildFile; fileRef = 1EE4A89B19C6EE9700E6E3AE /* net.sf.openfx.RotoPlugin.png */; };
		1EE4A8C219C6EF8000E6E3AE /* net.sf.openfx.ShufflePlugin.png in CopyFiles */ = {isa = PBXBuildFile; fileRef = 1EE4A89E19C6EEAB00E6E3AE /* net.sf.openfx.ShufflePlugin.png */; };
		1EE4A8C319C6EF8400E6E3AE /* net.sf.openfx.switchPlugin.png in CopyFiles */ = {isa = PBXBuildFile; fileRef = 1EE4A8A119C6EEC300E6E3AE /* net.sf.openfx.switchPlugin.png */; };
		1EE4A8C419C6EF8900E6E3AE /* net.sf.openfx.timeOffset.png in CopyFiles */ = {isa = PBXBuildFile; fileRef = 1EE4A8A419C6EEDC00E6E3AE /* net.sf.openfx.timeOffset.png */; };
		1EE4A8C519C6EF8C00E6E3AE /* net.sf.openfx.TrackerPM.png in CopyFiles */ = {isa = PBXBuildFile; fileRef = 1EE4A8A719C6EEF100E6E3AE /* net.sf.openfx.TrackerPM.png */; };
		1EE4A8C619C6EF8F00E6E3AE /* net.sf.openfx.TransformPlugin.png in CopyFiles */ = {isa = PBXBuildFile; fileRef = 1EE4A8AB19C6EF0300E6E3AE /* net.sf.openfx.TransformPlugin.png */; };
		1EE4A8C719C6EF9200E6E3AE /* net.sf.openfx.TransformMaskedPlugin.png in CopyFiles */ = {isa = PBXBuildFile; fileRef = 1EE4A8AA19C6EF0300E6E3AE /* net.sf.openfx.TransformMaskedPlugin.png */; };
		1EF46F34194A394E00825BDF /* ofxsCore.cpp in Sources */ = {isa = PBXBuildFile; fileRef = 1E3E3CB517995D5C005F2132 /* ofxsCore.cpp */; };
		1EF46F35194A394E00825BDF /* ofxsImageEffect.cpp in Sources */ = {isa = PBXBuildFile; fileRef = 1E3E3CB617995D5C005F2132 /* ofxsImageEffect.cpp */; };
		1EF46F36194A394E00825BDF /* ofxsInteract.cpp in Sources */ = {isa = PBXBuildFile; fileRef = 1E3E3CB717995D5C005F2132 /* ofxsInteract.cpp */; };
		1EF46F37194A394E00825BDF /* ofxsLog.cpp in Sources */ = {isa = PBXBuildFile; fileRef = 1E3E3CB817995D5C005F2132 /* ofxsLog.cpp */; };
		1EF46F38194A394E00825BDF /* ofxsMultiThread.cpp in Sources */ = {isa = PBXBuildFile; fileRef = 1E3E3CB917995D5C005F2132 /* ofxsMultiThread.cpp */; };
		1EF46F3B194A394E00825BDF /* ofxsParams.cpp in Sources */ = {isa = PBXBuildFile; fileRef = 1E3E3CBA17995D5C005F2132 /* ofxsParams.cpp */; };
		1EF46F3C194A394E00825BDF /* ofxsProperty.cpp in Sources */ = {isa = PBXBuildFile; fileRef = 1E3E3CBB17995D5C005F2132 /* ofxsProperty.cpp */; };
		1EF46F3D194A394E00825BDF /* ofxsPropertyValidation.cpp in Sources */ = {isa = PBXBuildFile; fileRef = 1E3E3CBC17995D5C005F2132 /* ofxsPropertyValidation.cpp */; };
		1EF46F3F194A394E00825BDF /* OpenGL.framework in Frameworks */ = {isa = PBXBuildFile; fileRef = 1E551F5A179950EC00A4135C /* OpenGL.framework */; };
		1EF46F47194A39C800825BDF /* Shuffle.cpp in Sources */ = {isa = PBXBuildFile; fileRef = 1EF46F45194A39C800825BDF /* Shuffle.cpp */; };
		1EF46F48194A39C800825BDF /* Shuffle.cpp in Sources */ = {isa = PBXBuildFile; fileRef = 1EF46F45194A39C800825BDF /* Shuffle.cpp */; };
		1EF46F4B194A39DB00825BDF /* PluginRegistration.cpp in Sources */ = {isa = PBXBuildFile; fileRef = 1EF46F4A194A39DB00825BDF /* PluginRegistration.cpp */; };
		1EFA77161A24DCFA00212DB0 /* CImgHistEQ.cpp in Sources */ = {isa = PBXBuildFile; fileRef = 1EFA77141A24DCFA00212DB0 /* CImgHistEQ.cpp */; };
		1EFA77171A24E05F00212DB0 /* ofxsLut.cpp in Sources */ = {isa = PBXBuildFile; fileRef = 1ED537381A234F12007966D5 /* ofxsLut.cpp */; };
		1EFA771C1A24F0BA00212DB0 /* ofxsCore.cpp in Sources */ = {isa = PBXBuildFile; fileRef = 1E3E3CB517995D5C005F2132 /* ofxsCore.cpp */; };
		1EFA771D1A24F0BA00212DB0 /* ofxsImageEffect.cpp in Sources */ = {isa = PBXBuildFile; fileRef = 1E3E3CB617995D5C005F2132 /* ofxsImageEffect.cpp */; };
		1EFA771E1A24F0BA00212DB0 /* ofxsInteract.cpp in Sources */ = {isa = PBXBuildFile; fileRef = 1E3E3CB717995D5C005F2132 /* ofxsInteract.cpp */; };
		1EFA771F1A24F0BA00212DB0 /* ofxsLog.cpp in Sources */ = {isa = PBXBuildFile; fileRef = 1E3E3CB817995D5C005F2132 /* ofxsLog.cpp */; };
		1EFA77201A24F0BA00212DB0 /* ofxsMultiThread.cpp in Sources */ = {isa = PBXBuildFile; fileRef = 1E3E3CB917995D5C005F2132 /* ofxsMultiThread.cpp */; };
		1EFA77211A24F0BA00212DB0 /* ofxsParams.cpp in Sources */ = {isa = PBXBuildFile; fileRef = 1E3E3CBA17995D5C005F2132 /* ofxsParams.cpp */; };
		1EFA77221A24F0BA00212DB0 /* ofxsProperty.cpp in Sources */ = {isa = PBXBuildFile; fileRef = 1E3E3CBB17995D5C005F2132 /* ofxsProperty.cpp */; };
		1EFA77231A24F0BA00212DB0 /* ofxsPropertyValidation.cpp in Sources */ = {isa = PBXBuildFile; fileRef = 1E3E3CBC17995D5C005F2132 /* ofxsPropertyValidation.cpp */; };
		1EFA77251A24F0BA00212DB0 /* OpenGL.framework in Frameworks */ = {isa = PBXBuildFile; fileRef = 1E551F5A179950EC00A4135C /* OpenGL.framework */; };
		1EFA77351A24F13300212DB0 /* HSVTool.cpp in Sources */ = {isa = PBXBuildFile; fileRef = 1EFA77331A24F13300212DB0 /* HSVTool.cpp */; };
		1EFA77371A24F13B00212DB0 /* PluginRegistration.cpp in Sources */ = {isa = PBXBuildFile; fileRef = 1EFA77361A24F13B00212DB0 /* PluginRegistration.cpp */; };
		1EFA773A1A24F5F500212DB0 /* ofxsLut.cpp in Sources */ = {isa = PBXBuildFile; fileRef = 1ED537381A234F12007966D5 /* ofxsLut.cpp */; };
		1EFA774D1A25D6BD00212DB0 /* HSVTool.cpp in Sources */ = {isa = PBXBuildFile; fileRef = 1EFA77331A24F13300212DB0 /* HSVTool.cpp */; };
		1EFB4E0E19461B13005932AF /* ofxsCore.cpp in Sources */ = {isa = PBXBuildFile; fileRef = 1E3E3CB517995D5C005F2132 /* ofxsCore.cpp */; };
		1EFB4E0F19461B13005932AF /* ofxsImageEffect.cpp in Sources */ = {isa = PBXBuildFile; fileRef = 1E3E3CB617995D5C005F2132 /* ofxsImageEffect.cpp */; };
		1EFB4E1019461B13005932AF /* ofxsInteract.cpp in Sources */ = {isa = PBXBuildFile; fileRef = 1E3E3CB717995D5C005F2132 /* ofxsInteract.cpp */; };
		1EFB4E1119461B13005932AF /* ofxsLog.cpp in Sources */ = {isa = PBXBuildFile; fileRef = 1E3E3CB817995D5C005F2132 /* ofxsLog.cpp */; };
		1EFB4E1219461B13005932AF /* ofxsMultiThread.cpp in Sources */ = {isa = PBXBuildFile; fileRef = 1E3E3CB917995D5C005F2132 /* ofxsMultiThread.cpp */; };
		1EFB4E1319461B13005932AF /* ofxsParams.cpp in Sources */ = {isa = PBXBuildFile; fileRef = 1E3E3CBA17995D5C005F2132 /* ofxsParams.cpp */; };
		1EFB4E1419461B13005932AF /* ofxsProperty.cpp in Sources */ = {isa = PBXBuildFile; fileRef = 1E3E3CBB17995D5C005F2132 /* ofxsProperty.cpp */; };
		1EFB4E1519461B13005932AF /* ofxsPropertyValidation.cpp in Sources */ = {isa = PBXBuildFile; fileRef = 1E3E3CBC17995D5C005F2132 /* ofxsPropertyValidation.cpp */; };
		1EFB4E1719461B13005932AF /* OpenGL.framework in Frameworks */ = {isa = PBXBuildFile; fileRef = 1E551F5A179950EC00A4135C /* OpenGL.framework */; };
		1EFB4E1F19461B76005932AF /* Difference.cpp in Sources */ = {isa = PBXBuildFile; fileRef = 1EFB4E1D19461B76005932AF /* Difference.cpp */; };
		1EFB4E2019461B76005932AF /* Difference.cpp in Sources */ = {isa = PBXBuildFile; fileRef = 1EFB4E1D19461B76005932AF /* Difference.cpp */; };
		1EFB4E2519461B86005932AF /* PluginRegistration.cpp in Sources */ = {isa = PBXBuildFile; fileRef = 1EFB4E2319461B86005932AF /* PluginRegistration.cpp */; };
		1EFBC9831A23A1EB00086E7A /* ofxsCore.cpp in Sources */ = {isa = PBXBuildFile; fileRef = 1E3E3CB517995D5C005F2132 /* ofxsCore.cpp */; };
		1EFBC9841A23A1EB00086E7A /* ofxsImageEffect.cpp in Sources */ = {isa = PBXBuildFile; fileRef = 1E3E3CB617995D5C005F2132 /* ofxsImageEffect.cpp */; };
		1EFBC9851A23A1EB00086E7A /* ofxsInteract.cpp in Sources */ = {isa = PBXBuildFile; fileRef = 1E3E3CB717995D5C005F2132 /* ofxsInteract.cpp */; };
		1EFBC9861A23A1EB00086E7A /* ofxsLog.cpp in Sources */ = {isa = PBXBuildFile; fileRef = 1E3E3CB817995D5C005F2132 /* ofxsLog.cpp */; };
		1EFBC9871A23A1EB00086E7A /* ofxsMultiThread.cpp in Sources */ = {isa = PBXBuildFile; fileRef = 1E3E3CB917995D5C005F2132 /* ofxsMultiThread.cpp */; };
		1EFBC9881A23A1EB00086E7A /* ofxsParams.cpp in Sources */ = {isa = PBXBuildFile; fileRef = 1E3E3CBA17995D5C005F2132 /* ofxsParams.cpp */; };
		1EFBC9891A23A1EB00086E7A /* ofxsProperty.cpp in Sources */ = {isa = PBXBuildFile; fileRef = 1E3E3CBB17995D5C005F2132 /* ofxsProperty.cpp */; };
		1EFBC98A1A23A1EB00086E7A /* ofxsPropertyValidation.cpp in Sources */ = {isa = PBXBuildFile; fileRef = 1E3E3CBC17995D5C005F2132 /* ofxsPropertyValidation.cpp */; };
		1EFBC98C1A23A1EB00086E7A /* OpenGL.framework in Frameworks */ = {isa = PBXBuildFile; fileRef = 1E551F5A179950EC00A4135C /* OpenGL.framework */; };
		1EFBC9971A23A22D00086E7A /* PluginRegistration.cpp in Sources */ = {isa = PBXBuildFile; fileRef = 1EFBC9951A23A22D00086E7A /* PluginRegistration.cpp */; };
		1EFBC9981A23A22D00086E7A /* VectorToColor.cpp in Sources */ = {isa = PBXBuildFile; fileRef = 1EFBC9961A23A22D00086E7A /* VectorToColor.cpp */; };
		1EFBC9991A23A23C00086E7A /* VectorToColor.cpp in Sources */ = {isa = PBXBuildFile; fileRef = 1EFBC9961A23A22D00086E7A /* VectorToColor.cpp */; };
		1EFC1700180DCE6500AD7B86 /* ColorLookup.cpp in Sources */ = {isa = PBXBuildFile; fileRef = 1EB0C41E180DCAB500C25D1E /* ColorLookup.cpp */; };
		AC0EAC3D1A358A2000449A77 /* net.sf.openfx.SaturationPlugin.png in CopyFiles */ = {isa = PBXBuildFile; fileRef = AC0EAC3C1A358A0C00449A77 /* net.sf.openfx.SaturationPlugin.png */; };
		AC0EAC3F1A358B7E00449A77 /* net.sf.openfx.KeyerPlugin.png in CopyFiles */ = {isa = PBXBuildFile; fileRef = AC0EAC3E1A358B6E00449A77 /* net.sf.openfx.KeyerPlugin.png */; };
		AC4774E51A25B8E9008A2B57 /* net.sf.openfx.Deinterlace.png in CopyFiles */ = {isa = PBXBuildFile; fileRef = AC4774E41A25B8E7008A2B57 /* net.sf.openfx.Deinterlace.png */; };
		AC4774E71A25B8FE008A2B57 /* net.sf.cimg.CImgBlur.png in CopyFiles */ = {isa = PBXBuildFile; fileRef = AC4774DC1A25B811008A2B57 /* net.sf.cimg.CImgBlur.png */; };
		AC4774E81A25B8FF008A2B57 /* net.sf.cimg.CImgDenoise.png in CopyFiles */ = {isa = PBXBuildFile; fileRef = AC4774DD1A25B811008A2B57 /* net.sf.cimg.CImgDenoise.png */; };
		AC4774E91A25B900008A2B57 /* net.sf.cimg.CImgDilate.png in CopyFiles */ = {isa = PBXBuildFile; fileRef = AC4774DE1A25B811008A2B57 /* net.sf.cimg.CImgDilate.png */; };
		AC4774EA1A25B902008A2B57 /* net.sf.cimg.CImgErode.png in CopyFiles */ = {isa = PBXBuildFile; fileRef = AC4774DF1A25B811008A2B57 /* net.sf.cimg.CImgErode.png */; };
		AC60A33C19FE9C7900375A86 /* Ramp.cpp in Sources */ = {isa = PBXBuildFile; fileRef = AC60A32A19FE995F00375A86 /* Ramp.cpp */; };
		AC6486DC1A41A57B0088844F /* net.sf.openfx.anaglyphPlugin.png in CopyFiles */ = {isa = PBXBuildFile; fileRef = AC6486CF1A41A4960088844F /* net.sf.openfx.anaglyphPlugin.png */; };
		AC6486DE1A41A5B10088844F /* net.sf.openfx.joinViewsPlugin.png in CopyFiles */ = {isa = PBXBuildFile; fileRef = AC6486D31A41A4D00088844F /* net.sf.openfx.joinViewsPlugin.png */; };
		AC6486DF1A41A5BA0088844F /* net.sf.openfx.mixViewsPlugin.png in CopyFiles */ = {isa = PBXBuildFile; fileRef = AC6486D41A41A4D90088844F /* net.sf.openfx.mixViewsPlugin.png */; };
		AC6486E01A41A5BF0088844F /* net.sf.openfx.Noise.png in CopyFiles */ = {isa = PBXBuildFile; fileRef = AC6486D51A41A5210088844F /* net.sf.openfx.Noise.png */; };
		AC6486E11A41A5C40088844F /* net.sf.openfx.NoOpPlugin.png in CopyFiles */ = {isa = PBXBuildFile; fileRef = AC6486D61A41A5270088844F /* net.sf.openfx.NoOpPlugin.png */; };
		AC6486E21A41A5C90088844F /* net.sf.openfx.oneViewPlugin.png in CopyFiles */ = {isa = PBXBuildFile; fileRef = AC6486D71A41A52F0088844F /* net.sf.openfx.oneViewPlugin.png */; };
		AC6486E31A41A5CC0088844F /* net.sf.openfx.Radial.png in CopyFiles */ = {isa = PBXBuildFile; fileRef = AC6486D81A41A5350088844F /* net.sf.openfx.Radial.png */; };
		AC6486E41A41A5D10088844F /* net.sf.openfx.Rectangle.png in CopyFiles */ = {isa = PBXBuildFile; fileRef = AC6486D91A41A5490088844F /* net.sf.openfx.Rectangle.png */; };
		AC6486E51A41A5DD0088844F /* net.sf.openfx.sideBySidePlugin.png in CopyFiles */ = {isa = PBXBuildFile; fileRef = AC6486DA1A41A5540088844F /* net.sf.openfx.sideBySidePlugin.png */; };
		AC6486E61A41A5E40088844F /* net.sf.openfx.VectorToColorPlugin.png in CopyFiles */ = {isa = PBXBuildFile; fileRef = AC6486DB1A41A5620088844F /* net.sf.openfx.VectorToColorPlugin.png */; };
		AC6486E71A41B7860088844F /* net.sf.cimg.CImgNoise.png in CopyFiles */ = {isa = PBXBuildFile; fileRef = AC6486D01A41A4A90088844F /* net.sf.cimg.CImgNoise.png */; };
		AC6486E81A41B9B70088844F /* net.sf.cimg.CImgPlasma.png in CopyFiles */ = {isa = PBXBuildFile; fileRef = AC6486D11A41A4A90088844F /* net.sf.cimg.CImgPlasma.png */; };
		AC6486E91A41B9B90088844F /* net.sf.cimg.CImgSmooth.png in CopyFiles */ = {isa = PBXBuildFile; fileRef = AC6486D21A41A4A90088844F /* net.sf.cimg.CImgSmooth.png */; };
		AC64870C1A41BEC40088844F /* net.sf.cimg.CImgErodeSmooth.png in CopyFiles */ = {isa = PBXBuildFile; fileRef = AC64870A1A41BE9D0088844F /* net.sf.cimg.CImgErodeSmooth.png */; };
		AC64870E1A41BF6C0088844F /* net.sf.cimg.CImgBilateral.png in CopyFiles */ = {isa = PBXBuildFile; fileRef = AC64870D1A41BF670088844F /* net.sf.cimg.CImgBilateral.png */; };
		AC6487111A41C06B0088844F /* net.sf.cimg.CImgRollingGuidance.png in CopyFiles */ = {isa = PBXBuildFile; fileRef = AC64870F1A41C0640088844F /* net.sf.cimg.CImgRollingGuidance.png */; };
		AC6487141A41C0F50088844F /* net.sf.cimg.CImgGuided.png in CopyFiles */ = {isa = PBXBuildFile; fileRef = AC6487121A41C0F00088844F /* net.sf.cimg.CImgGuided.png */; };
		ACC5D25E1A2C714600DE1AAA /* net.sf.openfx.HSVToRGBPlugin.png in CopyFiles */ = {isa = PBXBuildFile; fileRef = ACC5D25C1A2C713700DE1AAA /* net.sf.openfx.HSVToRGBPlugin.png */; };
		ACC5D25F1A2C714900DE1AAA /* net.sf.openfx.RGBToHSVPlugin.png in CopyFiles */ = {isa = PBXBuildFile; fileRef = ACC5D25D1A2C713700DE1AAA /* net.sf.openfx.RGBToHSVPlugin.png */; };
		ACC5D2601A2C714C00DE1AAA /* net.sf.openfx.HSVToolPlugin.png in CopyFiles */ = {isa = PBXBuildFile; fileRef = ACC5D25B1A2C712E00DE1AAA /* net.sf.openfx.HSVToolPlugin.png */; };
		ACC8477E1A0A3F9300B3FAFE /* net.sf.openfx.Ramp.png in CopyFiles */ = {isa = PBXBuildFile; fileRef = AC60A32719FE995F00375A86 /* net.sf.openfx.Ramp.png */; };
		ACC8477F1A0A3F9500B3FAFE /* net.sf.openfx.Ramp.svg in CopyFiles */ = {isa = PBXBuildFile; fileRef = AC60A32819FE995F00375A86 /* net.sf.openfx.Ramp.svg */; };
		D721EC06191120B30069DB1D /* ofxsCore.cpp in Sources */ = {isa = PBXBuildFile; fileRef = 1E3E3CB517995D5C005F2132 /* ofxsCore.cpp */; };
		D721EC07191120B30069DB1D /* ofxsImageEffect.cpp in Sources */ = {isa = PBXBuildFile; fileRef = 1E3E3CB617995D5C005F2132 /* ofxsImageEffect.cpp */; };
		D721EC08191120B30069DB1D /* ofxsInteract.cpp in Sources */ = {isa = PBXBuildFile; fileRef = 1E3E3CB717995D5C005F2132 /* ofxsInteract.cpp */; };
		D721EC09191120B30069DB1D /* ofxsLog.cpp in Sources */ = {isa = PBXBuildFile; fileRef = 1E3E3CB817995D5C005F2132 /* ofxsLog.cpp */; };
		D721EC0A191120B30069DB1D /* ofxsMultiThread.cpp in Sources */ = {isa = PBXBuildFile; fileRef = 1E3E3CB917995D5C005F2132 /* ofxsMultiThread.cpp */; };
		D721EC0B191120B30069DB1D /* ofxsParams.cpp in Sources */ = {isa = PBXBuildFile; fileRef = 1E3E3CBA17995D5C005F2132 /* ofxsParams.cpp */; };
		D721EC0C191120B30069DB1D /* ofxsProperty.cpp in Sources */ = {isa = PBXBuildFile; fileRef = 1E3E3CBB17995D5C005F2132 /* ofxsProperty.cpp */; };
		D721EC0D191120B30069DB1D /* ofxsPropertyValidation.cpp in Sources */ = {isa = PBXBuildFile; fileRef = 1E3E3CBC17995D5C005F2132 /* ofxsPropertyValidation.cpp */; };
		D721EC0F191120B30069DB1D /* OpenGL.framework in Frameworks */ = {isa = PBXBuildFile; fileRef = 1E551F5A179950EC00A4135C /* OpenGL.framework */; };
		D721EC15191120C50069DB1D /* Roto.cpp in Sources */ = {isa = PBXBuildFile; fileRef = D721EC001911209B0069DB1D /* Roto.cpp */; };
		D721EC16191120C70069DB1D /* PluginRegistration.cpp in Sources */ = {isa = PBXBuildFile; fileRef = D721EBFF1911209B0069DB1D /* PluginRegistration.cpp */; };
		D721EC17191120F30069DB1D /* Roto.cpp in Sources */ = {isa = PBXBuildFile; fileRef = D721EC001911209B0069DB1D /* Roto.cpp */; };
		D7257D4D192E91120040CD9C /* ofxsCore.cpp in Sources */ = {isa = PBXBuildFile; fileRef = 1E3E3CB517995D5C005F2132 /* ofxsCore.cpp */; };
		D7257D4E192E91120040CD9C /* ofxsImageEffect.cpp in Sources */ = {isa = PBXBuildFile; fileRef = 1E3E3CB617995D5C005F2132 /* ofxsImageEffect.cpp */; };
		D7257D4F192E91120040CD9C /* ofxsInteract.cpp in Sources */ = {isa = PBXBuildFile; fileRef = 1E3E3CB717995D5C005F2132 /* ofxsInteract.cpp */; };
		D7257D50192E91120040CD9C /* ofxsLog.cpp in Sources */ = {isa = PBXBuildFile; fileRef = 1E3E3CB817995D5C005F2132 /* ofxsLog.cpp */; };
		D7257D51192E91120040CD9C /* ofxsMultiThread.cpp in Sources */ = {isa = PBXBuildFile; fileRef = 1E3E3CB917995D5C005F2132 /* ofxsMultiThread.cpp */; };
		D7257D54192E91120040CD9C /* ofxsParams.cpp in Sources */ = {isa = PBXBuildFile; fileRef = 1E3E3CBA17995D5C005F2132 /* ofxsParams.cpp */; };
		D7257D55192E91120040CD9C /* ofxsProperty.cpp in Sources */ = {isa = PBXBuildFile; fileRef = 1E3E3CBB17995D5C005F2132 /* ofxsProperty.cpp */; };
		D7257D56192E91120040CD9C /* ofxsPropertyValidation.cpp in Sources */ = {isa = PBXBuildFile; fileRef = 1E3E3CBC17995D5C005F2132 /* ofxsPropertyValidation.cpp */; };
		D7257D58192E91120040CD9C /* OpenGL.framework in Frameworks */ = {isa = PBXBuildFile; fileRef = 1E551F5A179950EC00A4135C /* OpenGL.framework */; };
		D7257D5D192E91240040CD9C /* CornerPin.cpp in Sources */ = {isa = PBXBuildFile; fileRef = D7257D46192E910C0040CD9C /* CornerPin.cpp */; };
		D7257D5E192E91270040CD9C /* PluginRegistration.cpp in Sources */ = {isa = PBXBuildFile; fileRef = D7257D4A192E910C0040CD9C /* PluginRegistration.cpp */; };
		D7257D5F192E91510040CD9C /* CornerPin.cpp in Sources */ = {isa = PBXBuildFile; fileRef = D7257D46192E910C0040CD9C /* CornerPin.cpp */; };
		D725A2E318E0D54E001A1E3E /* Grade.cpp in Sources */ = {isa = PBXBuildFile; fileRef = D725A2C918E0D308001A1E3E /* Grade.cpp */; };
		D730310419518B560024BCA4 /* CopyRectangle.cpp in Sources */ = {isa = PBXBuildFile; fileRef = D73030FF19518ACE0024BCA4 /* CopyRectangle.cpp */; };
		D730310919518B6B0024BCA4 /* ofxsCore.cpp in Sources */ = {isa = PBXBuildFile; fileRef = 1E3E3CB517995D5C005F2132 /* ofxsCore.cpp */; };
		D730310A19518B6B0024BCA4 /* ofxsImageEffect.cpp in Sources */ = {isa = PBXBuildFile; fileRef = 1E3E3CB617995D5C005F2132 /* ofxsImageEffect.cpp */; };
		D730310B19518B6B0024BCA4 /* ofxsInteract.cpp in Sources */ = {isa = PBXBuildFile; fileRef = 1E3E3CB717995D5C005F2132 /* ofxsInteract.cpp */; };
		D730310C19518B6B0024BCA4 /* ofxsLog.cpp in Sources */ = {isa = PBXBuildFile; fileRef = 1E3E3CB817995D5C005F2132 /* ofxsLog.cpp */; };
		D730310D19518B6B0024BCA4 /* ofxsMultiThread.cpp in Sources */ = {isa = PBXBuildFile; fileRef = 1E3E3CB917995D5C005F2132 /* ofxsMultiThread.cpp */; };
		D730310E19518B6B0024BCA4 /* ofxsParams.cpp in Sources */ = {isa = PBXBuildFile; fileRef = 1E3E3CBA17995D5C005F2132 /* ofxsParams.cpp */; };
		D730310F19518B6B0024BCA4 /* ofxsProperty.cpp in Sources */ = {isa = PBXBuildFile; fileRef = 1E3E3CBB17995D5C005F2132 /* ofxsProperty.cpp */; };
		D730311019518B6B0024BCA4 /* ofxsPropertyValidation.cpp in Sources */ = {isa = PBXBuildFile; fileRef = 1E3E3CBC17995D5C005F2132 /* ofxsPropertyValidation.cpp */; };
		D730311219518B6B0024BCA4 /* OpenGL.framework in Frameworks */ = {isa = PBXBuildFile; fileRef = 1E551F5A179950EC00A4135C /* OpenGL.framework */; };
		D730311819518B790024BCA4 /* CopyRectangle.cpp in Sources */ = {isa = PBXBuildFile; fileRef = D73030FF19518ACE0024BCA4 /* CopyRectangle.cpp */; };
		D730311919518B7A0024BCA4 /* PluginRegistration.cpp in Sources */ = {isa = PBXBuildFile; fileRef = D730310319518ACE0024BCA4 /* PluginRegistration.cpp */; };
		D7349E8E18E776780097DB1D /* Transform.cpp in Sources */ = {isa = PBXBuildFile; fileRef = D7349E8C18E7766F0097DB1D /* Transform.cpp */; };
		D7349E9118E7767D0097DB1D /* ofxsCore.cpp in Sources */ = {isa = PBXBuildFile; fileRef = 1E3E3CB517995D5C005F2132 /* ofxsCore.cpp */; };
		D7349E9218E7767D0097DB1D /* ofxsImageEffect.cpp in Sources */ = {isa = PBXBuildFile; fileRef = 1E3E3CB617995D5C005F2132 /* ofxsImageEffect.cpp */; };
		D7349E9318E7767D0097DB1D /* ofxsInteract.cpp in Sources */ = {isa = PBXBuildFile; fileRef = 1E3E3CB717995D5C005F2132 /* ofxsInteract.cpp */; };
		D7349E9418E7767D0097DB1D /* ofxsLog.cpp in Sources */ = {isa = PBXBuildFile; fileRef = 1E3E3CB817995D5C005F2132 /* ofxsLog.cpp */; };
		D7349E9718E7767D0097DB1D /* ofxsMultiThread.cpp in Sources */ = {isa = PBXBuildFile; fileRef = 1E3E3CB917995D5C005F2132 /* ofxsMultiThread.cpp */; };
		D7349E9818E7767D0097DB1D /* ofxsParams.cpp in Sources */ = {isa = PBXBuildFile; fileRef = 1E3E3CBA17995D5C005F2132 /* ofxsParams.cpp */; };
		D7349E9918E7767D0097DB1D /* ofxsProperty.cpp in Sources */ = {isa = PBXBuildFile; fileRef = 1E3E3CBB17995D5C005F2132 /* ofxsProperty.cpp */; };
		D7349E9A18E7767D0097DB1D /* ofxsPropertyValidation.cpp in Sources */ = {isa = PBXBuildFile; fileRef = 1E3E3CBC17995D5C005F2132 /* ofxsPropertyValidation.cpp */; };
		D7349E9C18E7767D0097DB1D /* OpenGL.framework in Frameworks */ = {isa = PBXBuildFile; fileRef = 1E551F5A179950EC00A4135C /* OpenGL.framework */; };
		D7349EA118E7768D0097DB1D /* Transform.cpp in Sources */ = {isa = PBXBuildFile; fileRef = D7349E8C18E7766F0097DB1D /* Transform.cpp */; };
		D74121D118F9C99300A81F8B /* Merge.cpp in Sources */ = {isa = PBXBuildFile; fileRef = D74121CD18F9C99300A81F8B /* Merge.cpp */; };
		D74121D618F9CF3D00A81F8B /* ofxsCore.cpp in Sources */ = {isa = PBXBuildFile; fileRef = 1E3E3CB517995D5C005F2132 /* ofxsCore.cpp */; };
		D74121D718F9CF3D00A81F8B /* ofxsImageEffect.cpp in Sources */ = {isa = PBXBuildFile; fileRef = 1E3E3CB617995D5C005F2132 /* ofxsImageEffect.cpp */; };
		D74121D818F9CF3D00A81F8B /* ofxsInteract.cpp in Sources */ = {isa = PBXBuildFile; fileRef = 1E3E3CB717995D5C005F2132 /* ofxsInteract.cpp */; };
		D74121D918F9CF3D00A81F8B /* ofxsLog.cpp in Sources */ = {isa = PBXBuildFile; fileRef = 1E3E3CB817995D5C005F2132 /* ofxsLog.cpp */; };
		D74121DC18F9CF3D00A81F8B /* ofxsMultiThread.cpp in Sources */ = {isa = PBXBuildFile; fileRef = 1E3E3CB917995D5C005F2132 /* ofxsMultiThread.cpp */; };
		D74121DD18F9CF3D00A81F8B /* ofxsParams.cpp in Sources */ = {isa = PBXBuildFile; fileRef = 1E3E3CBA17995D5C005F2132 /* ofxsParams.cpp */; };
		D74121DE18F9CF3D00A81F8B /* ofxsProperty.cpp in Sources */ = {isa = PBXBuildFile; fileRef = 1E3E3CBB17995D5C005F2132 /* ofxsProperty.cpp */; };
		D74121DF18F9CF3D00A81F8B /* ofxsPropertyValidation.cpp in Sources */ = {isa = PBXBuildFile; fileRef = 1E3E3CBC17995D5C005F2132 /* ofxsPropertyValidation.cpp */; };
		D74121E118F9CF3D00A81F8B /* OpenGL.framework in Frameworks */ = {isa = PBXBuildFile; fileRef = 1E551F5A179950EC00A4135C /* OpenGL.framework */; };
		D74121E718F9CF5900A81F8B /* Merge.cpp in Sources */ = {isa = PBXBuildFile; fileRef = D74121CD18F9C99300A81F8B /* Merge.cpp */; };
		D74121E818F9CF5A00A81F8B /* PluginRegistration.cpp in Sources */ = {isa = PBXBuildFile; fileRef = D74121CF18F9C99300A81F8B /* PluginRegistration.cpp */; };
		D74A80B5194059CC007C3E1C /* ofxsCore.cpp in Sources */ = {isa = PBXBuildFile; fileRef = 1E3E3CB517995D5C005F2132 /* ofxsCore.cpp */; };
		D74A80B6194059CC007C3E1C /* ofxsImageEffect.cpp in Sources */ = {isa = PBXBuildFile; fileRef = 1E3E3CB617995D5C005F2132 /* ofxsImageEffect.cpp */; };
		D74A80B7194059CC007C3E1C /* ofxsInteract.cpp in Sources */ = {isa = PBXBuildFile; fileRef = 1E3E3CB717995D5C005F2132 /* ofxsInteract.cpp */; };
		D74A80B8194059CC007C3E1C /* ofxsLog.cpp in Sources */ = {isa = PBXBuildFile; fileRef = 1E3E3CB817995D5C005F2132 /* ofxsLog.cpp */; };
		D74A80B9194059CC007C3E1C /* ofxsMultiThread.cpp in Sources */ = {isa = PBXBuildFile; fileRef = 1E3E3CB917995D5C005F2132 /* ofxsMultiThread.cpp */; };
		D74A80BC194059CC007C3E1C /* ofxsParams.cpp in Sources */ = {isa = PBXBuildFile; fileRef = 1E3E3CBA17995D5C005F2132 /* ofxsParams.cpp */; };
		D74A80BD194059CC007C3E1C /* ofxsProperty.cpp in Sources */ = {isa = PBXBuildFile; fileRef = 1E3E3CBB17995D5C005F2132 /* ofxsProperty.cpp */; };
		D74A80BE194059CC007C3E1C /* ofxsPropertyValidation.cpp in Sources */ = {isa = PBXBuildFile; fileRef = 1E3E3CBC17995D5C005F2132 /* ofxsPropertyValidation.cpp */; };
		D74A80C0194059CC007C3E1C /* OpenGL.framework in Frameworks */ = {isa = PBXBuildFile; fileRef = 1E551F5A179950EC00A4135C /* OpenGL.framework */; };
		D74A80C5194059E0007C3E1C /* Crop.cpp in Sources */ = {isa = PBXBuildFile; fileRef = D74A80AE194059C0007C3E1C /* Crop.cpp */; };
		D74A80C6194059E3007C3E1C /* PluginRegistration.cpp in Sources */ = {isa = PBXBuildFile; fileRef = D74A80B2194059C0007C3E1C /* PluginRegistration.cpp */; };
		D74A80C719405A14007C3E1C /* Crop.cpp in Sources */ = {isa = PBXBuildFile; fileRef = D74A80AE194059C0007C3E1C /* Crop.cpp */; };
		D7704C7A195B5E78002E163E /* TrackerPM.cpp in Sources */ = {isa = PBXBuildFile; fileRef = D7704C78195B5E4F002E163E /* TrackerPM.cpp */; };
		D7704C7B195B62C0002E163E /* PluginRegistration.cpp in Sources */ = {isa = PBXBuildFile; fileRef = D7704C77195B5E4F002E163E /* PluginRegistration.cpp */; };
		D780C414198938AD002470C9 /* TrackerPM.cpp in Sources */ = {isa = PBXBuildFile; fileRef = D7704C78195B5E4F002E163E /* TrackerPM.cpp */; };
		D7B4C97818D9DBE70004137D /* ColorCorrect.cpp in Sources */ = {isa = PBXBuildFile; fileRef = D7B4C95E18D9DA410004137D /* ColorCorrect.cpp */; };
		D7BB85BC1955C00100A86649 /* ofxsCore.cpp in Sources */ = {isa = PBXBuildFile; fileRef = 1E3E3CB517995D5C005F2132 /* ofxsCore.cpp */; };
		D7BB85BD1955C00100A86649 /* ofxsImageEffect.cpp in Sources */ = {isa = PBXBuildFile; fileRef = 1E3E3CB617995D5C005F2132 /* ofxsImageEffect.cpp */; };
		D7BB85BE1955C00100A86649 /* ofxsInteract.cpp in Sources */ = {isa = PBXBuildFile; fileRef = 1E3E3CB717995D5C005F2132 /* ofxsInteract.cpp */; };
		D7BB85BF1955C00100A86649 /* ofxsLog.cpp in Sources */ = {isa = PBXBuildFile; fileRef = 1E3E3CB817995D5C005F2132 /* ofxsLog.cpp */; };
		D7BB85C01955C00100A86649 /* ofxsMultiThread.cpp in Sources */ = {isa = PBXBuildFile; fileRef = 1E3E3CB917995D5C005F2132 /* ofxsMultiThread.cpp */; };
		D7BB85C11955C00100A86649 /* ofxsParams.cpp in Sources */ = {isa = PBXBuildFile; fileRef = 1E3E3CBA17995D5C005F2132 /* ofxsParams.cpp */; };
		D7BB85C21955C00100A86649 /* ofxsProperty.cpp in Sources */ = {isa = PBXBuildFile; fileRef = 1E3E3CBB17995D5C005F2132 /* ofxsProperty.cpp */; };
		D7BB85C31955C00100A86649 /* ofxsPropertyValidation.cpp in Sources */ = {isa = PBXBuildFile; fileRef = 1E3E3CBC17995D5C005F2132 /* ofxsPropertyValidation.cpp */; };
		D7BB85C51955C00100A86649 /* OpenGL.framework in Frameworks */ = {isa = PBXBuildFile; fileRef = 1E551F5A179950EC00A4135C /* OpenGL.framework */; };
/* End PBXBuildFile section */

/* Begin PBXContainerItemProxy section */
		1E0E4EA7194CB2970072248F /* PBXContainerItemProxy */ = {
			isa = PBXContainerItemProxy;
			containerPortal = 1E551EB917994D4000A4135C /* Project object */;
			proxyType = 1;
			remoteGlobalIDString = 1ECE5459185F2433001ED442;
			remoteInfo = DebugProxy.ofx;
		};
		1E0E4EAB194CB2C30072248F /* PBXContainerItemProxy */ = {
			isa = PBXContainerItemProxy;
			containerPortal = 1E551EB917994D4000A4135C /* Project object */;
			proxyType = 1;
			remoteGlobalIDString = 1EDE1B7B182D04D9002392CB;
			remoteInfo = Anaglyph.ofx;
		};
		1E0E4EAD194CB2C30072248F /* PBXContainerItemProxy */ = {
			isa = PBXContainerItemProxy;
			containerPortal = 1E551EB917994D4000A4135C /* Project object */;
			proxyType = 1;
			remoteGlobalIDString = 1E3451E11906952D0080D699;
			remoteInfo = ChromaKeyer.ofx;
		};
		1E0E4EAF194CB2C30072248F /* PBXContainerItemProxy */ = {
			isa = PBXContainerItemProxy;
			containerPortal = 1E551EB917994D4000A4135C /* Project object */;
			proxyType = 1;
			remoteGlobalIDString = 1E3451FD190695DC0080D699;
			remoteInfo = ColorCorrect.ofx;
		};
		1E0E4EB1194CB2C30072248F /* PBXContainerItemProxy */ = {
			isa = PBXContainerItemProxy;
			containerPortal = 1E551EB917994D4000A4135C /* Project object */;
			proxyType = 1;
			remoteGlobalIDString = 1E59336C194A0C6300804448;
			remoteInfo = Constant.ofx;
		};
		1E0E4EB3194CB2C30072248F /* PBXContainerItemProxy */ = {
			isa = PBXContainerItemProxy;
			containerPortal = 1E551EB917994D4000A4135C /* Project object */;
			proxyType = 1;
			remoteGlobalIDString = D7257D4B192E91120040CD9C;
			remoteInfo = CornerPin.ofx;
		};
		1E0E4EB5194CB2C30072248F /* PBXContainerItemProxy */ = {
			isa = PBXContainerItemProxy;
			containerPortal = 1E551EB917994D4000A4135C /* Project object */;
			proxyType = 1;
			remoteGlobalIDString = D74A80B3194059CC007C3E1C;
			remoteInfo = Crop.ofx;
		};
		1E0E4EB7194CB2C30072248F /* PBXContainerItemProxy */ = {
			isa = PBXContainerItemProxy;
			containerPortal = 1E551EB917994D4000A4135C /* Project object */;
			proxyType = 1;
			remoteGlobalIDString = 1EFB4E0A19461B13005932AF;
			remoteInfo = Difference.ofx;
		};
		1E0E4EB9194CB2C30072248F /* PBXContainerItemProxy */ = {
			isa = PBXContainerItemProxy;
			containerPortal = 1E551EB917994D4000A4135C /* Project object */;
			proxyType = 1;
			remoteGlobalIDString = 1E1FB8E3190696F200F5515D;
			remoteInfo = Grade.ofx;
		};
		1E0E4EBB194CB2C30072248F /* PBXContainerItemProxy */ = {
			isa = PBXContainerItemProxy;
			containerPortal = 1E551EB917994D4000A4135C /* Project object */;
			proxyType = 1;
			remoteGlobalIDString = 1EDE1B9D182D3985002392CB;
			remoteInfo = JoinViews.ofx;
		};
		1E0E4EBD194CB2C30072248F /* PBXContainerItemProxy */ = {
			isa = PBXContainerItemProxy;
			containerPortal = 1E551EB917994D4000A4135C /* Project object */;
			proxyType = 1;
			remoteGlobalIDString = D74121D418F9CF3D00A81F8B;
			remoteInfo = Merge.ofx;
		};
		1E0E4EBF194CB2C30072248F /* PBXContainerItemProxy */ = {
			isa = PBXContainerItemProxy;
			containerPortal = 1E551EB917994D4000A4135C /* Project object */;
			proxyType = 1;
			remoteGlobalIDString = 1EDE1BCF182D8941002392CB;
			remoteInfo = MixViews.ofx;
		};
		1E0E4EC1194CB2C30072248F /* PBXContainerItemProxy */ = {
			isa = PBXContainerItemProxy;
			containerPortal = 1E551EB917994D4000A4135C /* Project object */;
			proxyType = 1;
			remoteGlobalIDString = 1EDE1BB6182D3F38002392CB;
			remoteInfo = OneView.ofx;
		};
		1E0E4EC3194CB2C30072248F /* PBXContainerItemProxy */ = {
			isa = PBXContainerItemProxy;
			containerPortal = 1E551EB917994D4000A4135C /* Project object */;
			proxyType = 1;
			remoteGlobalIDString = 1ECE543C185F2374001ED442;
			remoteInfo = ReConverge.ofx;
		};
		1E0E4EC5194CB2C30072248F /* PBXContainerItemProxy */ = {
			isa = PBXContainerItemProxy;
			containerPortal = 1E551EB917994D4000A4135C /* Project object */;
			proxyType = 1;
			remoteGlobalIDString = 1E3E3CA317995BEE005F2132;
			remoteInfo = RGBLut.ofx;
		};
		1E0E4EC7194CB2C30072248F /* PBXContainerItemProxy */ = {
			isa = PBXContainerItemProxy;
			containerPortal = 1E551EB917994D4000A4135C /* Project object */;
			proxyType = 1;
			remoteGlobalIDString = D721EC02191120B30069DB1D;
			remoteInfo = Roto.ofx;
		};
		1E0E4EC9194CB2C30072248F /* PBXContainerItemProxy */ = {
			isa = PBXContainerItemProxy;
			containerPortal = 1E551EB917994D4000A4135C /* Project object */;
			proxyType = 1;
			remoteGlobalIDString = 1EF46F32194A394E00825BDF;
			remoteInfo = Shuffle.ofx;
		};
		1E0E4ECB194CB2C30072248F /* PBXContainerItemProxy */ = {
			isa = PBXContainerItemProxy;
			containerPortal = 1E551EB917994D4000A4135C /* Project object */;
			proxyType = 1;
			remoteGlobalIDString = 1E235FD918363C850019C45F;
			remoteInfo = SideBySide.ofx;
		};
		1E0E4ECD194CB2C30072248F /* PBXContainerItemProxy */ = {
			isa = PBXContainerItemProxy;
			containerPortal = 1E551EB917994D4000A4135C /* Project object */;
			proxyType = 1;
			remoteGlobalIDString = 1E3AC8C618B6207600F228A6;
			remoteInfo = Switch.ofx;
		};
		1E0E4ECF194CB2C30072248F /* PBXContainerItemProxy */ = {
			isa = PBXContainerItemProxy;
			containerPortal = 1E551EB917994D4000A4135C /* Project object */;
			proxyType = 1;
			remoteGlobalIDString = 1E235FF418369E4C0019C45F;
			remoteInfo = TimeOffset.ofx;
		};
		1E0E4ED1194CB2C30072248F /* PBXContainerItemProxy */ = {
			isa = PBXContainerItemProxy;
			containerPortal = 1E551EB917994D4000A4135C /* Project object */;
			proxyType = 1;
			remoteGlobalIDString = D7349E8F18E7767D0097DB1D;
			remoteInfo = Transform.ofx;
		};
		1E31942419D9B6DE0027D0E2 /* PBXContainerItemProxy */ = {
			isa = PBXContainerItemProxy;
			containerPortal = 1E551EB917994D4000A4135C /* Project object */;
			proxyType = 1;
			remoteGlobalIDString = 1E31940F19D9B2270027D0E2;
			remoteInfo = CImg.ofx;
		};
		1E31942619D9B6E70027D0E2 /* PBXContainerItemProxy */ = {
			isa = PBXContainerItemProxy;
			containerPortal = 1E551EB917994D4000A4135C /* Project object */;
			proxyType = 1;
			remoteGlobalIDString = 1E31940F19D9B2270027D0E2;
			remoteInfo = CImg.ofx;
		};
		1E52FFD51955D3130000FB79 /* PBXContainerItemProxy */ = {
			isa = PBXContainerItemProxy;
			containerPortal = 1E551EB917994D4000A4135C /* Project object */;
			proxyType = 1;
			remoteGlobalIDString = D730310519518B6B0024BCA4;
			remoteInfo = CopyRectangle.ofx;
		};
		1E52FFD71955D3130000FB79 /* PBXContainerItemProxy */ = {
			isa = PBXContainerItemProxy;
			containerPortal = 1E551EB917994D4000A4135C /* Project object */;
			proxyType = 1;
			remoteGlobalIDString = 1E181AEA19518CCF00FAB9A9;
			remoteInfo = Invert.ofx;
		};
		1E52FFD91955D3130000FB79 /* PBXContainerItemProxy */ = {
			isa = PBXContainerItemProxy;
			containerPortal = 1E551EB917994D4000A4135C /* Project object */;
			proxyType = 1;
			remoteGlobalIDString = 1E52FFBA1955CE120000FB79;
			remoteInfo = Premult.ofx;
		};
		1E8B5D5E18B76ACD00C31FDC /* PBXContainerItemProxy */ = {
			isa = PBXContainerItemProxy;
			containerPortal = 1E551EB917994D4000A4135C /* Project object */;
			proxyType = 1;
			remoteGlobalIDString = 1E8B5D4A18B76A7500C31FDC;
			remoteInfo = Misc.ofx;
		};
		1EA0C21919BA12A0006AB602 /* PBXContainerItemProxy */ = {
			isa = PBXContainerItemProxy;
			containerPortal = 1E551EB917994D4000A4135C /* Project object */;
			proxyType = 1;
			remoteGlobalIDString = 1E10A6F61997BFE400EE87A1;
			remoteInfo = ColorMatrix.ofx;
		};
		1EA0C21B19BA12A0006AB602 /* PBXContainerItemProxy */ = {
			isa = PBXContainerItemProxy;
			containerPortal = 1E551EB917994D4000A4135C /* Project object */;
			proxyType = 1;
			remoteGlobalIDString = 1E0831F4199FEB1F00A819A5;
			remoteInfo = Deinterlace.ofx;
		};
		1EA0C21D19BA12A0006AB602 /* PBXContainerItemProxy */ = {
			isa = PBXContainerItemProxy;
			containerPortal = 1E551EB917994D4000A4135C /* Project object */;
			proxyType = 1;
			remoteGlobalIDString = 1EA0C20419BA1243006AB602;
			remoteInfo = Dissolve.ofx;
		};
		1EA0C21F19BA12A0006AB602 /* PBXContainerItemProxy */ = {
			isa = PBXContainerItemProxy;
			containerPortal = 1E551EB917994D4000A4135C /* Project object */;
			proxyType = 1;
			remoteGlobalIDString = 1ED4AE951973DCAD00EE64C8;
			remoteInfo = Noise.ofx;
		};
		1EA0C22119BA12A0006AB602 /* PBXContainerItemProxy */ = {
			isa = PBXContainerItemProxy;
			containerPortal = 1E551EB917994D4000A4135C /* Project object */;
			proxyType = 1;
			remoteGlobalIDString = 1EB9C06F196DD64E003C1849;
			remoteInfo = NoOp.ofx;
		};
		1EA0C22319BA12A0006AB602 /* PBXContainerItemProxy */ = {
			isa = PBXContainerItemProxy;
			containerPortal = 1E551EB917994D4000A4135C /* Project object */;
			proxyType = 1;
			remoteGlobalIDString = 1E2A93471990EE690061B1F1;
			remoteInfo = Retime.ofx;
		};
		1EA0C22519BA12A0006AB602 /* PBXContainerItemProxy */ = {
			isa = PBXContainerItemProxy;
			containerPortal = 1E551EB917994D4000A4135C /* Project object */;
			proxyType = 1;
			remoteGlobalIDString = 1EBAEFD0199A81DB0037B3E6;
			remoteInfo = TestRender.ofx;
		};
		1EAD4AF81A0A697500AF834D /* PBXContainerItemProxy */ = {
			isa = PBXContainerItemProxy;
			containerPortal = 1E551EB917994D4000A4135C /* Project object */;
			proxyType = 1;
			remoteGlobalIDString = 1EAD4AE31A0A691700AF834D;
			remoteInfo = AdjustRoD.ofx;
		};
		1EAD4AFA1A0A698E00AF834D /* PBXContainerItemProxy */ = {
			isa = PBXContainerItemProxy;
			containerPortal = 1E551EB917994D4000A4135C /* Project object */;
			proxyType = 1;
			remoteGlobalIDString = 1ECF2F8A19F51D3400E91A38;
			remoteInfo = Keyer.ofx;
		};
		1ECE5471185F24B7001ED442 /* PBXContainerItemProxy */ = {
			isa = PBXContainerItemProxy;
			containerPortal = 1E551EB917994D4000A4135C /* Project object */;
			proxyType = 1;
			remoteGlobalIDString = 1ECE5459185F2433001ED442;
			remoteInfo = DebugProxy.ofx;
		};
		1ED5373E1A2371EB007966D5 /* PBXContainerItemProxy */ = {
			isa = PBXContainerItemProxy;
			containerPortal = 1E551EB917994D4000A4135C /* Project object */;
			proxyType = 1;
			remoteGlobalIDString = 1ED5371A1A234CDF007966D5;
			remoteInfo = HSV.ofx;
		};
		1ED537401A237203007966D5 /* PBXContainerItemProxy */ = {
			isa = PBXContainerItemProxy;
			containerPortal = 1E551EB917994D4000A4135C /* Project object */;
			proxyType = 1;
			remoteGlobalIDString = 1E92571F19EC1DB80018F19A;
			remoteInfo = Clamp.ofx;
		};
		1EFA774B1A25D63100212DB0 /* PBXContainerItemProxy */ = {
			isa = PBXContainerItemProxy;
			containerPortal = 1E551EB917994D4000A4135C /* Project object */;
			proxyType = 1;
			remoteGlobalIDString = 1EFA77181A24F0BA00212DB0;
			remoteInfo = HSVTool.ofx;
		};
		1EFBC99D1A23A25A00086E7A /* PBXContainerItemProxy */ = {
			isa = PBXContainerItemProxy;
			containerPortal = 1E551EB917994D4000A4135C /* Project object */;
			proxyType = 1;
			remoteGlobalIDString = 1EFBC97F1A23A1EB00086E7A;
			remoteInfo = VectorToColor.ofx;
		};
		D733F7021959803600028B57 /* PBXContainerItemProxy */ = {
			isa = PBXContainerItemProxy;
			containerPortal = 1E551EB917994D4000A4135C /* Project object */;
			proxyType = 1;
			remoteGlobalIDString = D7BB85B81955C00100A86649;
			remoteInfo = TrackSSD.ofx;
		};
/* End PBXContainerItemProxy section */

/* Begin PBXCopyFilesBuildPhase section */
		1E0072E01A40417F00E77042 /* CopyFiles */ = {
			isa = PBXCopyFilesBuildPhase;
			buildActionMask = 2147483647;
			dstPath = "";
			dstSubfolderSpec = 7;
			files = (
				1E32849C1A41C3C200C9A4E4 /* net.sf.openfx.Rectangle.png in CopyFiles */,
				1E32849D1A41C3C200C9A4E4 /* net.sf.openfx.Rectangle.svg in CopyFiles */,
			);
			runOnlyForDeploymentPostprocessing = 0;
		};
		1E3284601A41C0B700C9A4E4 /* CopyFiles */ = {
			isa = PBXCopyFilesBuildPhase;
			buildActionMask = 2147483647;
			dstPath = "";
			dstSubfolderSpec = 7;
			files = (
				1E3284611A41C0C900C9A4E4 /* net.sf.openfx.anaglyphPlugin.svg in CopyFiles */,
				1E3284621A41C0C900C9A4E4 /* net.sf.openfx.anaglyphPlugin.png in CopyFiles */,
			);
			runOnlyForDeploymentPostprocessing = 0;
		};
		1E3284721A41C16F00C9A4E4 /* CopyFiles */ = {
			isa = PBXCopyFilesBuildPhase;
			buildActionMask = 2147483647;
			dstPath = "";
			dstSubfolderSpec = 7;
			files = (
				1E3284731A41C17500C9A4E4 /* net.sf.openfx.Deinterlace.png in CopyFiles */,
				1E3284741A41C17500C9A4E4 /* net.sf.openfx.Deinterlace.svg in CopyFiles */,
			);
			runOnlyForDeploymentPostprocessing = 0;
		};
		1E3284771A41C1A100C9A4E4 /* CopyFiles */ = {
			isa = PBXCopyFilesBuildPhase;
			buildActionMask = 2147483647;
			dstPath = "";
			dstSubfolderSpec = 7;
			files = (
				1E3284781A41C1A700C9A4E4 /* net.sf.openfx.HSVToRGBPlugin.png in CopyFiles */,
				1E3284791A41C1A700C9A4E4 /* net.sf.openfx.HSVToRGBPlugin.svg in CopyFiles */,
				1E32847A1A41C1A700C9A4E4 /* net.sf.openfx.RGBToHSVPlugin.png in CopyFiles */,
				1E32847B1A41C1A700C9A4E4 /* net.sf.openfx.RGBToHSVPlugin.svg in CopyFiles */,
			);
			runOnlyForDeploymentPostprocessing = 0;
		};
		1E3284801A41C1D300C9A4E4 /* CopyFiles */ = {
			isa = PBXCopyFilesBuildPhase;
			buildActionMask = 2147483647;
			dstPath = "";
			dstSubfolderSpec = 7;
			files = (
				1E3284811A41C1D800C9A4E4 /* net.sf.openfx.joinViewsPlugin.png in CopyFiles */,
				1E3284821A41C1D800C9A4E4 /* net.sf.openfx.joinViewsPlugin.svg in CopyFiles */,
			);
			runOnlyForDeploymentPostprocessing = 0;
		};
		1E3284841A41C1E800C9A4E4 /* CopyFiles */ = {
			isa = PBXCopyFilesBuildPhase;
			buildActionMask = 2147483647;
			dstPath = "";
			dstSubfolderSpec = 7;
			files = (
				1E3284851A41C1F000C9A4E4 /* net.sf.openfx.KeyerPlugin.png in CopyFiles */,
				1E3284861A41C1F000C9A4E4 /* net.sf.openfx.KeyerPlugin.svg in CopyFiles */,
			);
			runOnlyForDeploymentPostprocessing = 0;
		};
		1E3284881A41C20400C9A4E4 /* CopyFiles */ = {
			isa = PBXCopyFilesBuildPhase;
			buildActionMask = 2147483647;
			dstPath = "";
			dstSubfolderSpec = 7;
			files = (
				1E3284891A41C20800C9A4E4 /* net.sf.openfx.mixViewsPlugin.png in CopyFiles */,
				1E32848A1A41C20800C9A4E4 /* net.sf.openfx.mixViewsPlugin.svg in CopyFiles */,
			);
			runOnlyForDeploymentPostprocessing = 0;
		};
		1E32848C1A41C22000C9A4E4 /* CopyFiles */ = {
			isa = PBXCopyFilesBuildPhase;
			buildActionMask = 2147483647;
			dstPath = "";
			dstSubfolderSpec = 7;
			files = (
				1E32848D1A41C22500C9A4E4 /* net.sf.openfx.Noise.png in CopyFiles */,
				1E32848E1A41C22500C9A4E4 /* net.sf.openfx.Noise.svg in CopyFiles */,
			);
			runOnlyForDeploymentPostprocessing = 0;
		};
		1E3284901A41C23800C9A4E4 /* CopyFiles */ = {
			isa = PBXCopyFilesBuildPhase;
			buildActionMask = 2147483647;
			dstPath = "";
			dstSubfolderSpec = 7;
			files = (
				1E3284911A41C23D00C9A4E4 /* net.sf.openfx.NoOpPlugin.png in CopyFiles */,
				1E3284921A41C23D00C9A4E4 /* net.sf.openfx.NoOpPlugin.svg in CopyFiles */,
			);
			runOnlyForDeploymentPostprocessing = 0;
		};
		1E3284941A41C24E00C9A4E4 /* CopyFiles */ = {
			isa = PBXCopyFilesBuildPhase;
			buildActionMask = 2147483647;
			dstPath = "";
			dstSubfolderSpec = 7;
			files = (
				1E3284951A41C25300C9A4E4 /* net.sf.openfx.oneViewPlugin.png in CopyFiles */,
				1E3284961A41C25300C9A4E4 /* net.sf.openfx.oneViewPlugin.svg in CopyFiles */,
			);
			runOnlyForDeploymentPostprocessing = 0;
		};
		1E3284A21A41C40700C9A4E4 /* CopyFiles */ = {
			isa = PBXCopyFilesBuildPhase;
			buildActionMask = 2147483647;
			dstPath = "";
			dstSubfolderSpec = 7;
			files = (
				1E3284A31A41C40C00C9A4E4 /* net.sf.openfx.sideBySidePlugin.png in CopyFiles */,
				1E3284A41A41C40C00C9A4E4 /* net.sf.openfx.sideBySidePlugin.svg in CopyFiles */,
			);
			runOnlyForDeploymentPostprocessing = 0;
		};
		1E69C9FB1A2B2EDD0099D609 /* CopyFiles */ = {
			isa = PBXCopyFilesBuildPhase;
			buildActionMask = 2147483647;
			dstPath = "";
			dstSubfolderSpec = 7;
			files = (
				1E32849F1A41C3EE00C9A4E4 /* net.sf.openfx.SaturationPlugin.png in CopyFiles */,
				1E3284A01A41C3EE00C9A4E4 /* net.sf.openfx.SaturationPlugin.svg in CopyFiles */,
			);
			runOnlyForDeploymentPostprocessing = 0;
		};
		1E92572D19EC1DB80018F19A /* CopyFiles */ = {
			isa = PBXCopyFilesBuildPhase;
			buildActionMask = 2147483647;
			dstPath = "";
			dstSubfolderSpec = 7;
			files = (
			);
			runOnlyForDeploymentPostprocessing = 0;
		};
		1ECA4DEF1A3F3A6500C5128B /* CopyFiles */ = {
			isa = PBXCopyFilesBuildPhase;
			buildActionMask = 2147483647;
			dstPath = "";
			dstSubfolderSpec = 7;
			files = (
				1E32849A1A41C28300C9A4E4 /* net.sf.openfx.Ramp.png in CopyFiles */,
				1E32849B1A41C28300C9A4E4 /* net.sf.openfx.Ramp.svg in CopyFiles */,
			);
			runOnlyForDeploymentPostprocessing = 0;
		};
		1ECA4E081A3F3ACD00C5128B /* CopyFiles */ = {
			isa = PBXCopyFilesBuildPhase;
			buildActionMask = 2147483647;
			dstPath = "";
			dstSubfolderSpec = 7;
			files = (
				1E3284981A41C27100C9A4E4 /* net.sf.openfx.Radial.png in CopyFiles */,
				1E3284991A41C27100C9A4E4 /* net.sf.openfx.Radial.svg in CopyFiles */,
			);
			runOnlyForDeploymentPostprocessing = 0;
		};
		1EE4A86F19C6EC6700E6E3AE /* CopyFiles */ = {
			isa = PBXCopyFilesBuildPhase;
			buildActionMask = 2147483647;
			dstPath = "";
			dstSubfolderSpec = 7;
			files = (
				1EE4A87019C6EC7300E6E3AE /* net.sf.openfx.ChromaKeyerPlugin.png in CopyFiles */,
				1E814C9419C9817A00C2C668 /* net.sf.openfx.ChromaKeyerPlugin.svg in CopyFiles */,
			);
			runOnlyForDeploymentPostprocessing = 0;
		};
		1EE4A87219C6EC8B00E6E3AE /* CopyFiles */ = {
			isa = PBXCopyFilesBuildPhase;
			buildActionMask = 2147483647;
			dstPath = "";
			dstSubfolderSpec = 7;
			files = (
				1EE4A87319C6EC9000E6E3AE /* net.sf.openfx.ColorCorrectPlugin.png in CopyFiles */,
				1E814C9619C9818800C2C668 /* net.sf.openfx.ColorCorrectPlugin.svg in CopyFiles */,
			);
			runOnlyForDeploymentPostprocessing = 0;
		};
		1EE4A87519C6ECE500E6E3AE /* CopyFiles */ = {
			isa = PBXCopyFilesBuildPhase;
			buildActionMask = 2147483647;
			dstPath = "";
			dstSubfolderSpec = 7;
			files = (
				1EE4A87619C6ECE800E6E3AE /* net.sf.openfx.ConstantPlugin.png in CopyFiles */,
				1E814C9819C9819C00C2C668 /* net.sf.openfx.ConstantPlugin.svg in CopyFiles */,
			);
			runOnlyForDeploymentPostprocessing = 0;
		};
		1EE4A87919C6ED3D00E6E3AE /* CopyFiles */ = {
			isa = PBXCopyFilesBuildPhase;
			buildActionMask = 2147483647;
			dstPath = "";
			dstSubfolderSpec = 7;
			files = (
				1EE4A87B19C6ED5600E6E3AE /* net.sf.openfx.CornerPinPlugin.png in CopyFiles */,
				1E814C9C19C981CC00C2C668 /* net.sf.openfx.CornerPinPlugin.svg in CopyFiles */,
				1E814C9D19C981D100C2C668 /* net.sf.openfx.CornerPinMaskedPlugin.png in CopyFiles */,
				1E814C9B19C981C900C2C668 /* net.sf.openfx.CornerPinMaskedPlugin.svg in CopyFiles */,
			);
			runOnlyForDeploymentPostprocessing = 0;
		};
		1EE4A87D19C6ED8900E6E3AE /* CopyFiles */ = {
			isa = PBXCopyFilesBuildPhase;
			buildActionMask = 2147483647;
			dstPath = "";
			dstSubfolderSpec = 7;
			files = (
				1EE4A87E19C6ED8E00E6E3AE /* net.sf.openfx.CropPlugin.png in CopyFiles */,
				1E814C9F19C981E300C2C668 /* net.sf.openfx.CropPlugin.svg in CopyFiles */,
			);
			runOnlyForDeploymentPostprocessing = 0;
		};
		1EE4A88019C6EDB400E6E3AE /* CopyFiles */ = {
			isa = PBXCopyFilesBuildPhase;
			buildActionMask = 2147483647;
			dstPath = "";
			dstSubfolderSpec = 7;
			files = (
				1EE4A88119C6EDB800E6E3AE /* net.sf.openfx.DifferencePlugin.png in CopyFiles */,
				1E814CA119C981F600C2C668 /* net.sf.openfx.DifferencePlugin.svg in CopyFiles */,
			);
			runOnlyForDeploymentPostprocessing = 0;
		};
		1EE4A88319C6EDCD00E6E3AE /* CopyFiles */ = {
			isa = PBXCopyFilesBuildPhase;
			buildActionMask = 2147483647;
			dstPath = "";
			dstSubfolderSpec = 7;
			files = (
				1EE4A88419C6EDCF00E6E3AE /* net.sf.openfx.DissolvePlugin.png in CopyFiles */,
				1E814CA319C9820D00C2C668 /* net.sf.openfx.DissolvePlugin.svg in CopyFiles */,
			);
			runOnlyForDeploymentPostprocessing = 0;
		};
		1EE4A88619C6EDDE00E6E3AE /* CopyFiles */ = {
			isa = PBXCopyFilesBuildPhase;
			buildActionMask = 2147483647;
			dstPath = "";
			dstSubfolderSpec = 7;
			files = (
				1EE4A88719C6EDE400E6E3AE /* net.sf.openfx.GradePlugin.png in CopyFiles */,
				1E814CA519C9821C00C2C668 /* net.sf.openfx.GradePlugin.svg in CopyFiles */,
			);
			runOnlyForDeploymentPostprocessing = 0;
		};
		1EE4A88B19C6EE0100E6E3AE /* CopyFiles */ = {
			isa = PBXCopyFilesBuildPhase;
			buildActionMask = 2147483647;
			dstPath = "";
			dstSubfolderSpec = 7;
			files = (
				1EE4A88C19C6EE0600E6E3AE /* net.sf.openfx.Invert.png in CopyFiles */,
				1E814CA719C9822A00C2C668 /* net.sf.openfx.Invert.svg in CopyFiles */,
			);
			runOnlyForDeploymentPostprocessing = 0;
		};
		1EE4A88E19C6EE1E00E6E3AE /* CopyFiles */ = {
			isa = PBXCopyFilesBuildPhase;
			buildActionMask = 2147483647;
			dstPath = "";
			dstSubfolderSpec = 7;
			files = (
				1EE4A88F19C6EE2300E6E3AE /* net.sf.openfx.MergePlugin.png in CopyFiles */,
				1E814CB419C982DD00C2C668 /* net.sf.openfx.MergePlugin.svg in CopyFiles */,
			);
			runOnlyForDeploymentPostprocessing = 0;
		};
		1EE4A89219C6EE4F00E6E3AE /* CopyFiles */ = {
			isa = PBXCopyFilesBuildPhase;
			buildActionMask = 2147483647;
			dstPath = "";
			dstSubfolderSpec = 7;
			files = (
				1EE4A89319C6EE5100E6E3AE /* net.sf.openfx.Premult.png in CopyFiles */,
				1E814CAA19C9827F00C2C668 /* net.sf.openfx.Premult.svg in CopyFiles */,
				1EE4A89419C6EE5300E6E3AE /* net.sf.openfx.Unpremult.png in CopyFiles */,
				1E814CAB19C9828200C2C668 /* net.sf.openfx.Unpremult.svg in CopyFiles */,
			);
			runOnlyForDeploymentPostprocessing = 0;
		};
		1EE4A89619C6EE7200E6E3AE /* CopyFiles */ = {
			isa = PBXCopyFilesBuildPhase;
			buildActionMask = 2147483647;
			dstPath = "";
			dstSubfolderSpec = 7;
			files = (
				1EE4A89719C6EE7900E6E3AE /* net.sf.openfx.Retime.png in CopyFiles */,
				1E814CAD19C9829200C2C668 /* net.sf.openfx.Retime.svg in CopyFiles */,
			);
			runOnlyForDeploymentPostprocessing = 0;
		};
		1EE4A89919C6EE8A00E6E3AE /* CopyFiles */ = {
			isa = PBXCopyFilesBuildPhase;
			buildActionMask = 2147483647;
			dstPath = "";
			dstSubfolderSpec = 7;
			files = (
				1EE4A89A19C6EE8E00E6E3AE /* net.sf.openfx.ColorLookupPlugin.png in CopyFiles */,
				1E814CAF19C982A300C2C668 /* net.sf.openfx.ColorLookupPlugin.svg in CopyFiles */,
			);
			runOnlyForDeploymentPostprocessing = 0;
		};
		1EE4A89C19C6EE9D00E6E3AE /* CopyFiles */ = {
			isa = PBXCopyFilesBuildPhase;
			buildActionMask = 2147483647;
			dstPath = "";
			dstSubfolderSpec = 7;
			files = (
				1EE4A89D19C6EEA000E6E3AE /* net.sf.openfx.RotoPlugin.png in CopyFiles */,
				1E814CB119C982B200C2C668 /* net.sf.openfx.RotoPlugin.svg in CopyFiles */,
			);
			runOnlyForDeploymentPostprocessing = 0;
		};
		1EE4A89F19C6EEB100E6E3AE /* CopyFiles */ = {
			isa = PBXCopyFilesBuildPhase;
			buildActionMask = 2147483647;
			dstPath = "";
			dstSubfolderSpec = 7;
			files = (
				1EE4A8A019C6EEB300E6E3AE /* net.sf.openfx.ShufflePlugin.png in CopyFiles */,
				1E814CB519C982FC00C2C668 /* net.sf.openfx.ShufflePlugin.svg in CopyFiles */,
			);
			runOnlyForDeploymentPostprocessing = 0;
		};
		1EE4A8A219C6EECA00E6E3AE /* CopyFiles */ = {
			isa = PBXCopyFilesBuildPhase;
			buildActionMask = 2147483647;
			dstPath = "";
			dstSubfolderSpec = 7;
			files = (
				1EE4A8A319C6EECC00E6E3AE /* net.sf.openfx.switchPlugin.png in CopyFiles */,
				1E814CB719C9830C00C2C668 /* net.sf.openfx.switchPlugin.svg in CopyFiles */,
			);
			runOnlyForDeploymentPostprocessing = 0;
		};
		1EE4A8A519C6EEE300E6E3AE /* CopyFiles */ = {
			isa = PBXCopyFilesBuildPhase;
			buildActionMask = 2147483647;
			dstPath = "";
			dstSubfolderSpec = 7;
			files = (
				1EE4A8A619C6EEE700E6E3AE /* net.sf.openfx.timeOffset.png in CopyFiles */,
				1E814CB919C9831C00C2C668 /* net.sf.openfx.timeOffset.svg in CopyFiles */,
			);
			runOnlyForDeploymentPostprocessing = 0;
		};
		1EE4A8A819C6EEF600E6E3AE /* CopyFiles */ = {
			isa = PBXCopyFilesBuildPhase;
			buildActionMask = 2147483647;
			dstPath = "";
			dstSubfolderSpec = 7;
			files = (
				1EE4A8A919C6EEF800E6E3AE /* net.sf.openfx.TrackerPM.png in CopyFiles */,
				1E814CBB19C9835900C2C668 /* net.sf.openfx.TrackerPM.svg in CopyFiles */,
			);
			runOnlyForDeploymentPostprocessing = 0;
		};
		1EE4A8AC19C6EF0B00E6E3AE /* CopyFiles */ = {
			isa = PBXCopyFilesBuildPhase;
			buildActionMask = 2147483647;
			dstPath = "";
			dstSubfolderSpec = 7;
			files = (
				1EE4A8AD19C6EF0E00E6E3AE /* net.sf.openfx.TransformPlugin.png in CopyFiles */,
				1E814CBE19C9836D00C2C668 /* net.sf.openfx.TransformPlugin.svg in CopyFiles */,
				1EE4A8AE19C6EF1000E6E3AE /* net.sf.openfx.TransformMaskedPlugin.png in CopyFiles */,
				1E814CBF19C9836F00C2C668 /* net.sf.openfx.TransformMaskedPlugin.svg in CopyFiles */,
			);
			runOnlyForDeploymentPostprocessing = 0;
		};
		1EE4A8AF19C6EF2B00E6E3AE /* CopyFiles */ = {
			isa = PBXCopyFilesBuildPhase;
			buildActionMask = 2147483647;
			dstPath = "";
			dstSubfolderSpec = 7;
			files = (
				AC6486DC1A41A57B0088844F /* net.sf.openfx.anaglyphPlugin.png in CopyFiles */,
				1E3284B91A41C54200C9A4E4 /* net.sf.openfx.anaglyphPlugin.svg in CopyFiles */,
				1EE4A8B019C6EF3300E6E3AE /* net.sf.openfx.ChromaKeyerPlugin.png in CopyFiles */,
				1E814CC019C9837600C2C668 /* net.sf.openfx.ChromaKeyerPlugin.svg in CopyFiles */,
				1EE4A8B119C6EF3500E6E3AE /* net.sf.openfx.ColorCorrectPlugin.png in CopyFiles */,
				1E814CC119C9837A00C2C668 /* net.sf.openfx.ColorCorrectPlugin.svg in CopyFiles */,
				1EE4A8BF19C6EF7400E6E3AE /* net.sf.openfx.ColorLookupPlugin.png in CopyFiles */,
				1E3284B81A41C52F00C9A4E4 /* net.sf.openfx.ColorLookupPlugin.svg in CopyFiles */,
				1EE4A8B219C6EF3900E6E3AE /* net.sf.openfx.ConstantPlugin.png in CopyFiles */,
				1E814CC219C9837E00C2C668 /* net.sf.openfx.ConstantPlugin.svg in CopyFiles */,
				1EE4A8B319C6EF3E00E6E3AE /* net.sf.openfx.CornerPinPlugin.png in CopyFiles */,
				1E814CC319C9838100C2C668 /* net.sf.openfx.CornerPinPlugin.svg in CopyFiles */,
				1EE4A8B519C6EF4A00E6E3AE /* net.sf.openfx.CornerPinMaskedPlugin.png in CopyFiles */,
				1E814CC419C9838600C2C668 /* net.sf.openfx.CornerPinMaskedPlugin.svg in CopyFiles */,
				1EE4A8B619C6EF4F00E6E3AE /* net.sf.openfx.CropPlugin.png in CopyFiles */,
				1E814CC519C9838A00C2C668 /* net.sf.openfx.CropPlugin.svg in CopyFiles */,
				AC4774E51A25B8E9008A2B57 /* net.sf.openfx.Deinterlace.png in CopyFiles */,
				1E3284B71A41C50D00C9A4E4 /* net.sf.openfx.Deinterlace.svg in CopyFiles */,
				1EE4A8B719C6EF5200E6E3AE /* net.sf.openfx.DifferencePlugin.png in CopyFiles */,
				1E814CC619C9838F00C2C668 /* net.sf.openfx.DifferencePlugin.svg in CopyFiles */,
				1EE4A8B819C6EF5600E6E3AE /* net.sf.openfx.DissolvePlugin.png in CopyFiles */,
				1E814CC719C9839200C2C668 /* net.sf.openfx.DissolvePlugin.svg in CopyFiles */,
				1EE4A8B919C6EF5A00E6E3AE /* net.sf.openfx.GradePlugin.png in CopyFiles */,
				1E814CC819C9839500C2C668 /* net.sf.openfx.GradePlugin.svg in CopyFiles */,
				ACC5D25E1A2C714600DE1AAA /* net.sf.openfx.HSVToRGBPlugin.png in CopyFiles */,
				1E3284B51A41C4FF00C9A4E4 /* net.sf.openfx.HSVToRGBPlugin.svg in CopyFiles */,
				ACC5D25F1A2C714900DE1AAA /* net.sf.openfx.RGBToHSVPlugin.png in CopyFiles */,
				1E3284B61A41C50500C9A4E4 /* net.sf.openfx.RGBToHSVPlugin.svg in CopyFiles */,
				ACC5D2601A2C714C00DE1AAA /* net.sf.openfx.HSVToolPlugin.png in CopyFiles */,
				1E3284B41A41C4F800C9A4E4 /* net.sf.openfx.HSVToolPlugin.svg in CopyFiles */,
				1EE4A8BA19C6EF5E00E6E3AE /* net.sf.openfx.Invert.png in CopyFiles */,
				1E814CC919C9839A00C2C668 /* net.sf.openfx.Invert.svg in CopyFiles */,
				AC6486DE1A41A5B10088844F /* net.sf.openfx.joinViewsPlugin.png in CopyFiles */,
				1E3284B31A41C4F400C9A4E4 /* net.sf.openfx.joinViewsPlugin.svg in CopyFiles */,
				AC0EAC3F1A358B7E00449A77 /* net.sf.openfx.KeyerPlugin.png in CopyFiles */,
				1E3284B21A41C4F000C9A4E4 /* net.sf.openfx.KeyerPlugin.svg in CopyFiles */,
				1EE4A8BB19C6EF6300E6E3AE /* net.sf.openfx.MergePlugin.png in CopyFiles */,
				1E814CCA19C9839E00C2C668 /* net.sf.openfx.MergePlugin.svg in CopyFiles */,
				AC6486DF1A41A5BA0088844F /* net.sf.openfx.mixViewsPlugin.png in CopyFiles */,
				1E3284B11A41C4E900C9A4E4 /* net.sf.openfx.mixViewsPlugin.svg in CopyFiles */,
				AC6486E01A41A5BF0088844F /* net.sf.openfx.Noise.png in CopyFiles */,
				1E3284B01A41C4E300C9A4E4 /* net.sf.openfx.Noise.svg in CopyFiles */,
				AC6486E11A41A5C40088844F /* net.sf.openfx.NoOpPlugin.png in CopyFiles */,
				1E3284AF1A41C4DF00C9A4E4 /* net.sf.openfx.NoOpPlugin.svg in CopyFiles */,
				AC6486E21A41A5C90088844F /* net.sf.openfx.oneViewPlugin.png in CopyFiles */,
				1E3284AD1A41C4D200C9A4E4 /* net.sf.openfx.oneViewPlugin.svg in CopyFiles */,
				1EE4A8BC19C6EF6900E6E3AE /* net.sf.openfx.Premult.png in CopyFiles */,
				1E814CCB19C983A500C2C668 /* net.sf.openfx.Premult.svg in CopyFiles */,
				AC6486E31A41A5CC0088844F /* net.sf.openfx.Radial.png in CopyFiles */,
				1E3284AC1A41C4CC00C9A4E4 /* net.sf.openfx.Radial.svg in CopyFiles */,
				AC6486E41A41A5D10088844F /* net.sf.openfx.Rectangle.png in CopyFiles */,
				1E3284AB1A41C4C700C9A4E4 /* net.sf.openfx.Rectangle.svg in CopyFiles */,
				1EE4A8BD19C6EF6C00E6E3AE /* net.sf.openfx.Unpremult.png in CopyFiles */,
				1E814CCC19C983A700C2C668 /* net.sf.openfx.Unpremult.svg in CopyFiles */,
				1E814CD719C9849C00C2C668 /* net.sf.openfx.Retime.png in CopyFiles */,
				1E814CD819C9849F00C2C668 /* net.sf.openfx.Retime.svg in CopyFiles */,
				ACC8477E1A0A3F9300B3FAFE /* net.sf.openfx.Ramp.png in CopyFiles */,
				ACC8477F1A0A3F9500B3FAFE /* net.sf.openfx.Ramp.svg in CopyFiles */,
				1EE4A8C119C6EF7D00E6E3AE /* net.sf.openfx.RotoPlugin.png in CopyFiles */,
				1E814CCF19C983C200C2C668 /* net.sf.openfx.RotoPlugin.svg in CopyFiles */,
				AC0EAC3D1A358A2000449A77 /* net.sf.openfx.SaturationPlugin.png in CopyFiles */,
				1E3284AA1A41C4BE00C9A4E4 /* net.sf.openfx.SaturationPlugin.svg in CopyFiles */,
				1EE4A8C219C6EF8000E6E3AE /* net.sf.openfx.ShufflePlugin.png in CopyFiles */,
				1E814CD019C983C600C2C668 /* net.sf.openfx.ShufflePlugin.svg in CopyFiles */,
				1EE4A8C319C6EF8400E6E3AE /* net.sf.openfx.switchPlugin.png in CopyFiles */,
				1E814CD119C983DC00C2C668 /* net.sf.openfx.switchPlugin.svg in CopyFiles */,
				AC6486E51A41A5DD0088844F /* net.sf.openfx.sideBySidePlugin.png in CopyFiles */,
				1EE4A8C419C6EF8900E6E3AE /* net.sf.openfx.timeOffset.png in CopyFiles */,
				1E814CD219C983E000C2C668 /* net.sf.openfx.timeOffset.svg in CopyFiles */,
				1EE4A8C519C6EF8C00E6E3AE /* net.sf.openfx.TrackerPM.png in CopyFiles */,
				1E814CD319C983E400C2C668 /* net.sf.openfx.TrackerPM.svg in CopyFiles */,
				1EE4A8C619C6EF8F00E6E3AE /* net.sf.openfx.TransformPlugin.png in CopyFiles */,
				1E814CD419C983EA00C2C668 /* net.sf.openfx.TransformPlugin.svg in CopyFiles */,
				1EE4A8C719C6EF9200E6E3AE /* net.sf.openfx.TransformMaskedPlugin.png in CopyFiles */,
				1E814CD619C983F700C2C668 /* net.sf.openfx.TransformMaskedPlugin.svg in CopyFiles */,
				AC6486E61A41A5E40088844F /* net.sf.openfx.VectorToColorPlugin.png in CopyFiles */,
				1E3284A81A41C49E00C9A4E4 /* net.sf.openfx.VectorToColorPlugin.svg in CopyFiles */,
			);
			runOnlyForDeploymentPostprocessing = 0;
		};
		1EFA77261A24F0BA00212DB0 /* CopyFiles */ = {
			isa = PBXCopyFilesBuildPhase;
			buildActionMask = 2147483647;
			dstPath = "";
			dstSubfolderSpec = 7;
			files = (
				1E32847D1A41C1BD00C9A4E4 /* net.sf.openfx.HSVToolPlugin.png in CopyFiles */,
				1E32847E1A41C1BD00C9A4E4 /* net.sf.openfx.HSVToolPlugin.svg in CopyFiles */,
			);
			runOnlyForDeploymentPostprocessing = 0;
		};
		1EFBC98D1A23A1EB00086E7A /* CopyFiles */ = {
			isa = PBXCopyFilesBuildPhase;
			buildActionMask = 2147483647;
			dstPath = "";
			dstSubfolderSpec = 7;
			files = (
				1E3284A61A41C47F00C9A4E4 /* net.sf.openfx.VectorToColorPlugin.png in CopyFiles */,
				1E3284A71A41C47F00C9A4E4 /* net.sf.openfx.VectorToColorPlugin.svg in CopyFiles */,
			);
			runOnlyForDeploymentPostprocessing = 0;
		};
		AC4774E61A25B8F3008A2B57 /* CopyFiles */ = {
			isa = PBXCopyFilesBuildPhase;
			buildActionMask = 2147483647;
			dstPath = "";
			dstSubfolderSpec = 7;
			files = (
<<<<<<< HEAD
=======
				AC6486E71A41B7860088844F /* net.sf.cimg.CImgNoise.png in CopyFiles */,
				AC6487141A41C0F50088844F /* net.sf.cimg.CImgGuided.png in CopyFiles */,
				AC64870C1A41BEC40088844F /* net.sf.cimg.CImgErodeSmooth.png in CopyFiles */,
				AC6487111A41C06B0088844F /* net.sf.cimg.CImgRollingGuidance.png in CopyFiles */,
				AC64870E1A41BF6C0088844F /* net.sf.cimg.CImgBilateral.png in CopyFiles */,
				AC4774E81A25B8FF008A2B57 /* net.sf.cimg.CImgDenoise.png in CopyFiles */,
				AC6486E81A41B9B70088844F /* net.sf.cimg.CImgPlasma.png in CopyFiles */,
>>>>>>> 2fa49d1a
				AC4774E71A25B8FE008A2B57 /* net.sf.cimg.CImgBlur.png in CopyFiles */,
				1E32846A1A41C0FC00C9A4E4 /* net.sf.cimg.CImgBlur.svg in CopyFiles */,
				AC4774E81A25B8FF008A2B57 /* net.sf.cimg.CImgDenoise.png in CopyFiles */,
				1E32846B1A41C0FC00C9A4E4 /* net.sf.cimg.CImgDenoise.svg in CopyFiles */,
				AC4774E91A25B900008A2B57 /* net.sf.cimg.CImgDilate.png in CopyFiles */,
				1E32846C1A41C0FC00C9A4E4 /* net.sf.cimg.CImgDilate.svg in CopyFiles */,
				AC4774EA1A25B902008A2B57 /* net.sf.cimg.CImgErode.png in CopyFiles */,
				1E32846D1A41C0FC00C9A4E4 /* net.sf.cimg.CImgErode.svg in CopyFiles */,
				AC6486E71A41B7860088844F /* net.sf.cimg.CImgNoise.png in CopyFiles */,
				1E32846E1A41C0FC00C9A4E4 /* net.sf.cimg.CImgNoise.svg in CopyFiles */,
				AC6486E81A41B9B70088844F /* net.sf.cimg.CImgPlasma.png in CopyFiles */,
				1E32846F1A41C0FC00C9A4E4 /* net.sf.cimg.CImgPlasma.svg in CopyFiles */,
				AC6486E91A41B9B90088844F /* net.sf.cimg.CImgSmooth.png in CopyFiles */,
				1E3284701A41C0FC00C9A4E4 /* net.sf.cimg.CImgSmooth.svg in CopyFiles */,
			);
			runOnlyForDeploymentPostprocessing = 0;
		};
/* End PBXCopyFilesBuildPhase section */

/* Begin PBXFileReference section */
		1E0072E61A40417F00E77042 /* Rectangle.ofx.bundle */ = {isa = PBXFileReference; explicitFileType = wrapper.cfbundle; includeInIndex = 0; path = Rectangle.ofx.bundle; sourceTree = BUILT_PRODUCTS_DIR; };
		1E0072E91A4041D200E77042 /* Info.plist */ = {isa = PBXFileReference; fileEncoding = 4; lastKnownFileType = text.plist.xml; path = Info.plist; sourceTree = "<group>"; };
		1E0072EA1A4041D200E77042 /* Makefile */ = {isa = PBXFileReference; fileEncoding = 4; lastKnownFileType = sourcecode.make; path = Makefile; sourceTree = "<group>"; };
		1E0072EB1A4041D200E77042 /* PluginRegistration.cpp */ = {isa = PBXFileReference; fileEncoding = 4; lastKnownFileType = sourcecode.cpp.cpp; path = PluginRegistration.cpp; sourceTree = "<group>"; };
		1E0072EC1A4041D200E77042 /* Radial.cpp */ = {isa = PBXFileReference; fileEncoding = 4; lastKnownFileType = sourcecode.cpp.cpp; path = Radial.cpp; sourceTree = "<group>"; };
		1E0072ED1A4041D200E77042 /* Radial.h */ = {isa = PBXFileReference; fileEncoding = 4; lastKnownFileType = sourcecode.c.h; path = Radial.h; sourceTree = "<group>"; };
		1E0072F11A40420500E77042 /* Info.plist */ = {isa = PBXFileReference; fileEncoding = 4; lastKnownFileType = text.plist.xml; path = Info.plist; sourceTree = "<group>"; };
		1E0072F21A40420500E77042 /* Makefile */ = {isa = PBXFileReference; fileEncoding = 4; lastKnownFileType = sourcecode.make; path = Makefile; sourceTree = "<group>"; };
		1E0072F31A40420500E77042 /* PluginRegistration.cpp */ = {isa = PBXFileReference; fileEncoding = 4; lastKnownFileType = sourcecode.cpp.cpp; path = PluginRegistration.cpp; sourceTree = "<group>"; };
		1E0072F41A40420500E77042 /* Rectangle.cpp */ = {isa = PBXFileReference; fileEncoding = 4; lastKnownFileType = sourcecode.cpp.cpp; path = Rectangle.cpp; sourceTree = "<group>"; };
		1E0072F51A40420500E77042 /* Rectangle.h */ = {isa = PBXFileReference; fileEncoding = 4; lastKnownFileType = sourcecode.c.h; path = Rectangle.h; sourceTree = "<group>"; };
		1E009D5E17F44D5C003071CC /* ofxsHWNDInteract.h */ = {isa = PBXFileReference; fileEncoding = 4; lastKnownFileType = sourcecode.c.h; path = ofxsHWNDInteract.h; sourceTree = "<group>"; };
		1E009D5F17F44D70003071CC /* ofxCore.h */ = {isa = PBXFileReference; fileEncoding = 4; lastKnownFileType = sourcecode.c.h; name = ofxCore.h; path = ../../include/ofxCore.h; sourceTree = "<group>"; };
		1E009D6017F44D70003071CC /* ofxImageEffect.h */ = {isa = PBXFileReference; fileEncoding = 4; lastKnownFileType = sourcecode.c.h; name = ofxImageEffect.h; path = ../../include/ofxImageEffect.h; sourceTree = "<group>"; };
		1E009D6117F44D70003071CC /* ofxInteract.h */ = {isa = PBXFileReference; fileEncoding = 4; lastKnownFileType = sourcecode.c.h; name = ofxInteract.h; path = ../../include/ofxInteract.h; sourceTree = "<group>"; };
		1E009D6217F44D70003071CC /* ofxKeySyms.h */ = {isa = PBXFileReference; fileEncoding = 4; lastKnownFileType = sourcecode.c.h; name = ofxKeySyms.h; path = ../../include/ofxKeySyms.h; sourceTree = "<group>"; };
		1E009D6317F44D70003071CC /* ofxMemory.h */ = {isa = PBXFileReference; fileEncoding = 4; lastKnownFileType = sourcecode.c.h; name = ofxMemory.h; path = ../../include/ofxMemory.h; sourceTree = "<group>"; };
		1E009D6417F44D70003071CC /* ofxMessage.h */ = {isa = PBXFileReference; fileEncoding = 4; lastKnownFileType = sourcecode.c.h; name = ofxMessage.h; path = ../../include/ofxMessage.h; sourceTree = "<group>"; };
		1E009D6517F44D70003071CC /* ofxMultiThread.h */ = {isa = PBXFileReference; fileEncoding = 4; lastKnownFileType = sourcecode.c.h; name = ofxMultiThread.h; path = ../../include/ofxMultiThread.h; sourceTree = "<group>"; };
		1E009D6617F44D70003071CC /* ofxOpenGLRender.h */ = {isa = PBXFileReference; fileEncoding = 4; lastKnownFileType = sourcecode.c.h; name = ofxOpenGLRender.h; path = ../../include/ofxOpenGLRender.h; sourceTree = "<group>"; };
		1E009D6717F44D70003071CC /* ofxParam.h */ = {isa = PBXFileReference; fileEncoding = 4; lastKnownFileType = sourcecode.c.h; name = ofxParam.h; path = ../../include/ofxParam.h; sourceTree = "<group>"; };
		1E009D6817F44D70003071CC /* ofxParametricParam.h */ = {isa = PBXFileReference; fileEncoding = 4; lastKnownFileType = sourcecode.c.h; name = ofxParametricParam.h; path = ../../include/ofxParametricParam.h; sourceTree = "<group>"; };
		1E009D6917F44D70003071CC /* ofxPixels.h */ = {isa = PBXFileReference; fileEncoding = 4; lastKnownFileType = sourcecode.c.h; name = ofxPixels.h; path = ../../include/ofxPixels.h; sourceTree = "<group>"; };
		1E009D6A17F44D70003071CC /* ofxProgress.h */ = {isa = PBXFileReference; fileEncoding = 4; lastKnownFileType = sourcecode.c.h; name = ofxProgress.h; path = ../../include/ofxProgress.h; sourceTree = "<group>"; };
		1E009D6B17F44D70003071CC /* ofxProperty.h */ = {isa = PBXFileReference; fileEncoding = 4; lastKnownFileType = sourcecode.c.h; name = ofxProperty.h; path = ../../include/ofxProperty.h; sourceTree = "<group>"; };
		1E009D6C17F44D70003071CC /* ofxTimeLine.h */ = {isa = PBXFileReference; fileEncoding = 4; lastKnownFileType = sourcecode.c.h; name = ofxTimeLine.h; path = ../../include/ofxTimeLine.h; sourceTree = "<group>"; };
		1E083205199FEB1F00A819A5 /* Deinterlace.ofx.bundle */ = {isa = PBXFileReference; explicitFileType = wrapper.cfbundle; includeInIndex = 0; path = Deinterlace.ofx.bundle; sourceTree = BUILT_PRODUCTS_DIR; };
		1E083207199FEB6F00A819A5 /* Deinterlace.cpp */ = {isa = PBXFileReference; fileEncoding = 4; lastKnownFileType = sourcecode.cpp.cpp; path = Deinterlace.cpp; sourceTree = "<group>"; };
		1E083208199FEB6F00A819A5 /* Deinterlace.h */ = {isa = PBXFileReference; fileEncoding = 4; lastKnownFileType = sourcecode.c.h; path = Deinterlace.h; sourceTree = "<group>"; };
		1E083209199FEB6F00A819A5 /* Info.plist */ = {isa = PBXFileReference; fileEncoding = 4; lastKnownFileType = text.plist.xml; path = Info.plist; sourceTree = "<group>"; };
		1E08320A199FEB6F00A819A5 /* Makefile */ = {isa = PBXFileReference; fileEncoding = 4; lastKnownFileType = sourcecode.make; path = Makefile; sourceTree = "<group>"; };
		1E08320B199FEB6F00A819A5 /* PluginRegistration.cpp */ = {isa = PBXFileReference; fileEncoding = 4; lastKnownFileType = sourcecode.cpp.cpp; path = PluginRegistration.cpp; sourceTree = "<group>"; };
		1E08326919A1E0DF00A819A5 /* Makefile.master */ = {isa = PBXFileReference; fileEncoding = 4; lastKnownFileType = text; name = Makefile.master; path = openfx/Support/Plugins/Makefile.master; sourceTree = SOURCE_ROOT; };
		1E10A7071997BFE400EE87A1 /* ColorMatrix.ofx.bundle */ = {isa = PBXFileReference; explicitFileType = wrapper.cfbundle; includeInIndex = 0; path = ColorMatrix.ofx.bundle; sourceTree = BUILT_PRODUCTS_DIR; };
		1E10A7091997C03100EE87A1 /* ColorMatrix.cpp */ = {isa = PBXFileReference; fileEncoding = 4; lastKnownFileType = sourcecode.cpp.cpp; path = ColorMatrix.cpp; sourceTree = "<group>"; };
		1E10A70C1997C04500EE87A1 /* PluginRegistration.cpp */ = {isa = PBXFileReference; fileEncoding = 4; lastKnownFileType = sourcecode.cpp.cpp; path = PluginRegistration.cpp; sourceTree = "<group>"; };
		1E10A70E1997C05200EE87A1 /* ColorMatrix.h */ = {isa = PBXFileReference; fileEncoding = 4; lastKnownFileType = sourcecode.c.h; path = ColorMatrix.h; sourceTree = "<group>"; };
		1E10A70F1997C05200EE87A1 /* Info.plist */ = {isa = PBXFileReference; fileEncoding = 4; lastKnownFileType = text.plist.xml; path = Info.plist; sourceTree = "<group>"; };
		1E10A7101997C05200EE87A1 /* Makefile */ = {isa = PBXFileReference; fileEncoding = 4; lastKnownFileType = sourcecode.make; path = Makefile; sourceTree = "<group>"; };
		1E181AFB19518CCF00FAB9A9 /* Invert.ofx.bundle */ = {isa = PBXFileReference; explicitFileType = wrapper.cfbundle; includeInIndex = 0; path = Invert.ofx.bundle; sourceTree = BUILT_PRODUCTS_DIR; };
		1E181AFD19518DF500FAB9A9 /* Invert.cpp */ = {isa = PBXFileReference; fileEncoding = 4; lastKnownFileType = sourcecode.cpp.cpp; path = Invert.cpp; sourceTree = "<group>"; };
		1E181AFE19518DF500FAB9A9 /* Invert.h */ = {isa = PBXFileReference; fileEncoding = 4; lastKnownFileType = sourcecode.c.h; path = Invert.h; sourceTree = "<group>"; };
		1E181AFF19518DF500FAB9A9 /* PluginRegistration.cpp */ = {isa = PBXFileReference; fileEncoding = 4; lastKnownFileType = sourcecode.cpp.cpp; path = PluginRegistration.cpp; sourceTree = "<group>"; };
		1E1DDFEA1A04E432007F45B2 /* CImgGuided.cpp */ = {isa = PBXFileReference; fileEncoding = 4; lastKnownFileType = sourcecode.cpp.cpp; path = CImgGuided.cpp; sourceTree = "<group>"; };
		1E1DDFEB1A04E432007F45B2 /* CImgGuided.h */ = {isa = PBXFileReference; fileEncoding = 4; lastKnownFileType = sourcecode.c.h; path = CImgGuided.h; sourceTree = "<group>"; };
		1E1FB8F4190696F200F5515D /* Grade.ofx.bundle */ = {isa = PBXFileReference; explicitFileType = wrapper.cfbundle; includeInIndex = 0; path = Grade.ofx.bundle; sourceTree = BUILT_PRODUCTS_DIR; };
		1E235FEA18363C860019C45F /* SideBySide.ofx.bundle */ = {isa = PBXFileReference; explicitFileType = wrapper.cfbundle; includeInIndex = 0; path = SideBySide.ofx.bundle; sourceTree = BUILT_PRODUCTS_DIR; };
		1E235FED18363CE70019C45F /* SideBySide.cpp */ = {isa = PBXFileReference; fileEncoding = 4; lastKnownFileType = sourcecode.cpp.cpp; path = SideBySide.cpp; sourceTree = "<group>"; };
		1E235FEF18363CF10019C45F /* Info.plist */ = {isa = PBXFileReference; lastKnownFileType = text.plist.xml; path = Info.plist; sourceTree = "<group>"; };
		1E235FF018363CF10019C45F /* Makefile */ = {isa = PBXFileReference; lastKnownFileType = sourcecode.make; path = Makefile; sourceTree = "<group>"; };
		1E23600418369E4C0019C45F /* TimeOffset.ofx.bundle */ = {isa = PBXFileReference; explicitFileType = wrapper.cfbundle; includeInIndex = 0; path = TimeOffset.ofx.bundle; sourceTree = BUILT_PRODUCTS_DIR; };
		1E23600618369E890019C45F /* TimeOffset.cpp */ = {isa = PBXFileReference; fileEncoding = 4; lastKnownFileType = sourcecode.cpp.cpp; path = TimeOffset.cpp; sourceTree = "<group>"; };
		1E23600818369E920019C45F /* Info.plist */ = {isa = PBXFileReference; lastKnownFileType = text.plist.xml; path = Info.plist; sourceTree = "<group>"; };
		1E23600918369E920019C45F /* Makefile */ = {isa = PBXFileReference; lastKnownFileType = sourcecode.make; path = Makefile; sourceTree = "<group>"; };
		1E2A93581990EE690061B1F1 /* Retime.ofx.bundle */ = {isa = PBXFileReference; explicitFileType = wrapper.cfbundle; includeInIndex = 0; path = Retime.ofx.bundle; sourceTree = BUILT_PRODUCTS_DIR; };
		1E2A935A1990EEB60061B1F1 /* Retime.cpp */ = {isa = PBXFileReference; fileEncoding = 4; lastKnownFileType = sourcecode.cpp.cpp; path = Retime.cpp; sourceTree = "<group>"; };
		1E2A935D1990EEC70061B1F1 /* PluginRegistration.cpp */ = {isa = PBXFileReference; fileEncoding = 4; lastKnownFileType = sourcecode.cpp.cpp; path = PluginRegistration.cpp; sourceTree = "<group>"; };
		1E2A935F1990EED40061B1F1 /* Info.plist */ = {isa = PBXFileReference; fileEncoding = 4; lastKnownFileType = text.plist.xml; path = Info.plist; sourceTree = "<group>"; };
		1E2A93601990EED40061B1F1 /* Makefile */ = {isa = PBXFileReference; fileEncoding = 4; lastKnownFileType = sourcecode.make; path = Makefile; sourceTree = "<group>"; };
		1E2A93611990EED40061B1F1 /* Retime.h */ = {isa = PBXFileReference; fileEncoding = 4; lastKnownFileType = sourcecode.c.h; path = Retime.h; sourceTree = "<group>"; };
		1E31940A19D9987F0027D0E2 /* CImgSmooth.cpp */ = {isa = PBXFileReference; lastKnownFileType = sourcecode.cpp.cpp; path = CImgSmooth.cpp; sourceTree = "<group>"; };
		1E31940B19D9987F0027D0E2 /* CImgSmooth.h */ = {isa = PBXFileReference; lastKnownFileType = sourcecode.c.h; path = CImgSmooth.h; sourceTree = "<group>"; };
		1E31940C19D9987F0027D0E2 /* Info.plist */ = {isa = PBXFileReference; lastKnownFileType = text.plist.xml; path = Info.plist; sourceTree = "<group>"; };
		1E31940D19D9987F0027D0E2 /* Makefile */ = {isa = PBXFileReference; lastKnownFileType = sourcecode.make; path = Makefile; sourceTree = "<group>"; };
		1E31940E19D9987F0027D0E2 /* PluginRegistration.cpp */ = {isa = PBXFileReference; lastKnownFileType = sourcecode.cpp.cpp; path = PluginRegistration.cpp; sourceTree = "<group>"; };
		1E31942019D9B2270027D0E2 /* CImg.ofx.bundle */ = {isa = PBXFileReference; explicitFileType = wrapper.cfbundle; includeInIndex = 0; path = CImg.ofx.bundle; sourceTree = BUILT_PRODUCTS_DIR; };
		1E32845E1A41C06400C9A4E4 /* net.sf.openfx.Rectangle.svg */ = {isa = PBXFileReference; fileEncoding = 4; lastKnownFileType = text.xml; path = net.sf.openfx.Rectangle.svg; sourceTree = "<group>"; };
		1E32845F1A41C09E00C9A4E4 /* net.sf.openfx.anaglyphPlugin.svg */ = {isa = PBXFileReference; fileEncoding = 4; lastKnownFileType = text.xml; path = net.sf.openfx.anaglyphPlugin.svg; sourceTree = "<group>"; };
		1E3284631A41C0E500C9A4E4 /* net.sf.cimg.CImgBlur.svg */ = {isa = PBXFileReference; fileEncoding = 4; lastKnownFileType = text.xml; path = net.sf.cimg.CImgBlur.svg; sourceTree = "<group>"; };
		1E3284641A41C0E500C9A4E4 /* net.sf.cimg.CImgDenoise.svg */ = {isa = PBXFileReference; fileEncoding = 4; lastKnownFileType = text.xml; path = net.sf.cimg.CImgDenoise.svg; sourceTree = "<group>"; };
		1E3284651A41C0E500C9A4E4 /* net.sf.cimg.CImgDilate.svg */ = {isa = PBXFileReference; fileEncoding = 4; lastKnownFileType = text.xml; path = net.sf.cimg.CImgDilate.svg; sourceTree = "<group>"; };
		1E3284661A41C0E500C9A4E4 /* net.sf.cimg.CImgErode.svg */ = {isa = PBXFileReference; fileEncoding = 4; lastKnownFileType = text.xml; path = net.sf.cimg.CImgErode.svg; sourceTree = "<group>"; };
		1E3284671A41C0E500C9A4E4 /* net.sf.cimg.CImgNoise.svg */ = {isa = PBXFileReference; fileEncoding = 4; lastKnownFileType = text.xml; path = net.sf.cimg.CImgNoise.svg; sourceTree = "<group>"; };
		1E3284681A41C0E500C9A4E4 /* net.sf.cimg.CImgPlasma.svg */ = {isa = PBXFileReference; fileEncoding = 4; lastKnownFileType = text.xml; path = net.sf.cimg.CImgPlasma.svg; sourceTree = "<group>"; };
		1E3284691A41C0E500C9A4E4 /* net.sf.cimg.CImgSmooth.svg */ = {isa = PBXFileReference; fileEncoding = 4; lastKnownFileType = text.xml; path = net.sf.cimg.CImgSmooth.svg; sourceTree = "<group>"; };
		1E3284711A41C16500C9A4E4 /* net.sf.openfx.Deinterlace.svg */ = {isa = PBXFileReference; fileEncoding = 4; lastKnownFileType = text.xml; path = net.sf.openfx.Deinterlace.svg; sourceTree = "<group>"; };
		1E3284751A41C19A00C9A4E4 /* net.sf.openfx.HSVToRGBPlugin.svg */ = {isa = PBXFileReference; fileEncoding = 4; lastKnownFileType = text.xml; path = net.sf.openfx.HSVToRGBPlugin.svg; sourceTree = "<group>"; };
		1E3284761A41C19A00C9A4E4 /* net.sf.openfx.RGBToHSVPlugin.svg */ = {isa = PBXFileReference; fileEncoding = 4; lastKnownFileType = text.xml; path = net.sf.openfx.RGBToHSVPlugin.svg; sourceTree = "<group>"; };
		1E32847C1A41C1B200C9A4E4 /* net.sf.openfx.HSVToolPlugin.svg */ = {isa = PBXFileReference; fileEncoding = 4; lastKnownFileType = text.xml; path = net.sf.openfx.HSVToolPlugin.svg; sourceTree = "<group>"; };
		1E32847F1A41C1CD00C9A4E4 /* net.sf.openfx.joinViewsPlugin.svg */ = {isa = PBXFileReference; fileEncoding = 4; lastKnownFileType = text.xml; path = net.sf.openfx.joinViewsPlugin.svg; sourceTree = "<group>"; };
		1E3284831A41C1E400C9A4E4 /* net.sf.openfx.KeyerPlugin.svg */ = {isa = PBXFileReference; fileEncoding = 4; lastKnownFileType = text.xml; path = net.sf.openfx.KeyerPlugin.svg; sourceTree = "<group>"; };
		1E3284871A41C1FF00C9A4E4 /* net.sf.openfx.mixViewsPlugin.svg */ = {isa = PBXFileReference; fileEncoding = 4; lastKnownFileType = text.xml; path = net.sf.openfx.mixViewsPlugin.svg; sourceTree = "<group>"; };
		1E32848B1A41C21400C9A4E4 /* net.sf.openfx.Noise.svg */ = {isa = PBXFileReference; fileEncoding = 4; lastKnownFileType = text.xml; path = net.sf.openfx.Noise.svg; sourceTree = "<group>"; };
		1E32848F1A41C23300C9A4E4 /* net.sf.openfx.NoOpPlugin.svg */ = {isa = PBXFileReference; fileEncoding = 4; lastKnownFileType = text.xml; path = net.sf.openfx.NoOpPlugin.svg; sourceTree = "<group>"; };
		1E3284931A41C24600C9A4E4 /* net.sf.openfx.oneViewPlugin.svg */ = {isa = PBXFileReference; fileEncoding = 4; lastKnownFileType = text.xml; path = net.sf.openfx.oneViewPlugin.svg; sourceTree = "<group>"; };
		1E3284971A41C26300C9A4E4 /* net.sf.openfx.Radial.svg */ = {isa = PBXFileReference; fileEncoding = 4; lastKnownFileType = text.xml; path = net.sf.openfx.Radial.svg; sourceTree = "<group>"; };
		1E32849E1A41C3DF00C9A4E4 /* net.sf.openfx.SaturationPlugin.svg */ = {isa = PBXFileReference; fileEncoding = 4; lastKnownFileType = text.xml; path = net.sf.openfx.SaturationPlugin.svg; sourceTree = "<group>"; };
		1E3284A11A41C3FE00C9A4E4 /* net.sf.openfx.sideBySidePlugin.svg */ = {isa = PBXFileReference; fileEncoding = 4; lastKnownFileType = text.xml; path = net.sf.openfx.sideBySidePlugin.svg; sourceTree = "<group>"; };
		1E3284A51A41C46D00C9A4E4 /* net.sf.openfx.VectorToColorPlugin.svg */ = {isa = PBXFileReference; fileEncoding = 4; lastKnownFileType = text.xml; path = net.sf.openfx.VectorToColorPlugin.svg; sourceTree = "<group>"; };
		1E3451F21906952D0080D699 /* ChromaKeyer.ofx.bundle */ = {isa = PBXFileReference; explicitFileType = wrapper.cfbundle; includeInIndex = 0; path = ChromaKeyer.ofx.bundle; sourceTree = BUILT_PRODUCTS_DIR; };
		1E3451F3190695850080D699 /* ChromaKeyer.cpp */ = {isa = PBXFileReference; fileEncoding = 4; lastKnownFileType = sourcecode.cpp.cpp; path = ChromaKeyer.cpp; sourceTree = "<group>"; };
		1E3451F4190695850080D699 /* ChromaKeyer.h */ = {isa = PBXFileReference; fileEncoding = 4; lastKnownFileType = sourcecode.c.h; path = ChromaKeyer.h; sourceTree = "<group>"; };
		1E3451F5190695850080D699 /* Info.plist */ = {isa = PBXFileReference; fileEncoding = 4; lastKnownFileType = text.plist.xml; path = Info.plist; sourceTree = "<group>"; };
		1E3451F6190695850080D699 /* Makefile */ = {isa = PBXFileReference; fileEncoding = 4; lastKnownFileType = sourcecode.make; path = Makefile; sourceTree = "<group>"; };
		1E3451F7190695850080D699 /* PluginRegistration.cpp */ = {isa = PBXFileReference; fileEncoding = 4; lastKnownFileType = sourcecode.cpp.cpp; path = PluginRegistration.cpp; sourceTree = "<group>"; };
		1E345211190695DC0080D699 /* ColorCorrect.ofx.bundle */ = {isa = PBXFileReference; explicitFileType = wrapper.cfbundle; includeInIndex = 0; path = ColorCorrect.ofx.bundle; sourceTree = BUILT_PRODUCTS_DIR; };
		1E3AC8D618B6207600F228A6 /* Switch.ofx.bundle */ = {isa = PBXFileReference; explicitFileType = wrapper.cfbundle; includeInIndex = 0; path = Switch.ofx.bundle; sourceTree = BUILT_PRODUCTS_DIR; };
		1E3AC8DD18B6215F00F228A6 /* Info.plist */ = {isa = PBXFileReference; lastKnownFileType = text.plist.xml; path = Info.plist; sourceTree = "<group>"; };
		1E3AC8DE18B6215F00F228A6 /* Makefile */ = {isa = PBXFileReference; lastKnownFileType = sourcecode.make; path = Makefile; sourceTree = "<group>"; };
		1E3AC8DF18B6215F00F228A6 /* Switch.cpp */ = {isa = PBXFileReference; lastKnownFileType = sourcecode.cpp.cpp; path = Switch.cpp; sourceTree = "<group>"; };
		1E3E3CA417995BEE005F2132 /* ColorLookup.ofx.bundle */ = {isa = PBXFileReference; explicitFileType = wrapper.cfbundle; includeInIndex = 0; path = ColorLookup.ofx.bundle; sourceTree = BUILT_PRODUCTS_DIR; };
		1E3E3CB517995D5C005F2132 /* ofxsCore.cpp */ = {isa = PBXFileReference; fileEncoding = 4; lastKnownFileType = sourcecode.cpp.cpp; path = ofxsCore.cpp; sourceTree = "<group>"; };
		1E3E3CB617995D5C005F2132 /* ofxsImageEffect.cpp */ = {isa = PBXFileReference; fileEncoding = 4; lastKnownFileType = sourcecode.cpp.cpp; path = ofxsImageEffect.cpp; sourceTree = "<group>"; };
		1E3E3CB717995D5C005F2132 /* ofxsInteract.cpp */ = {isa = PBXFileReference; fileEncoding = 4; lastKnownFileType = sourcecode.cpp.cpp; path = ofxsInteract.cpp; sourceTree = "<group>"; };
		1E3E3CB817995D5C005F2132 /* ofxsLog.cpp */ = {isa = PBXFileReference; fileEncoding = 4; lastKnownFileType = sourcecode.cpp.cpp; path = ofxsLog.cpp; sourceTree = "<group>"; };
		1E3E3CB917995D5C005F2132 /* ofxsMultiThread.cpp */ = {isa = PBXFileReference; fileEncoding = 4; lastKnownFileType = sourcecode.cpp.cpp; path = ofxsMultiThread.cpp; sourceTree = "<group>"; };
		1E3E3CBA17995D5C005F2132 /* ofxsParams.cpp */ = {isa = PBXFileReference; fileEncoding = 4; lastKnownFileType = sourcecode.cpp.cpp; path = ofxsParams.cpp; sourceTree = "<group>"; };
		1E3E3CBB17995D5C005F2132 /* ofxsProperty.cpp */ = {isa = PBXFileReference; fileEncoding = 4; lastKnownFileType = sourcecode.cpp.cpp; path = ofxsProperty.cpp; sourceTree = "<group>"; };
		1E3E3CBC17995D5C005F2132 /* ofxsPropertyValidation.cpp */ = {isa = PBXFileReference; fileEncoding = 4; lastKnownFileType = sourcecode.cpp.cpp; path = ofxsPropertyValidation.cpp; sourceTree = "<group>"; };
		1E3E3CBD17995D5C005F2132 /* ofxsSupportPrivate.h */ = {isa = PBXFileReference; fileEncoding = 4; lastKnownFileType = sourcecode.c.h; path = ofxsSupportPrivate.h; sourceTree = "<group>"; };
		1E3E3D3117996112005F2132 /* ofxsCore.h */ = {isa = PBXFileReference; lastKnownFileType = sourcecode.c.h; path = ofxsCore.h; sourceTree = "<group>"; };
		1E3E3D3217996112005F2132 /* ofxsImageEffect.h */ = {isa = PBXFileReference; lastKnownFileType = sourcecode.c.h; path = ofxsImageEffect.h; sourceTree = "<group>"; };
		1E3E3D3317996112005F2132 /* ofxsInteract.h */ = {isa = PBXFileReference; lastKnownFileType = sourcecode.c.h; path = ofxsInteract.h; sourceTree = "<group>"; };
		1E3E3D3417996112005F2132 /* ofxsLog.h */ = {isa = PBXFileReference; lastKnownFileType = sourcecode.c.h; path = ofxsLog.h; sourceTree = "<group>"; };
		1E3E3D3517996112005F2132 /* ofxsMemory.h */ = {isa = PBXFileReference; lastKnownFileType = sourcecode.c.h; path = ofxsMemory.h; sourceTree = "<group>"; };
		1E3E3D3617996112005F2132 /* ofxsMessage.h */ = {isa = PBXFileReference; lastKnownFileType = sourcecode.c.h; path = ofxsMessage.h; sourceTree = "<group>"; };
		1E3E3D3717996112005F2132 /* ofxsMultiThread.h */ = {isa = PBXFileReference; lastKnownFileType = sourcecode.c.h; path = ofxsMultiThread.h; sourceTree = "<group>"; };
		1E3E3D3817996112005F2132 /* ofxsParam.h */ = {isa = PBXFileReference; lastKnownFileType = sourcecode.c.h; path = ofxsParam.h; sourceTree = "<group>"; };
		1E52FFCB1955CE120000FB79 /* Premult.ofx.bundle */ = {isa = PBXFileReference; explicitFileType = wrapper.cfbundle; includeInIndex = 0; path = Premult.ofx.bundle; sourceTree = BUILT_PRODUCTS_DIR; };
		1E52FFCD1955CE720000FB79 /* Premult.cpp */ = {isa = PBXFileReference; fileEncoding = 4; lastKnownFileType = sourcecode.cpp.cpp; path = Premult.cpp; sourceTree = "<group>"; };
		1E52FFCE1955CE720000FB79 /* Premult.h */ = {isa = PBXFileReference; fileEncoding = 4; lastKnownFileType = sourcecode.c.h; path = Premult.h; sourceTree = "<group>"; };
		1E52FFD11955CE7C0000FB79 /* PluginRegistration.cpp */ = {isa = PBXFileReference; fileEncoding = 4; lastKnownFileType = sourcecode.cpp.cpp; path = PluginRegistration.cpp; sourceTree = "<group>"; };
		1E52FFD31955CE890000FB79 /* Info.plist */ = {isa = PBXFileReference; lastKnownFileType = text.plist.xml; path = Info.plist; sourceTree = "<group>"; };
		1E52FFD41955CE890000FB79 /* Makefile */ = {isa = PBXFileReference; lastKnownFileType = sourcecode.make; path = Makefile; sourceTree = "<group>"; };
		1E551F5A179950EC00A4135C /* OpenGL.framework */ = {isa = PBXFileReference; lastKnownFileType = wrapper.framework; name = OpenGL.framework; path = System/Library/Frameworks/OpenGL.framework; sourceTree = SDKROOT; };
		1E55FCE619F104C70093F33B /* CImg.h */ = {isa = PBXFileReference; fileEncoding = 4; lastKnownFileType = sourcecode.c.h; path = CImg.h; sourceTree = "<group>"; };
		1E59337D194A0C6300804448 /* Constant.ofx.bundle */ = {isa = PBXFileReference; explicitFileType = wrapper.cfbundle; includeInIndex = 0; path = Constant.ofx.bundle; sourceTree = BUILT_PRODUCTS_DIR; };
		1E59337F194A0CF400804448 /* Constant.cpp */ = {isa = PBXFileReference; fileEncoding = 4; lastKnownFileType = sourcecode.cpp.cpp; path = Constant.cpp; sourceTree = "<group>"; };
		1E593380194A0CF400804448 /* Constant.h */ = {isa = PBXFileReference; fileEncoding = 4; lastKnownFileType = sourcecode.c.h; path = Constant.h; sourceTree = "<group>"; };
		1E593383194A0D0500804448 /* Info.plist */ = {isa = PBXFileReference; fileEncoding = 4; lastKnownFileType = text.plist.xml; path = Info.plist; sourceTree = "<group>"; };
		1E593384194A0D0500804448 /* Makefile */ = {isa = PBXFileReference; fileEncoding = 4; lastKnownFileType = sourcecode.make; path = Makefile; sourceTree = "<group>"; };
		1E593385194A0D0500804448 /* PluginRegistration.cpp */ = {isa = PBXFileReference; fileEncoding = 4; lastKnownFileType = sourcecode.cpp.cpp; path = PluginRegistration.cpp; sourceTree = "<group>"; };
		1E69CA011A2B2EDD0099D609 /* Saturation.ofx.bundle */ = {isa = PBXFileReference; explicitFileType = wrapper.cfbundle; includeInIndex = 0; path = Saturation.ofx.bundle; sourceTree = BUILT_PRODUCTS_DIR; };
		1E69CA031A2B2F350099D609 /* Saturation.cpp */ = {isa = PBXFileReference; fileEncoding = 4; lastKnownFileType = sourcecode.cpp.cpp; path = Saturation.cpp; sourceTree = "<group>"; };
		1E69CA041A2B2F350099D609 /* Saturation.h */ = {isa = PBXFileReference; fileEncoding = 4; lastKnownFileType = sourcecode.c.h; path = Saturation.h; sourceTree = "<group>"; };
		1E69CA071A2B2F3E0099D609 /* PluginRegistration.cpp */ = {isa = PBXFileReference; fileEncoding = 4; lastKnownFileType = sourcecode.cpp.cpp; path = PluginRegistration.cpp; sourceTree = "<group>"; };
		1E69CA091A2B2F4B0099D609 /* Info.plist */ = {isa = PBXFileReference; fileEncoding = 4; lastKnownFileType = text.plist.xml; path = Info.plist; sourceTree = "<group>"; };
		1E69CA0A1A2B2F4B0099D609 /* Makefile */ = {isa = PBXFileReference; fileEncoding = 4; lastKnownFileType = sourcecode.make; path = Makefile; sourceTree = "<group>"; };
		1E814C9319C9816E00C2C668 /* net.sf.openfx.ChromaKeyerPlugin.svg */ = {isa = PBXFileReference; fileEncoding = 4; lastKnownFileType = text.xml; path = net.sf.openfx.ChromaKeyerPlugin.svg; sourceTree = "<group>"; };
		1E814C9519C9818200C2C668 /* net.sf.openfx.ColorCorrectPlugin.svg */ = {isa = PBXFileReference; fileEncoding = 4; lastKnownFileType = text.xml; path = net.sf.openfx.ColorCorrectPlugin.svg; sourceTree = "<group>"; };
		1E814C9719C9819400C2C668 /* net.sf.openfx.ConstantPlugin.svg */ = {isa = PBXFileReference; fileEncoding = 4; lastKnownFileType = text.xml; path = net.sf.openfx.ConstantPlugin.svg; sourceTree = "<group>"; };
		1E814C9919C981B200C2C668 /* net.sf.openfx.CornerPinMaskedPlugin.svg */ = {isa = PBXFileReference; fileEncoding = 4; lastKnownFileType = text.xml; path = net.sf.openfx.CornerPinMaskedPlugin.svg; sourceTree = "<group>"; };
		1E814C9A19C981B200C2C668 /* net.sf.openfx.CornerPinPlugin.svg */ = {isa = PBXFileReference; fileEncoding = 4; lastKnownFileType = text.xml; path = net.sf.openfx.CornerPinPlugin.svg; sourceTree = "<group>"; };
		1E814C9E19C981DD00C2C668 /* net.sf.openfx.CropPlugin.svg */ = {isa = PBXFileReference; fileEncoding = 4; lastKnownFileType = text.xml; path = net.sf.openfx.CropPlugin.svg; sourceTree = "<group>"; };
		1E814CA019C981EF00C2C668 /* net.sf.openfx.DifferencePlugin.svg */ = {isa = PBXFileReference; fileEncoding = 4; lastKnownFileType = text.xml; path = net.sf.openfx.DifferencePlugin.svg; sourceTree = "<group>"; };
		1E814CA219C9820500C2C668 /* net.sf.openfx.DissolvePlugin.svg */ = {isa = PBXFileReference; fileEncoding = 4; lastKnownFileType = text.xml; path = net.sf.openfx.DissolvePlugin.svg; sourceTree = "<group>"; };
		1E814CA419C9821700C2C668 /* net.sf.openfx.GradePlugin.svg */ = {isa = PBXFileReference; fileEncoding = 4; lastKnownFileType = text.xml; path = net.sf.openfx.GradePlugin.svg; sourceTree = "<group>"; };
		1E814CA619C9822400C2C668 /* net.sf.openfx.Invert.svg */ = {isa = PBXFileReference; fileEncoding = 4; lastKnownFileType = text.xml; path = net.sf.openfx.Invert.svg; sourceTree = "<group>"; };
		1E814CA819C9825E00C2C668 /* net.sf.openfx.Premult.svg */ = {isa = PBXFileReference; fileEncoding = 4; lastKnownFileType = text.xml; path = net.sf.openfx.Premult.svg; sourceTree = "<group>"; };
		1E814CA919C9825E00C2C668 /* net.sf.openfx.Unpremult.svg */ = {isa = PBXFileReference; fileEncoding = 4; lastKnownFileType = text.xml; path = net.sf.openfx.Unpremult.svg; sourceTree = "<group>"; };
		1E814CAC19C9828C00C2C668 /* net.sf.openfx.Retime.svg */ = {isa = PBXFileReference; fileEncoding = 4; lastKnownFileType = text.xml; path = net.sf.openfx.Retime.svg; sourceTree = "<group>"; };
		1E814CAE19C9829C00C2C668 /* net.sf.openfx.ColorLookupPlugin.svg */ = {isa = PBXFileReference; fileEncoding = 4; lastKnownFileType = text.xml; path = net.sf.openfx.ColorLookupPlugin.svg; sourceTree = "<group>"; };
		1E814CB019C982AC00C2C668 /* net.sf.openfx.RotoPlugin.svg */ = {isa = PBXFileReference; fileEncoding = 4; lastKnownFileType = text.xml; path = net.sf.openfx.RotoPlugin.svg; sourceTree = "<group>"; };
		1E814CB219C982BB00C2C668 /* net.sf.openfx.ShufflePlugin.svg */ = {isa = PBXFileReference; fileEncoding = 4; lastKnownFileType = text.xml; path = net.sf.openfx.ShufflePlugin.svg; sourceTree = "<group>"; };
		1E814CB319C982D700C2C668 /* net.sf.openfx.MergePlugin.svg */ = {isa = PBXFileReference; fileEncoding = 4; lastKnownFileType = text; path = net.sf.openfx.MergePlugin.svg; sourceTree = "<group>"; };
		1E814CB619C9830600C2C668 /* net.sf.openfx.switchPlugin.svg */ = {isa = PBXFileReference; fileEncoding = 4; lastKnownFileType = text.xml; path = net.sf.openfx.switchPlugin.svg; sourceTree = "<group>"; };
		1E814CB819C9831700C2C668 /* net.sf.openfx.timeOffset.svg */ = {isa = PBXFileReference; fileEncoding = 4; lastKnownFileType = text.xml; path = net.sf.openfx.timeOffset.svg; sourceTree = "<group>"; };
		1E814CBA19C9834D00C2C668 /* net.sf.openfx.TrackerPM.svg */ = {isa = PBXFileReference; fileEncoding = 4; lastKnownFileType = text; path = net.sf.openfx.TrackerPM.svg; sourceTree = "<group>"; };
		1E814CBC19C9836400C2C668 /* net.sf.openfx.TransformMaskedPlugin.svg */ = {isa = PBXFileReference; fileEncoding = 4; lastKnownFileType = text.xml; path = net.sf.openfx.TransformMaskedPlugin.svg; sourceTree = "<group>"; };
		1E814CBD19C9836400C2C668 /* net.sf.openfx.TransformPlugin.svg */ = {isa = PBXFileReference; fileEncoding = 4; lastKnownFileType = text.xml; path = net.sf.openfx.TransformPlugin.svg; sourceTree = "<group>"; };
		1E85D2DA18C641FD00060E71 /* fnOfxExtensions.h */ = {isa = PBXFileReference; fileEncoding = 4; lastKnownFileType = sourcecode.c.h; path = fnOfxExtensions.h; sourceTree = "<group>"; };
		1E868B6D19E6B8C100B793BA /* CImgBlur.cpp */ = {isa = PBXFileReference; fileEncoding = 4; lastKnownFileType = sourcecode.cpp.cpp; path = CImgBlur.cpp; sourceTree = "<group>"; };
		1E868B6E19E6B8C100B793BA /* CImgBlur.h */ = {isa = PBXFileReference; fileEncoding = 4; lastKnownFileType = sourcecode.c.h; path = CImgBlur.h; sourceTree = "<group>"; };
		1E868B7019E6D8CD00B793BA /* CImgBilateral.cpp */ = {isa = PBXFileReference; fileEncoding = 4; lastKnownFileType = sourcecode.cpp.cpp; path = CImgBilateral.cpp; sourceTree = "<group>"; };
		1E868B7119E6D8CD00B793BA /* CImgBilateral.h */ = {isa = PBXFileReference; fileEncoding = 4; lastKnownFileType = sourcecode.c.h; path = CImgBilateral.h; sourceTree = "<group>"; };
		1E868B7319E6E10100B793BA /* CImgDilate.cpp */ = {isa = PBXFileReference; fileEncoding = 4; lastKnownFileType = sourcecode.cpp.cpp; path = CImgDilate.cpp; sourceTree = "<group>"; };
		1E868B7419E6E10100B793BA /* CImgDilate.h */ = {isa = PBXFileReference; fileEncoding = 4; lastKnownFileType = sourcecode.c.h; path = CImgDilate.h; sourceTree = "<group>"; };
		1E868B7619E6E28E00B793BA /* CImgErode.cpp */ = {isa = PBXFileReference; fileEncoding = 4; lastKnownFileType = sourcecode.cpp.cpp; path = CImgErode.cpp; sourceTree = "<group>"; };
		1E868B7719E6E28E00B793BA /* CImgErode.h */ = {isa = PBXFileReference; fileEncoding = 4; lastKnownFileType = sourcecode.c.h; path = CImgErode.h; sourceTree = "<group>"; };
		1E868B7919E6E72B00B793BA /* CImgNoise.cpp */ = {isa = PBXFileReference; fileEncoding = 4; lastKnownFileType = sourcecode.cpp.cpp; path = CImgNoise.cpp; sourceTree = "<group>"; };
		1E868B7A19E6E72B00B793BA /* CImgNoise.h */ = {isa = PBXFileReference; fileEncoding = 4; lastKnownFileType = sourcecode.c.h; path = CImgNoise.h; sourceTree = "<group>"; };
		1E868B7C19E6F6B500B793BA /* CImgDenoise.cpp */ = {isa = PBXFileReference; fileEncoding = 4; lastKnownFileType = sourcecode.cpp.cpp; path = CImgDenoise.cpp; sourceTree = "<group>"; };
		1E868B7D19E6F6B500B793BA /* CImgDenoise.h */ = {isa = PBXFileReference; fileEncoding = 4; lastKnownFileType = sourcecode.c.h; path = CImgDenoise.h; sourceTree = "<group>"; };
		1E8B5D4218B7658100C31FDC /* Switch.h */ = {isa = PBXFileReference; lastKnownFileType = sourcecode.c.h; path = Switch.h; sourceTree = "<group>"; };
		1E8B5D4318B7684A00C31FDC /* PluginRegistration.cpp */ = {isa = PBXFileReference; fileEncoding = 4; lastKnownFileType = sourcecode.cpp.cpp; path = PluginRegistration.cpp; sourceTree = "<group>"; };
		1E8B5D4718B769CA00C31FDC /* Info.plist */ = {isa = PBXFileReference; lastKnownFileType = text.plist.xml; path = Info.plist; sourceTree = "<group>"; };
		1E8B5D4818B769CA00C31FDC /* Makefile */ = {isa = PBXFileReference; lastKnownFileType = sourcecode.make; path = Makefile; sourceTree = "<group>"; };
		1E8B5D4918B769CA00C31FDC /* PluginRegistrationCombined.cpp */ = {isa = PBXFileReference; lastKnownFileType = sourcecode.cpp.cpp; path = PluginRegistrationCombined.cpp; sourceTree = "<group>"; };
		1E8B5D5B18B76A7500C31FDC /* Misc.ofx.bundle */ = {isa = PBXFileReference; explicitFileType = wrapper.cfbundle; includeInIndex = 0; path = Misc.ofx.bundle; sourceTree = BUILT_PRODUCTS_DIR; };
		1E8B5D6018B76B5200C31FDC /* PluginRegistration.cpp */ = {isa = PBXFileReference; fileEncoding = 4; lastKnownFileType = sourcecode.cpp.cpp; path = PluginRegistration.cpp; sourceTree = "<group>"; };
		1E8B5D6118B76B5200C31FDC /* TimeOffset.h */ = {isa = PBXFileReference; fileEncoding = 4; lastKnownFileType = sourcecode.c.h; path = TimeOffset.h; sourceTree = "<group>"; };
		1E8B5D6318B76D8A00C31FDC /* PluginRegistration.cpp */ = {isa = PBXFileReference; fileEncoding = 4; lastKnownFileType = sourcecode.cpp.cpp; path = PluginRegistration.cpp; sourceTree = "<group>"; };
		1E8B5D6518B76E5300C31FDC /* ColorLookup.h */ = {isa = PBXFileReference; fileEncoding = 4; lastKnownFileType = sourcecode.c.h; path = ColorLookup.h; sourceTree = "<group>"; };
		1E8B5D6918B77E4400C31FDC /* PluginRegistration.cpp */ = {isa = PBXFileReference; fileEncoding = 4; lastKnownFileType = sourcecode.cpp.cpp; path = PluginRegistration.cpp; sourceTree = "<group>"; };
		1E8B5D6C18B77E7A00C31FDC /* SideBySide.h */ = {isa = PBXFileReference; lastKnownFileType = sourcecode.c.h; path = SideBySide.h; sourceTree = "<group>"; };
		1E8B5D6E18B77F5900C31FDC /* PluginRegistration.cpp */ = {isa = PBXFileReference; fileEncoding = 4; lastKnownFileType = sourcecode.cpp.cpp; path = PluginRegistration.cpp; sourceTree = "<group>"; };
		1E8B5D7018B77F7B00C31FDC /* MixViews.h */ = {isa = PBXFileReference; lastKnownFileType = sourcecode.c.h; path = MixViews.h; sourceTree = "<group>"; };
		1E8B5D7318B7803F00C31FDC /* OneView.h */ = {isa = PBXFileReference; lastKnownFileType = sourcecode.c.h; path = OneView.h; sourceTree = "<group>"; };
		1E8B5D7418B7805D00C31FDC /* PluginRegistration.cpp */ = {isa = PBXFileReference; fileEncoding = 4; lastKnownFileType = sourcecode.cpp.cpp; path = PluginRegistration.cpp; sourceTree = "<group>"; };
		1E8B5D7818B7815800C31FDC /* PluginRegistration.cpp */ = {isa = PBXFileReference; fileEncoding = 4; lastKnownFileType = sourcecode.cpp.cpp; path = PluginRegistration.cpp; sourceTree = "<group>"; };
		1E8B5D7A18B7816500C31FDC /* JoinViews.h */ = {isa = PBXFileReference; lastKnownFileType = sourcecode.c.h; path = JoinViews.h; sourceTree = "<group>"; };
		1E8B5D7B18B781FE00C31FDC /* PluginRegistration.cpp */ = {isa = PBXFileReference; fileEncoding = 4; lastKnownFileType = sourcecode.cpp.cpp; path = PluginRegistration.cpp; sourceTree = "<group>"; };
		1E8B5D7D18B7820900C31FDC /* Anaglyph.h */ = {isa = PBXFileReference; lastKnownFileType = sourcecode.c.h; path = Anaglyph.h; sourceTree = "<group>"; };
		1E8B5D8118B782F000C31FDC /* PluginRegistration.cpp */ = {isa = PBXFileReference; fileEncoding = 4; lastKnownFileType = sourcecode.cpp.cpp; path = PluginRegistration.cpp; sourceTree = "<group>"; };
		1E8B5D8318B7830000C31FDC /* ReConverge.h */ = {isa = PBXFileReference; lastKnownFileType = sourcecode.c.h; path = ReConverge.h; sourceTree = "<group>"; };
		1E92573319EC1DB80018F19A /* Clamp.ofx.bundle */ = {isa = PBXFileReference; explicitFileType = wrapper.cfbundle; includeInIndex = 0; path = Clamp.ofx.bundle; sourceTree = BUILT_PRODUCTS_DIR; };
		1E92573519EC1E140018F19A /* Clamp.cpp */ = {isa = PBXFileReference; fileEncoding = 4; lastKnownFileType = sourcecode.cpp.cpp; path = Clamp.cpp; sourceTree = "<group>"; };
		1E92573619EC1E140018F19A /* Clamp.h */ = {isa = PBXFileReference; fileEncoding = 4; lastKnownFileType = sourcecode.c.h; path = Clamp.h; sourceTree = "<group>"; };
		1E92573919EC1E1F0018F19A /* PluginRegistration.cpp */ = {isa = PBXFileReference; fileEncoding = 4; lastKnownFileType = sourcecode.cpp.cpp; path = PluginRegistration.cpp; sourceTree = "<group>"; };
		1E92573B19EC1E260018F19A /* Info.plist */ = {isa = PBXFileReference; lastKnownFileType = text.plist.xml; path = Info.plist; sourceTree = "<group>"; };
		1E92573C19EC1E260018F19A /* Makefile */ = {isa = PBXFileReference; lastKnownFileType = sourcecode.make; path = Makefile; sourceTree = "<group>"; };
		1E92574F19ECF38A0018F19A /* CImgRollingGuidance.cpp */ = {isa = PBXFileReference; fileEncoding = 4; lastKnownFileType = sourcecode.cpp.cpp; path = CImgRollingGuidance.cpp; sourceTree = "<group>"; };
		1E92575019ECF38A0018F19A /* CImgRollingGuidance.h */ = {isa = PBXFileReference; fileEncoding = 4; lastKnownFileType = sourcecode.c.h; path = CImgRollingGuidance.h; sourceTree = "<group>"; };
		1E9B5F47198A51840095C8AA /* ofxsCopier.h */ = {isa = PBXFileReference; lastKnownFileType = sourcecode.c.h; path = ofxsCopier.h; sourceTree = "<group>"; };
		1E9B5F48198A51840095C8AA /* ofxsFilter.h */ = {isa = PBXFileReference; lastKnownFileType = sourcecode.c.h; path = ofxsFilter.h; sourceTree = "<group>"; };
		1E9B5F49198A51840095C8AA /* ofxsFormatResolution.h */ = {isa = PBXFileReference; lastKnownFileType = sourcecode.c.h; path = ofxsFormatResolution.h; sourceTree = "<group>"; };
		1E9B5F4A198A51840095C8AA /* ofxsMaskMix.h */ = {isa = PBXFileReference; lastKnownFileType = sourcecode.c.h; path = ofxsMaskMix.h; sourceTree = "<group>"; };
		1E9B5F4B198A51840095C8AA /* ofxsMatrix2D.h */ = {isa = PBXFileReference; lastKnownFileType = sourcecode.c.h; path = ofxsMatrix2D.h; sourceTree = "<group>"; };
		1E9B5F4C198A51840095C8AA /* ofxsMerging.h */ = {isa = PBXFileReference; lastKnownFileType = sourcecode.c.h; path = ofxsMerging.h; sourceTree = "<group>"; };
		1E9B5F4D198A51840095C8AA /* ofxsOGLFontData.cpp */ = {isa = PBXFileReference; lastKnownFileType = sourcecode.cpp.cpp; path = ofxsOGLFontData.cpp; sourceTree = "<group>"; };
		1E9B5F4E198A51840095C8AA /* ofxsOGLFontUtils.h */ = {isa = PBXFileReference; lastKnownFileType = sourcecode.c.h; path = ofxsOGLFontUtils.h; sourceTree = "<group>"; };
		1E9B5F4F198A51840095C8AA /* ofxsOGLTextRenderer.cpp */ = {isa = PBXFileReference; lastKnownFileType = sourcecode.cpp.cpp; path = ofxsOGLTextRenderer.cpp; sourceTree = "<group>"; };
		1E9B5F50198A51840095C8AA /* ofxsOGLTextRenderer.h */ = {isa = PBXFileReference; lastKnownFileType = sourcecode.c.h; path = ofxsOGLTextRenderer.h; sourceTree = "<group>"; };
		1E9B5F51198A51840095C8AA /* ofxsPixelProcessor.h */ = {isa = PBXFileReference; lastKnownFileType = sourcecode.c.h; path = ofxsPixelProcessor.h; sourceTree = "<group>"; };
		1E9B5F52198A51840095C8AA /* ofxsPositionInteract.h */ = {isa = PBXFileReference; lastKnownFileType = sourcecode.c.h; path = ofxsPositionInteract.h; sourceTree = "<group>"; };
		1E9B5F53198A51840095C8AA /* ofxsRectangleInteract.cpp */ = {isa = PBXFileReference; lastKnownFileType = sourcecode.cpp.cpp; path = ofxsRectangleInteract.cpp; sourceTree = "<group>"; };
		1E9B5F54198A51840095C8AA /* ofxsRectangleInteract.h */ = {isa = PBXFileReference; lastKnownFileType = sourcecode.c.h; path = ofxsRectangleInteract.h; sourceTree = "<group>"; };
		1E9B5F55198A51840095C8AA /* ofxsTracking.cpp */ = {isa = PBXFileReference; lastKnownFileType = sourcecode.cpp.cpp; path = ofxsTracking.cpp; sourceTree = "<group>"; };
		1E9B5F56198A51840095C8AA /* ofxsTracking.h */ = {isa = PBXFileReference; lastKnownFileType = sourcecode.c.h; path = ofxsTracking.h; sourceTree = "<group>"; };
		1E9B5F57198A51840095C8AA /* ofxsTransform3x3.cpp */ = {isa = PBXFileReference; lastKnownFileType = sourcecode.cpp.cpp; path = ofxsTransform3x3.cpp; sourceTree = "<group>"; };
		1E9B5F58198A51840095C8AA /* ofxsTransform3x3.h */ = {isa = PBXFileReference; lastKnownFileType = sourcecode.c.h; path = ofxsTransform3x3.h; sourceTree = "<group>"; };
		1E9B5F59198A51840095C8AA /* ofxsTransform3x3Processor.h */ = {isa = PBXFileReference; lastKnownFileType = sourcecode.c.h; path = ofxsTransform3x3Processor.h; sourceTree = "<group>"; };
		1E9B5F5A198A51840095C8AA /* README.md */ = {isa = PBXFileReference; lastKnownFileType = text; path = README.md; sourceTree = "<group>"; };
		1E9B5F6A198A54210095C8AA /* LICENSE */ = {isa = PBXFileReference; fileEncoding = 4; lastKnownFileType = text; path = LICENSE; sourceTree = "<group>"; };
		1E9B5F6B198A54210095C8AA /* Makefile.master */ = {isa = PBXFileReference; fileEncoding = 4; lastKnownFileType = text; path = Makefile.master; sourceTree = "<group>"; };
		1E9B5F6C198A54210095C8AA /* README.md */ = {isa = PBXFileReference; fileEncoding = 4; lastKnownFileType = text; path = README.md; sourceTree = "<group>"; };
		1E9FC1CE180BF74400EFE0F9 /* camera.h */ = {isa = PBXFileReference; fileEncoding = 4; lastKnownFileType = sourcecode.c.h; path = camera.h; sourceTree = "<group>"; };
		1E9FC1CF180BF74400EFE0F9 /* fnPublicOfxExtensions.h */ = {isa = PBXFileReference; fileEncoding = 4; lastKnownFileType = sourcecode.c.h; path = fnPublicOfxExtensions.h; sourceTree = "<group>"; };
		1EA0C1FF19BA1234006AB602 /* Dissolve.cpp */ = {isa = PBXFileReference; fileEncoding = 4; lastKnownFileType = sourcecode.cpp.cpp; path = Dissolve.cpp; sourceTree = "<group>"; };
		1EA0C20019BA1234006AB602 /* Dissolve.h */ = {isa = PBXFileReference; fileEncoding = 4; lastKnownFileType = sourcecode.c.h; path = Dissolve.h; sourceTree = "<group>"; };
		1EA0C20119BA1234006AB602 /* Info.plist */ = {isa = PBXFileReference; fileEncoding = 4; lastKnownFileType = text.plist.xml; path = Info.plist; sourceTree = "<group>"; };
		1EA0C20219BA1234006AB602 /* Makefile */ = {isa = PBXFileReference; fileEncoding = 4; lastKnownFileType = sourcecode.make; path = Makefile; sourceTree = "<group>"; };
		1EA0C20319BA1234006AB602 /* PluginRegistration.cpp */ = {isa = PBXFileReference; fileEncoding = 4; lastKnownFileType = sourcecode.cpp.cpp; path = PluginRegistration.cpp; sourceTree = "<group>"; };
		1EA0C21519BA1243006AB602 /* Dissolve.ofx.bundle */ = {isa = PBXFileReference; explicitFileType = wrapper.cfbundle; includeInIndex = 0; path = Dissolve.ofx.bundle; sourceTree = BUILT_PRODUCTS_DIR; };
		1EA330A819E83A33002EFA5B /* CImgPlasma.cpp */ = {isa = PBXFileReference; fileEncoding = 4; lastKnownFileType = sourcecode.cpp.cpp; path = CImgPlasma.cpp; sourceTree = "<group>"; };
		1EA330A919E83A33002EFA5B /* CImgPlasma.h */ = {isa = PBXFileReference; fileEncoding = 4; lastKnownFileType = sourcecode.c.h; path = CImgPlasma.h; sourceTree = "<group>"; };
		1EA330AB19E846F7002EFA5B /* CImgEqualize.cpp */ = {isa = PBXFileReference; fileEncoding = 4; lastKnownFileType = sourcecode.cpp.cpp; path = CImgEqualize.cpp; sourceTree = "<group>"; };
		1EA330AC19E846F7002EFA5B /* CImgEqualize.h */ = {isa = PBXFileReference; fileEncoding = 4; lastKnownFileType = sourcecode.c.h; path = CImgEqualize.h; sourceTree = "<group>"; };
		1EAD4AE01A0A68FD00AF834D /* AdjustRoD.cpp */ = {isa = PBXFileReference; fileEncoding = 4; lastKnownFileType = sourcecode.cpp.cpp; path = AdjustRoD.cpp; sourceTree = "<group>"; };
		1EAD4AE11A0A68FD00AF834D /* AdjustRoD.h */ = {isa = PBXFileReference; fileEncoding = 4; lastKnownFileType = sourcecode.c.h; path = AdjustRoD.h; sourceTree = "<group>"; };
		1EAD4AF41A0A691700AF834D /* AdjustRoD.ofx.bundle */ = {isa = PBXFileReference; explicitFileType = wrapper.cfbundle; includeInIndex = 0; path = AdjustRoD.ofx.bundle; sourceTree = BUILT_PRODUCTS_DIR; };
		1EB0C41E180DCAB500C25D1E /* ColorLookup.cpp */ = {isa = PBXFileReference; fileEncoding = 4; lastKnownFileType = sourcecode.cpp.cpp; path = ColorLookup.cpp; sourceTree = "<group>"; };
		1EB9C080196DD64E003C1849 /* NoOp.ofx.bundle */ = {isa = PBXFileReference; explicitFileType = wrapper.cfbundle; includeInIndex = 0; path = NoOp.ofx.bundle; sourceTree = BUILT_PRODUCTS_DIR; };
		1EB9C082196DD697003C1849 /* NoOp.cpp */ = {isa = PBXFileReference; fileEncoding = 4; lastKnownFileType = sourcecode.cpp.cpp; path = NoOp.cpp; sourceTree = "<group>"; };
		1EB9C083196DD697003C1849 /* NoOp.h */ = {isa = PBXFileReference; fileEncoding = 4; lastKnownFileType = sourcecode.c.h; path = NoOp.h; sourceTree = "<group>"; };
		1EB9C086196DD6A2003C1849 /* PluginRegistration.cpp */ = {isa = PBXFileReference; fileEncoding = 4; lastKnownFileType = sourcecode.cpp.cpp; path = PluginRegistration.cpp; sourceTree = "<group>"; };
		1EB9C088196DD6AD003C1849 /* Info.plist */ = {isa = PBXFileReference; lastKnownFileType = text.plist.xml; path = Info.plist; sourceTree = "<group>"; };
		1EB9C089196DD6AD003C1849 /* Makefile */ = {isa = PBXFileReference; lastKnownFileType = sourcecode.make; path = Makefile; sourceTree = "<group>"; };
		1EBAEFCB199A81AA0037B3E6 /* Info.plist */ = {isa = PBXFileReference; fileEncoding = 4; lastKnownFileType = text.plist.xml; path = Info.plist; sourceTree = "<group>"; };
		1EBAEFCC199A81AA0037B3E6 /* Makefile */ = {isa = PBXFileReference; fileEncoding = 4; lastKnownFileType = sourcecode.make; path = Makefile; sourceTree = "<group>"; };
		1EBAEFCD199A81AA0037B3E6 /* PluginRegistration.cpp */ = {isa = PBXFileReference; fileEncoding = 4; lastKnownFileType = sourcecode.cpp.cpp; path = PluginRegistration.cpp; sourceTree = "<group>"; };
		1EBAEFCE199A81AA0037B3E6 /* TestRender.cpp */ = {isa = PBXFileReference; fileEncoding = 4; lastKnownFileType = sourcecode.cpp.cpp; path = TestRender.cpp; sourceTree = "<group>"; };
		1EBAEFCF199A81AA0037B3E6 /* TestRender.h */ = {isa = PBXFileReference; fileEncoding = 4; lastKnownFileType = sourcecode.c.h; path = TestRender.h; sourceTree = "<group>"; };
		1EBAEFE1199A81DB0037B3E6 /* Test.ofx.bundle */ = {isa = PBXFileReference; explicitFileType = wrapper.cfbundle; includeInIndex = 0; path = Test.ofx.bundle; sourceTree = BUILT_PRODUCTS_DIR; };
		1EBAF03E199B74370037B3E6 /* ofxsMacros.h */ = {isa = PBXFileReference; fileEncoding = 4; lastKnownFileType = sourcecode.c.h; path = ofxsMacros.h; sourceTree = "<group>"; };
		1EC7C7F818BF4F4C002A246F /* ofxReadWrite.h */ = {isa = PBXFileReference; lastKnownFileType = sourcecode.c.h; path = ofxReadWrite.h; sourceTree = "<group>"; };
		1EC7C7F918BF4F85002A246F /* ofxDialog.h */ = {isa = PBXFileReference; lastKnownFileType = sourcecode.c.h; name = ofxDialog.h; path = openfx/include/ofxDialog.h; sourceTree = SOURCE_ROOT; };
		1EC7C7FA18BF4F85002A246F /* ofxSonyVegas.h */ = {isa = PBXFileReference; lastKnownFileType = sourcecode.c.h; name = ofxSonyVegas.h; path = openfx/include/ofxSonyVegas.h; sourceTree = SOURCE_ROOT; };
		1ECA4DF51A3F3A6500C5128B /* Ramp.ofx.bundle */ = {isa = PBXFileReference; explicitFileType = wrapper.cfbundle; includeInIndex = 0; path = Ramp.ofx.bundle; sourceTree = BUILT_PRODUCTS_DIR; };
		1ECA4E0E1A3F3ACD00C5128B /* Radial.ofx.bundle */ = {isa = PBXFileReference; explicitFileType = wrapper.cfbundle; includeInIndex = 0; path = Radial.ofx.bundle; sourceTree = BUILT_PRODUCTS_DIR; };
		1ECE544C185F2374001ED442 /* ReConverge.ofx.bundle */ = {isa = PBXFileReference; explicitFileType = wrapper.cfbundle; includeInIndex = 0; path = ReConverge.ofx.bundle; sourceTree = BUILT_PRODUCTS_DIR; };
		1ECE544F185F23E3001ED442 /* ReConverge.cpp */ = {isa = PBXFileReference; fileEncoding = 4; lastKnownFileType = sourcecode.cpp.cpp; path = ReConverge.cpp; sourceTree = "<group>"; };
		1ECE5451185F23ED001ED442 /* Info.plist */ = {isa = PBXFileReference; lastKnownFileType = text.plist.xml; path = Info.plist; sourceTree = "<group>"; };
		1ECE5452185F23ED001ED442 /* Makefile */ = {isa = PBXFileReference; lastKnownFileType = sourcecode.make; path = Makefile; sourceTree = "<group>"; };
		1ECE5454185F2429001ED442 /* DebugProxy.cpp */ = {isa = PBXFileReference; fileEncoding = 4; lastKnownFileType = sourcecode.cpp.cpp; path = DebugProxy.cpp; sourceTree = "<group>"; };
		1ECE5455185F2429001ED442 /* Info.plist */ = {isa = PBXFileReference; fileEncoding = 4; lastKnownFileType = text.plist.xml; path = Info.plist; sourceTree = "<group>"; };
		1ECE5456185F2429001ED442 /* Makefile */ = {isa = PBXFileReference; fileEncoding = 4; lastKnownFileType = sourcecode.make; path = Makefile; sourceTree = "<group>"; };
		1ECE546B185F2433001ED442 /* DebugProxy.ofx.bundle */ = {isa = PBXFileReference; explicitFileType = wrapper.cfbundle; includeInIndex = 0; path = DebugProxy.ofx.bundle; sourceTree = BUILT_PRODUCTS_DIR; };
		1ECE546D185F24A1001ED442 /* ofxhBinary.cpp */ = {isa = PBXFileReference; fileEncoding = 4; lastKnownFileType = sourcecode.cpp.cpp; name = ofxhBinary.cpp; path = openfx/HostSupport/src/ofxhBinary.cpp; sourceTree = SOURCE_ROOT; };
		1ECF2F5119F2CB9F00E91A38 /* CImgErodeSmooth.cpp */ = {isa = PBXFileReference; fileEncoding = 4; lastKnownFileType = sourcecode.cpp.cpp; path = CImgErodeSmooth.cpp; sourceTree = "<group>"; };
		1ECF2F5219F2CB9F00E91A38 /* CImgErodeSmooth.h */ = {isa = PBXFileReference; fileEncoding = 4; lastKnownFileType = sourcecode.c.h; path = CImgErodeSmooth.h; sourceTree = "<group>"; };
		1ECF2F9E19F51D3400E91A38 /* Keyer.ofx.bundle */ = {isa = PBXFileReference; explicitFileType = wrapper.cfbundle; includeInIndex = 0; path = Keyer.ofx.bundle; sourceTree = BUILT_PRODUCTS_DIR; };
		1ECF2FA119F51DA000E91A38 /* Keyer.cpp */ = {isa = PBXFileReference; fileEncoding = 4; lastKnownFileType = sourcecode.cpp.cpp; path = Keyer.cpp; sourceTree = "<group>"; };
		1ECF2FA219F51DA000E91A38 /* PluginRegistration.cpp */ = {isa = PBXFileReference; fileEncoding = 4; lastKnownFileType = sourcecode.cpp.cpp; path = PluginRegistration.cpp; sourceTree = "<group>"; };
		1ECF2FA619F51DB800E91A38 /* Info.plist */ = {isa = PBXFileReference; lastKnownFileType = text.plist.xml; path = Info.plist; sourceTree = "<group>"; };
		1ECF2FA719F51DB800E91A38 /* Keyer.h */ = {isa = PBXFileReference; lastKnownFileType = sourcecode.c.h; path = Keyer.h; sourceTree = "<group>"; };
		1ECF2FA819F51DB800E91A38 /* Makefile */ = {isa = PBXFileReference; lastKnownFileType = sourcecode.make; path = Makefile; sourceTree = "<group>"; };
		1ED4569C19BBB0E00019E8CF /* ofxsImageBlenderMasked.h */ = {isa = PBXFileReference; fileEncoding = 4; lastKnownFileType = sourcecode.c.h; path = ofxsImageBlenderMasked.h; sourceTree = "<group>"; };
		1ED4AEA61973DCAD00EE64C8 /* Noise.ofx.bundle */ = {isa = PBXFileReference; explicitFileType = wrapper.cfbundle; includeInIndex = 0; path = Noise.ofx.bundle; sourceTree = BUILT_PRODUCTS_DIR; };
		1ED4AEA91973DD4800EE64C8 /* Noise.cpp */ = {isa = PBXFileReference; fileEncoding = 4; lastKnownFileType = sourcecode.cpp.cpp; path = Noise.cpp; sourceTree = "<group>"; };
		1ED4AEAF1973DD5700EE64C8 /* PluginRegistration.cpp */ = {isa = PBXFileReference; fileEncoding = 4; lastKnownFileType = sourcecode.cpp.cpp; path = PluginRegistration.cpp; sourceTree = "<group>"; };
		1ED4AEB11973DD6D00EE64C8 /* Info.plist */ = {isa = PBXFileReference; lastKnownFileType = text.plist.xml; path = Info.plist; sourceTree = "<group>"; };
		1ED4AEB21973DD6D00EE64C8 /* Makefile */ = {isa = PBXFileReference; lastKnownFileType = sourcecode.make; path = Makefile; sourceTree = "<group>"; };
		1ED4AEB31973DD6D00EE64C8 /* Noise.h */ = {isa = PBXFileReference; lastKnownFileType = sourcecode.c.h; path = Noise.h; sourceTree = "<group>"; };
		1ED4AEB51973DE1100EE64C8 /* randomGenerator.cpp */ = {isa = PBXFileReference; fileEncoding = 4; lastKnownFileType = sourcecode.cpp.cpp; path = randomGenerator.cpp; sourceTree = "<group>"; };
		1ED4AEB61973DE1200EE64C8 /* randomGenerator.H */ = {isa = PBXFileReference; fileEncoding = 4; lastKnownFileType = sourcecode.cpp.h; path = randomGenerator.H; sourceTree = "<group>"; };
		1ED5372E1A234CDF007966D5 /* HSV.ofx.bundle */ = {isa = PBXFileReference; explicitFileType = wrapper.cfbundle; includeInIndex = 0; path = HSV.ofx.bundle; sourceTree = BUILT_PRODUCTS_DIR; };
		1ED537301A234D21007966D5 /* HSV.cpp */ = {isa = PBXFileReference; fileEncoding = 4; lastKnownFileType = sourcecode.cpp.cpp; path = HSV.cpp; sourceTree = "<group>"; };
		1ED537311A234D21007966D5 /* HSV.h */ = {isa = PBXFileReference; fileEncoding = 4; lastKnownFileType = sourcecode.c.h; path = HSV.h; sourceTree = "<group>"; };
		1ED537321A234D21007966D5 /* PluginRegistration.cpp */ = {isa = PBXFileReference; fileEncoding = 4; lastKnownFileType = sourcecode.cpp.cpp; path = PluginRegistration.cpp; sourceTree = "<group>"; };
		1ED537351A234D35007966D5 /* Info.plist */ = {isa = PBXFileReference; fileEncoding = 4; lastKnownFileType = text.plist.xml; path = Info.plist; sourceTree = "<group>"; };
		1ED537361A234D35007966D5 /* Makefile */ = {isa = PBXFileReference; fileEncoding = 4; lastKnownFileType = sourcecode.make; path = Makefile; sourceTree = "<group>"; };
		1ED537381A234F12007966D5 /* ofxsLut.cpp */ = {isa = PBXFileReference; fileEncoding = 4; lastKnownFileType = sourcecode.cpp.cpp; path = ofxsLut.cpp; sourceTree = "<group>"; };
		1ED537391A234F12007966D5 /* ofxsLut.h */ = {isa = PBXFileReference; fileEncoding = 4; lastKnownFileType = sourcecode.c.h; path = ofxsLut.h; sourceTree = "<group>"; };
		1ED5373A1A234F12007966D5 /* ofxsMipmap.cpp */ = {isa = PBXFileReference; fileEncoding = 4; lastKnownFileType = sourcecode.cpp.cpp; path = ofxsMipmap.cpp; sourceTree = "<group>"; };
		1ED5373B1A234F12007966D5 /* ofxsMipmap.h */ = {isa = PBXFileReference; fileEncoding = 4; lastKnownFileType = sourcecode.c.h; path = ofxsMipmap.h; sourceTree = "<group>"; };
		1ED8BB4319E677BC005F450E /* CImgFilter.h */ = {isa = PBXFileReference; lastKnownFileType = sourcecode.c.h; path = CImgFilter.h; sourceTree = "<group>"; };
		1EDE1B8C182D04D9002392CB /* Anaglyph.ofx.bundle */ = {isa = PBXFileReference; explicitFileType = wrapper.cfbundle; includeInIndex = 0; path = Anaglyph.ofx.bundle; sourceTree = BUILT_PRODUCTS_DIR; };
		1EDE1B8F182D0552002392CB /* Anaglyph.cpp */ = {isa = PBXFileReference; fileEncoding = 4; lastKnownFileType = sourcecode.cpp.cpp; path = Anaglyph.cpp; sourceTree = "<group>"; };
		1EDE1B90182D0552002392CB /* Info.plist */ = {isa = PBXFileReference; fileEncoding = 4; lastKnownFileType = text.plist.xml; path = Info.plist; sourceTree = "<group>"; };
		1EDE1B91182D0552002392CB /* Makefile */ = {isa = PBXFileReference; fileEncoding = 4; lastKnownFileType = sourcecode.make; path = Makefile; sourceTree = "<group>"; };
		1EDE1B95182D056A002392CB /* Info.plist */ = {isa = PBXFileReference; fileEncoding = 4; lastKnownFileType = text.plist.xml; path = Info.plist; sourceTree = "<group>"; };
		1EDE1B96182D056A002392CB /* Makefile */ = {isa = PBXFileReference; fileEncoding = 4; lastKnownFileType = sourcecode.make; path = Makefile; sourceTree = "<group>"; };
		1EDE1BAD182D3985002392CB /* JoinViews.ofx.bundle */ = {isa = PBXFileReference; explicitFileType = wrapper.cfbundle; includeInIndex = 0; path = JoinViews.ofx.bundle; sourceTree = BUILT_PRODUCTS_DIR; };
		1EDE1BB0182D39FA002392CB /* JoinViews.cpp */ = {isa = PBXFileReference; fileEncoding = 4; lastKnownFileType = sourcecode.cpp.cpp; path = JoinViews.cpp; sourceTree = "<group>"; };
		1EDE1BB2182D3A03002392CB /* Info.plist */ = {isa = PBXFileReference; lastKnownFileType = text.plist.xml; path = Info.plist; sourceTree = "<group>"; };
		1EDE1BB3182D3A03002392CB /* Makefile */ = {isa = PBXFileReference; lastKnownFileType = sourcecode.make; path = Makefile; sourceTree = "<group>"; };
		1EDE1BC6182D3F38002392CB /* OneView.ofx.bundle */ = {isa = PBXFileReference; explicitFileType = wrapper.cfbundle; includeInIndex = 0; path = OneView.ofx.bundle; sourceTree = BUILT_PRODUCTS_DIR; };
		1EDE1BC9182D3F90002392CB /* OneView.cpp */ = {isa = PBXFileReference; fileEncoding = 4; lastKnownFileType = sourcecode.cpp.cpp; path = OneView.cpp; sourceTree = "<group>"; };
		1EDE1BCB182D3F98002392CB /* Info.plist */ = {isa = PBXFileReference; lastKnownFileType = text.plist.xml; path = Info.plist; sourceTree = "<group>"; };
		1EDE1BCC182D3F98002392CB /* Makefile */ = {isa = PBXFileReference; lastKnownFileType = sourcecode.make; path = Makefile; sourceTree = "<group>"; };
		1EDE1BDF182D8941002392CB /* MixViews.ofx.bundle */ = {isa = PBXFileReference; explicitFileType = wrapper.cfbundle; includeInIndex = 0; path = MixViews.ofx.bundle; sourceTree = BUILT_PRODUCTS_DIR; };
		1EDE1BE2182D8977002392CB /* MixViews.cpp */ = {isa = PBXFileReference; fileEncoding = 4; lastKnownFileType = sourcecode.cpp.cpp; path = MixViews.cpp; sourceTree = "<group>"; };
		1EDE1BE4182D8983002392CB /* Info.plist */ = {isa = PBXFileReference; lastKnownFileType = text.plist.xml; path = Info.plist; sourceTree = "<group>"; };
		1EDE1BE5182D8983002392CB /* Makefile */ = {isa = PBXFileReference; lastKnownFileType = sourcecode.make; path = Makefile; sourceTree = "<group>"; };
		1EDE1BE8182D8B18002392CB /* Makefile */ = {isa = PBXFileReference; fileEncoding = 4; lastKnownFileType = sourcecode.make; path = Makefile; sourceTree = "<group>"; };
		1EE4A86E19C6EC4200E6E3AE /* net.sf.openfx.ChromaKeyerPlugin.png */ = {isa = PBXFileReference; lastKnownFileType = image.png; path = net.sf.openfx.ChromaKeyerPlugin.png; sourceTree = "<group>"; };
		1EE4A87119C6EC8500E6E3AE /* net.sf.openfx.ColorCorrectPlugin.png */ = {isa = PBXFileReference; lastKnownFileType = image.png; path = net.sf.openfx.ColorCorrectPlugin.png; sourceTree = "<group>"; };
		1EE4A87419C6ECDA00E6E3AE /* net.sf.openfx.ConstantPlugin.png */ = {isa = PBXFileReference; lastKnownFileType = image.png; path = net.sf.openfx.ConstantPlugin.png; sourceTree = "<group>"; };
		1EE4A87719C6ED3800E6E3AE /* net.sf.openfx.CornerPinMaskedPlugin.png */ = {isa = PBXFileReference; lastKnownFileType = image.png; path = net.sf.openfx.CornerPinMaskedPlugin.png; sourceTree = "<group>"; };
		1EE4A87819C6ED3800E6E3AE /* net.sf.openfx.CornerPinPlugin.png */ = {isa = PBXFileReference; lastKnownFileType = image.png; path = net.sf.openfx.CornerPinPlugin.png; sourceTree = "<group>"; };
		1EE4A87C19C6ED8000E6E3AE /* net.sf.openfx.CropPlugin.png */ = {isa = PBXFileReference; lastKnownFileType = image.png; path = net.sf.openfx.CropPlugin.png; sourceTree = "<group>"; };
		1EE4A87F19C6EDAE00E6E3AE /* net.sf.openfx.DifferencePlugin.png */ = {isa = PBXFileReference; lastKnownFileType = image.png; path = net.sf.openfx.DifferencePlugin.png; sourceTree = "<group>"; };
		1EE4A88219C6EDC400E6E3AE /* net.sf.openfx.DissolvePlugin.png */ = {isa = PBXFileReference; lastKnownFileType = image.png; path = net.sf.openfx.DissolvePlugin.png; sourceTree = "<group>"; };
		1EE4A88519C6EDDA00E6E3AE /* net.sf.openfx.GradePlugin.png */ = {isa = PBXFileReference; lastKnownFileType = image.png; path = net.sf.openfx.GradePlugin.png; sourceTree = "<group>"; };
		1EE4A88819C6EDF100E6E3AE /* Info.plist */ = {isa = PBXFileReference; lastKnownFileType = text.plist.xml; path = Info.plist; sourceTree = "<group>"; };
		1EE4A88919C6EDF100E6E3AE /* Makefile */ = {isa = PBXFileReference; lastKnownFileType = sourcecode.make; path = Makefile; sourceTree = "<group>"; };
		1EE4A88A19C6EDF100E6E3AE /* net.sf.openfx.Invert.png */ = {isa = PBXFileReference; lastKnownFileType = image.png; path = net.sf.openfx.Invert.png; sourceTree = "<group>"; };
		1EE4A88D19C6EE1800E6E3AE /* net.sf.openfx.MergePlugin.png */ = {isa = PBXFileReference; lastKnownFileType = image.png; path = net.sf.openfx.MergePlugin.png; sourceTree = "<group>"; };
		1EE4A89019C6EE4600E6E3AE /* net.sf.openfx.Premult.png */ = {isa = PBXFileReference; lastKnownFileType = image.png; path = net.sf.openfx.Premult.png; sourceTree = "<group>"; };
		1EE4A89119C6EE4600E6E3AE /* net.sf.openfx.Unpremult.png */ = {isa = PBXFileReference; lastKnownFileType = image.png; path = net.sf.openfx.Unpremult.png; sourceTree = "<group>"; };
		1EE4A89519C6EE6400E6E3AE /* net.sf.openfx.Retime.png */ = {isa = PBXFileReference; lastKnownFileType = image.png; path = net.sf.openfx.Retime.png; sourceTree = "<group>"; };
		1EE4A89819C6EE8400E6E3AE /* net.sf.openfx.ColorLookupPlugin.png */ = {isa = PBXFileReference; lastKnownFileType = image.png; path = net.sf.openfx.ColorLookupPlugin.png; sourceTree = "<group>"; };
		1EE4A89B19C6EE9700E6E3AE /* net.sf.openfx.RotoPlugin.png */ = {isa = PBXFileReference; lastKnownFileType = image.png; path = net.sf.openfx.RotoPlugin.png; sourceTree = "<group>"; };
		1EE4A89E19C6EEAB00E6E3AE /* net.sf.openfx.ShufflePlugin.png */ = {isa = PBXFileReference; lastKnownFileType = image.png; path = net.sf.openfx.ShufflePlugin.png; sourceTree = "<group>"; };
		1EE4A8A119C6EEC300E6E3AE /* net.sf.openfx.switchPlugin.png */ = {isa = PBXFileReference; lastKnownFileType = image.png; path = net.sf.openfx.switchPlugin.png; sourceTree = "<group>"; };
		1EE4A8A419C6EEDC00E6E3AE /* net.sf.openfx.timeOffset.png */ = {isa = PBXFileReference; lastKnownFileType = image.png; path = net.sf.openfx.timeOffset.png; sourceTree = "<group>"; };
		1EE4A8A719C6EEF100E6E3AE /* net.sf.openfx.TrackerPM.png */ = {isa = PBXFileReference; lastKnownFileType = image.png; path = net.sf.openfx.TrackerPM.png; sourceTree = "<group>"; };
		1EE4A8AA19C6EF0300E6E3AE /* net.sf.openfx.TransformMaskedPlugin.png */ = {isa = PBXFileReference; lastKnownFileType = image.png; path = net.sf.openfx.TransformMaskedPlugin.png; sourceTree = "<group>"; };
		1EE4A8AB19C6EF0300E6E3AE /* net.sf.openfx.TransformPlugin.png */ = {isa = PBXFileReference; lastKnownFileType = image.png; path = net.sf.openfx.TransformPlugin.png; sourceTree = "<group>"; };
		1EF46F43194A394E00825BDF /* Shuffle.ofx.bundle */ = {isa = PBXFileReference; explicitFileType = wrapper.cfbundle; includeInIndex = 0; path = Shuffle.ofx.bundle; sourceTree = BUILT_PRODUCTS_DIR; };
		1EF46F45194A39C800825BDF /* Shuffle.cpp */ = {isa = PBXFileReference; fileEncoding = 4; lastKnownFileType = sourcecode.cpp.cpp; path = Shuffle.cpp; sourceTree = "<group>"; };
		1EF46F46194A39C800825BDF /* Shuffle.h */ = {isa = PBXFileReference; fileEncoding = 4; lastKnownFileType = sourcecode.c.h; path = Shuffle.h; sourceTree = "<group>"; };
		1EF46F49194A39DB00825BDF /* Info.plist */ = {isa = PBXFileReference; fileEncoding = 4; lastKnownFileType = text.plist.xml; path = Info.plist; sourceTree = "<group>"; };
		1EF46F4A194A39DB00825BDF /* PluginRegistration.cpp */ = {isa = PBXFileReference; fileEncoding = 4; lastKnownFileType = sourcecode.cpp.cpp; path = PluginRegistration.cpp; sourceTree = "<group>"; };
		1EF46F4C194A39E800825BDF /* Makefile */ = {isa = PBXFileReference; lastKnownFileType = sourcecode.make; path = Makefile; sourceTree = "<group>"; };
		1EFA77141A24DCFA00212DB0 /* CImgHistEQ.cpp */ = {isa = PBXFileReference; fileEncoding = 4; lastKnownFileType = sourcecode.cpp.cpp; path = CImgHistEQ.cpp; sourceTree = "<group>"; };
		1EFA77151A24DCFA00212DB0 /* CImgHistEQ.h */ = {isa = PBXFileReference; fileEncoding = 4; lastKnownFileType = sourcecode.c.h; path = CImgHistEQ.h; sourceTree = "<group>"; };
		1EFA772C1A24F0BA00212DB0 /* HSVTool.ofx.bundle */ = {isa = PBXFileReference; explicitFileType = wrapper.cfbundle; includeInIndex = 0; path = HSVTool.ofx.bundle; sourceTree = BUILT_PRODUCTS_DIR; };
		1EFA77331A24F13300212DB0 /* HSVTool.cpp */ = {isa = PBXFileReference; fileEncoding = 4; lastKnownFileType = sourcecode.cpp.cpp; path = HSVTool.cpp; sourceTree = "<group>"; };
		1EFA77341A24F13300212DB0 /* HSVTool.h */ = {isa = PBXFileReference; fileEncoding = 4; lastKnownFileType = sourcecode.c.h; path = HSVTool.h; sourceTree = "<group>"; };
		1EFA77361A24F13B00212DB0 /* PluginRegistration.cpp */ = {isa = PBXFileReference; fileEncoding = 4; lastKnownFileType = sourcecode.cpp.cpp; path = PluginRegistration.cpp; sourceTree = "<group>"; };
		1EFA77381A24F14600212DB0 /* Info.plist */ = {isa = PBXFileReference; lastKnownFileType = text.plist.xml; path = Info.plist; sourceTree = "<group>"; };
		1EFA77391A24F14600212DB0 /* Makefile */ = {isa = PBXFileReference; lastKnownFileType = sourcecode.make; path = Makefile; sourceTree = "<group>"; };
		1EFB4E1B19461B13005932AF /* Difference.ofx.bundle */ = {isa = PBXFileReference; explicitFileType = wrapper.cfbundle; includeInIndex = 0; path = Difference.ofx.bundle; sourceTree = BUILT_PRODUCTS_DIR; };
		1EFB4E1D19461B76005932AF /* Difference.cpp */ = {isa = PBXFileReference; fileEncoding = 4; lastKnownFileType = sourcecode.cpp.cpp; path = Difference.cpp; sourceTree = "<group>"; };
		1EFB4E1E19461B76005932AF /* Difference.h */ = {isa = PBXFileReference; fileEncoding = 4; lastKnownFileType = sourcecode.c.h; path = Difference.h; sourceTree = "<group>"; };
		1EFB4E2119461B86005932AF /* Info.plist */ = {isa = PBXFileReference; fileEncoding = 4; lastKnownFileType = text.plist.xml; path = Info.plist; sourceTree = "<group>"; };
		1EFB4E2219461B86005932AF /* Makefile */ = {isa = PBXFileReference; fileEncoding = 4; lastKnownFileType = sourcecode.make; path = Makefile; sourceTree = "<group>"; };
		1EFB4E2319461B86005932AF /* PluginRegistration.cpp */ = {isa = PBXFileReference; fileEncoding = 4; lastKnownFileType = sourcecode.cpp.cpp; path = PluginRegistration.cpp; sourceTree = "<group>"; };
		1EFBC9931A23A1EB00086E7A /* VectorToColor.ofx.bundle */ = {isa = PBXFileReference; explicitFileType = wrapper.cfbundle; includeInIndex = 0; path = VectorToColor.ofx.bundle; sourceTree = BUILT_PRODUCTS_DIR; };
		1EFBC9951A23A22D00086E7A /* PluginRegistration.cpp */ = {isa = PBXFileReference; fileEncoding = 4; lastKnownFileType = sourcecode.cpp.cpp; path = PluginRegistration.cpp; sourceTree = "<group>"; };
		1EFBC9961A23A22D00086E7A /* VectorToColor.cpp */ = {isa = PBXFileReference; fileEncoding = 4; lastKnownFileType = sourcecode.cpp.cpp; path = VectorToColor.cpp; sourceTree = "<group>"; };
		1EFBC99A1A23A24600086E7A /* Info.plist */ = {isa = PBXFileReference; fileEncoding = 4; lastKnownFileType = text.plist.xml; path = Info.plist; sourceTree = "<group>"; };
		1EFBC99B1A23A24600086E7A /* Makefile */ = {isa = PBXFileReference; fileEncoding = 4; lastKnownFileType = sourcecode.make; path = Makefile; sourceTree = "<group>"; };
		1EFBC99C1A23A24600086E7A /* VectorToColor.h */ = {isa = PBXFileReference; fileEncoding = 4; lastKnownFileType = sourcecode.c.h; path = VectorToColor.h; sourceTree = "<group>"; };
		AC0EAC3C1A358A0C00449A77 /* net.sf.openfx.SaturationPlugin.png */ = {isa = PBXFileReference; lastKnownFileType = image.png; path = net.sf.openfx.SaturationPlugin.png; sourceTree = "<group>"; };
		AC0EAC3E1A358B6E00449A77 /* net.sf.openfx.KeyerPlugin.png */ = {isa = PBXFileReference; lastKnownFileType = image.png; path = net.sf.openfx.KeyerPlugin.png; sourceTree = "<group>"; };
		AC4774DC1A25B811008A2B57 /* net.sf.cimg.CImgBlur.png */ = {isa = PBXFileReference; lastKnownFileType = image.png; path = net.sf.cimg.CImgBlur.png; sourceTree = "<group>"; };
		AC4774DD1A25B811008A2B57 /* net.sf.cimg.CImgDenoise.png */ = {isa = PBXFileReference; lastKnownFileType = image.png; path = net.sf.cimg.CImgDenoise.png; sourceTree = "<group>"; };
		AC4774DE1A25B811008A2B57 /* net.sf.cimg.CImgDilate.png */ = {isa = PBXFileReference; lastKnownFileType = image.png; path = net.sf.cimg.CImgDilate.png; sourceTree = "<group>"; };
		AC4774DF1A25B811008A2B57 /* net.sf.cimg.CImgErode.png */ = {isa = PBXFileReference; lastKnownFileType = image.png; path = net.sf.cimg.CImgErode.png; sourceTree = "<group>"; };
		AC4774E41A25B8E7008A2B57 /* net.sf.openfx.Deinterlace.png */ = {isa = PBXFileReference; lastKnownFileType = image.png; path = net.sf.openfx.Deinterlace.png; sourceTree = "<group>"; };
		AC60A32519FE995F00375A86 /* Info.plist */ = {isa = PBXFileReference; lastKnownFileType = text.plist.xml; path = Info.plist; sourceTree = "<group>"; };
		AC60A32619FE995F00375A86 /* Makefile */ = {isa = PBXFileReference; lastKnownFileType = sourcecode.make; path = Makefile; sourceTree = "<group>"; };
		AC60A32719FE995F00375A86 /* net.sf.openfx.Ramp.png */ = {isa = PBXFileReference; lastKnownFileType = image.png; path = net.sf.openfx.Ramp.png; sourceTree = "<group>"; };
		AC60A32819FE995F00375A86 /* net.sf.openfx.Ramp.svg */ = {isa = PBXFileReference; lastKnownFileType = text.xml; path = net.sf.openfx.Ramp.svg; sourceTree = "<group>"; };
		AC60A32919FE995F00375A86 /* PluginRegistration.cpp */ = {isa = PBXFileReference; lastKnownFileType = sourcecode.cpp.cpp; path = PluginRegistration.cpp; sourceTree = "<group>"; };
		AC60A32A19FE995F00375A86 /* Ramp.cpp */ = {isa = PBXFileReference; lastKnownFileType = sourcecode.cpp.cpp; path = Ramp.cpp; sourceTree = "<group>"; };
		AC60A32B19FE995F00375A86 /* Ramp.h */ = {isa = PBXFileReference; lastKnownFileType = sourcecode.c.h; path = Ramp.h; sourceTree = "<group>"; };
		AC6486CF1A41A4960088844F /* net.sf.openfx.anaglyphPlugin.png */ = {isa = PBXFileReference; lastKnownFileType = image.png; path = net.sf.openfx.anaglyphPlugin.png; sourceTree = "<group>"; };
		AC6486D01A41A4A90088844F /* net.sf.cimg.CImgNoise.png */ = {isa = PBXFileReference; lastKnownFileType = image.png; path = net.sf.cimg.CImgNoise.png; sourceTree = "<group>"; };
		AC6486D11A41A4A90088844F /* net.sf.cimg.CImgPlasma.png */ = {isa = PBXFileReference; lastKnownFileType = image.png; path = net.sf.cimg.CImgPlasma.png; sourceTree = "<group>"; };
		AC6486D21A41A4A90088844F /* net.sf.cimg.CImgSmooth.png */ = {isa = PBXFileReference; lastKnownFileType = image.png; path = net.sf.cimg.CImgSmooth.png; sourceTree = "<group>"; };
		AC6486D31A41A4D00088844F /* net.sf.openfx.joinViewsPlugin.png */ = {isa = PBXFileReference; lastKnownFileType = image.png; path = net.sf.openfx.joinViewsPlugin.png; sourceTree = "<group>"; };
		AC6486D41A41A4D90088844F /* net.sf.openfx.mixViewsPlugin.png */ = {isa = PBXFileReference; lastKnownFileType = image.png; path = net.sf.openfx.mixViewsPlugin.png; sourceTree = "<group>"; };
		AC6486D51A41A5210088844F /* net.sf.openfx.Noise.png */ = {isa = PBXFileReference; lastKnownFileType = image.png; path = net.sf.openfx.Noise.png; sourceTree = "<group>"; };
		AC6486D61A41A5270088844F /* net.sf.openfx.NoOpPlugin.png */ = {isa = PBXFileReference; lastKnownFileType = image.png; path = net.sf.openfx.NoOpPlugin.png; sourceTree = "<group>"; };
		AC6486D71A41A52F0088844F /* net.sf.openfx.oneViewPlugin.png */ = {isa = PBXFileReference; lastKnownFileType = image.png; path = net.sf.openfx.oneViewPlugin.png; sourceTree = "<group>"; };
		AC6486D81A41A5350088844F /* net.sf.openfx.Radial.png */ = {isa = PBXFileReference; lastKnownFileType = image.png; path = net.sf.openfx.Radial.png; sourceTree = "<group>"; };
		AC6486D91A41A5490088844F /* net.sf.openfx.Rectangle.png */ = {isa = PBXFileReference; lastKnownFileType = image.png; path = net.sf.openfx.Rectangle.png; sourceTree = "<group>"; };
		AC6486DA1A41A5540088844F /* net.sf.openfx.sideBySidePlugin.png */ = {isa = PBXFileReference; lastKnownFileType = image.png; path = net.sf.openfx.sideBySidePlugin.png; sourceTree = "<group>"; };
		AC6486DB1A41A5620088844F /* net.sf.openfx.VectorToColorPlugin.png */ = {isa = PBXFileReference; lastKnownFileType = image.png; path = net.sf.openfx.VectorToColorPlugin.png; sourceTree = "<group>"; };
		AC64870A1A41BE9D0088844F /* net.sf.cimg.CImgErodeSmooth.png */ = {isa = PBXFileReference; lastKnownFileType = image.png; path = net.sf.cimg.CImgErodeSmooth.png; sourceTree = "<group>"; };
		AC64870B1A41BE9D0088844F /* net.sf.cimg.CImgErodeSmooth.svg */ = {isa = PBXFileReference; lastKnownFileType = text.xml; path = net.sf.cimg.CImgErodeSmooth.svg; sourceTree = "<group>"; };
		AC64870D1A41BF670088844F /* net.sf.cimg.CImgBilateral.png */ = {isa = PBXFileReference; lastKnownFileType = image.png; path = net.sf.cimg.CImgBilateral.png; sourceTree = "<group>"; };
		AC64870F1A41C0640088844F /* net.sf.cimg.CImgRollingGuidance.png */ = {isa = PBXFileReference; lastKnownFileType = image.png; path = net.sf.cimg.CImgRollingGuidance.png; sourceTree = "<group>"; };
		AC6487101A41C0650088844F /* net.sf.cimg.CImgRollingGuidance.svg */ = {isa = PBXFileReference; fileEncoding = 4; lastKnownFileType = text.xml; path = net.sf.cimg.CImgRollingGuidance.svg; sourceTree = "<group>"; };
		AC6487121A41C0F00088844F /* net.sf.cimg.CImgGuided.png */ = {isa = PBXFileReference; lastKnownFileType = image.png; path = net.sf.cimg.CImgGuided.png; sourceTree = "<group>"; };
		AC6487131A41C0F00088844F /* net.sf.cimg.CImgGuided.svg */ = {isa = PBXFileReference; fileEncoding = 4; lastKnownFileType = text.xml; path = net.sf.cimg.CImgGuided.svg; sourceTree = "<group>"; };
		ACC5D25B1A2C712E00DE1AAA /* net.sf.openfx.HSVToolPlugin.png */ = {isa = PBXFileReference; lastKnownFileType = image.png; path = net.sf.openfx.HSVToolPlugin.png; sourceTree = "<group>"; };
		ACC5D25C1A2C713700DE1AAA /* net.sf.openfx.HSVToRGBPlugin.png */ = {isa = PBXFileReference; lastKnownFileType = image.png; path = net.sf.openfx.HSVToRGBPlugin.png; sourceTree = "<group>"; };
		ACC5D25D1A2C713700DE1AAA /* net.sf.openfx.RGBToHSVPlugin.png */ = {isa = PBXFileReference; lastKnownFileType = image.png; path = net.sf.openfx.RGBToHSVPlugin.png; sourceTree = "<group>"; };
		ACC8477B1A0A3F6400B3FAFE /* Info.plist */ = {isa = PBXFileReference; fileEncoding = 4; lastKnownFileType = text.plist.xml; path = Info.plist; sourceTree = "<group>"; };
		ACC8477C1A0A3F6400B3FAFE /* Makefile */ = {isa = PBXFileReference; fileEncoding = 4; lastKnownFileType = sourcecode.make; path = Makefile; sourceTree = "<group>"; };
		ACC8477D1A0A3F6400B3FAFE /* PluginRegistration.cpp */ = {isa = PBXFileReference; fileEncoding = 4; lastKnownFileType = sourcecode.cpp.cpp; path = PluginRegistration.cpp; sourceTree = "<group>"; };
		D721EBFD1911209B0069DB1D /* Info.plist */ = {isa = PBXFileReference; fileEncoding = 4; lastKnownFileType = text.plist.xml; path = Info.plist; sourceTree = "<group>"; };
		D721EBFE1911209B0069DB1D /* Makefile */ = {isa = PBXFileReference; fileEncoding = 4; lastKnownFileType = sourcecode.make; path = Makefile; sourceTree = "<group>"; };
		D721EBFF1911209B0069DB1D /* PluginRegistration.cpp */ = {isa = PBXFileReference; fileEncoding = 4; lastKnownFileType = sourcecode.cpp.cpp; path = PluginRegistration.cpp; sourceTree = "<group>"; };
		D721EC001911209B0069DB1D /* Roto.cpp */ = {isa = PBXFileReference; fileEncoding = 4; lastKnownFileType = sourcecode.cpp.cpp; path = Roto.cpp; sourceTree = "<group>"; };
		D721EC011911209B0069DB1D /* Roto.h */ = {isa = PBXFileReference; fileEncoding = 4; lastKnownFileType = sourcecode.c.h; path = Roto.h; sourceTree = "<group>"; };
		D721EC13191120B30069DB1D /* Roto.ofx.bundle */ = {isa = PBXFileReference; explicitFileType = wrapper.cfbundle; includeInIndex = 0; path = Roto.ofx.bundle; sourceTree = BUILT_PRODUCTS_DIR; };
		D7257D46192E910C0040CD9C /* CornerPin.cpp */ = {isa = PBXFileReference; lastKnownFileType = sourcecode.cpp.cpp; path = CornerPin.cpp; sourceTree = "<group>"; };
		D7257D47192E910C0040CD9C /* CornerPin.h */ = {isa = PBXFileReference; lastKnownFileType = sourcecode.c.h; path = CornerPin.h; sourceTree = "<group>"; };
		D7257D48192E910C0040CD9C /* Info.plist */ = {isa = PBXFileReference; lastKnownFileType = text.plist.xml; path = Info.plist; sourceTree = "<group>"; };
		D7257D49192E910C0040CD9C /* Makefile */ = {isa = PBXFileReference; lastKnownFileType = sourcecode.make; path = Makefile; sourceTree = "<group>"; };
		D7257D4A192E910C0040CD9C /* PluginRegistration.cpp */ = {isa = PBXFileReference; lastKnownFileType = sourcecode.cpp.cpp; path = PluginRegistration.cpp; sourceTree = "<group>"; };
		D7257D5C192E91120040CD9C /* CornerPin.ofx.bundle */ = {isa = PBXFileReference; explicitFileType = wrapper.cfbundle; includeInIndex = 0; path = CornerPin.ofx.bundle; sourceTree = BUILT_PRODUCTS_DIR; };
		D725A2C918E0D308001A1E3E /* Grade.cpp */ = {isa = PBXFileReference; fileEncoding = 4; lastKnownFileType = sourcecode.cpp.cpp; path = Grade.cpp; sourceTree = "<group>"; };
		D725A2CA18E0D308001A1E3E /* Grade.h */ = {isa = PBXFileReference; fileEncoding = 4; lastKnownFileType = sourcecode.c.h; path = Grade.h; sourceTree = "<group>"; };
		D725A2CB18E0D308001A1E3E /* Info.plist */ = {isa = PBXFileReference; fileEncoding = 4; lastKnownFileType = text.plist.xml; path = Info.plist; sourceTree = "<group>"; };
		D725A2CC18E0D308001A1E3E /* Makefile */ = {isa = PBXFileReference; fileEncoding = 4; lastKnownFileType = sourcecode.make; path = Makefile; sourceTree = "<group>"; };
		D725A2CD18E0D308001A1E3E /* PluginRegistration.cpp */ = {isa = PBXFileReference; fileEncoding = 4; lastKnownFileType = sourcecode.cpp.cpp; path = PluginRegistration.cpp; sourceTree = "<group>"; };
		D73030FF19518ACE0024BCA4 /* CopyRectangle.cpp */ = {isa = PBXFileReference; fileEncoding = 4; lastKnownFileType = sourcecode.cpp.cpp; path = CopyRectangle.cpp; sourceTree = "<group>"; };
		D730310019518ACE0024BCA4 /* CopyRectangle.h */ = {isa = PBXFileReference; fileEncoding = 4; lastKnownFileType = sourcecode.c.h; path = CopyRectangle.h; sourceTree = "<group>"; };
		D730310119518ACE0024BCA4 /* Info.plist */ = {isa = PBXFileReference; fileEncoding = 4; lastKnownFileType = text.plist.xml; path = Info.plist; sourceTree = "<group>"; };
		D730310219518ACE0024BCA4 /* Makefile */ = {isa = PBXFileReference; fileEncoding = 4; lastKnownFileType = sourcecode.make; path = Makefile; sourceTree = "<group>"; };
		D730310319518ACE0024BCA4 /* PluginRegistration.cpp */ = {isa = PBXFileReference; fileEncoding = 4; lastKnownFileType = sourcecode.cpp.cpp; path = PluginRegistration.cpp; sourceTree = "<group>"; };
		D730311619518B6B0024BCA4 /* CopyRectangle.ofx.bundle */ = {isa = PBXFileReference; explicitFileType = wrapper.cfbundle; includeInIndex = 0; path = CopyRectangle.ofx.bundle; sourceTree = BUILT_PRODUCTS_DIR; };
		D7349E8918E7766F0097DB1D /* Info.plist */ = {isa = PBXFileReference; fileEncoding = 4; lastKnownFileType = text.plist.xml; path = Info.plist; sourceTree = "<group>"; };
		D7349E8A18E7766F0097DB1D /* Makefile */ = {isa = PBXFileReference; fileEncoding = 4; lastKnownFileType = sourcecode.make; path = Makefile; sourceTree = "<group>"; };
		D7349E8B18E7766F0097DB1D /* PluginRegistration.cpp */ = {isa = PBXFileReference; fileEncoding = 4; lastKnownFileType = sourcecode.cpp.cpp; path = PluginRegistration.cpp; sourceTree = "<group>"; };
		D7349E8C18E7766F0097DB1D /* Transform.cpp */ = {isa = PBXFileReference; fileEncoding = 4; lastKnownFileType = sourcecode.cpp.cpp; path = Transform.cpp; sourceTree = "<group>"; };
		D7349E8D18E7766F0097DB1D /* Transform.h */ = {isa = PBXFileReference; fileEncoding = 4; lastKnownFileType = sourcecode.c.h; path = Transform.h; sourceTree = "<group>"; };
		D7349EA018E7767E0097DB1D /* Transform.ofx.bundle */ = {isa = PBXFileReference; explicitFileType = wrapper.cfbundle; includeInIndex = 0; path = Transform.ofx.bundle; sourceTree = BUILT_PRODUCTS_DIR; };
		D74121CB18F9C99300A81F8B /* Info.plist */ = {isa = PBXFileReference; fileEncoding = 4; lastKnownFileType = text.plist.xml; path = Info.plist; sourceTree = "<group>"; };
		D74121CC18F9C99300A81F8B /* Makefile */ = {isa = PBXFileReference; fileEncoding = 4; lastKnownFileType = sourcecode.make; path = Makefile; sourceTree = "<group>"; };
		D74121CD18F9C99300A81F8B /* Merge.cpp */ = {isa = PBXFileReference; fileEncoding = 4; lastKnownFileType = sourcecode.cpp.cpp; path = Merge.cpp; sourceTree = "<group>"; };
		D74121CE18F9C99300A81F8B /* Merge.h */ = {isa = PBXFileReference; fileEncoding = 4; lastKnownFileType = sourcecode.c.h; path = Merge.h; sourceTree = "<group>"; };
		D74121CF18F9C99300A81F8B /* PluginRegistration.cpp */ = {isa = PBXFileReference; fileEncoding = 4; lastKnownFileType = sourcecode.cpp.cpp; path = PluginRegistration.cpp; sourceTree = "<group>"; };
		D74121E518F9CF3D00A81F8B /* Merge.ofx.bundle */ = {isa = PBXFileReference; explicitFileType = wrapper.cfbundle; includeInIndex = 0; path = Merge.ofx.bundle; sourceTree = BUILT_PRODUCTS_DIR; };
		D74A80AE194059C0007C3E1C /* Crop.cpp */ = {isa = PBXFileReference; fileEncoding = 4; lastKnownFileType = sourcecode.cpp.cpp; path = Crop.cpp; sourceTree = "<group>"; };
		D74A80AF194059C0007C3E1C /* Crop.h */ = {isa = PBXFileReference; fileEncoding = 4; lastKnownFileType = sourcecode.c.h; path = Crop.h; sourceTree = "<group>"; };
		D74A80B0194059C0007C3E1C /* Info.plist */ = {isa = PBXFileReference; fileEncoding = 4; lastKnownFileType = text.plist.xml; path = Info.plist; sourceTree = "<group>"; };
		D74A80B1194059C0007C3E1C /* Makefile */ = {isa = PBXFileReference; fileEncoding = 4; lastKnownFileType = sourcecode.make; path = Makefile; sourceTree = "<group>"; };
		D74A80B2194059C0007C3E1C /* PluginRegistration.cpp */ = {isa = PBXFileReference; fileEncoding = 4; lastKnownFileType = sourcecode.cpp.cpp; path = PluginRegistration.cpp; sourceTree = "<group>"; };
		D74A80C4194059CC007C3E1C /* Crop.ofx.bundle */ = {isa = PBXFileReference; explicitFileType = wrapper.cfbundle; includeInIndex = 0; path = Crop.ofx.bundle; sourceTree = BUILT_PRODUCTS_DIR; };
		D7704C75195B5E4F002E163E /* Info.plist */ = {isa = PBXFileReference; lastKnownFileType = text.plist.xml; path = Info.plist; sourceTree = "<group>"; };
		D7704C76195B5E4F002E163E /* Makefile */ = {isa = PBXFileReference; lastKnownFileType = sourcecode.make; path = Makefile; sourceTree = "<group>"; };
		D7704C77195B5E4F002E163E /* PluginRegistration.cpp */ = {isa = PBXFileReference; lastKnownFileType = sourcecode.cpp.cpp; path = PluginRegistration.cpp; sourceTree = "<group>"; };
		D7704C78195B5E4F002E163E /* TrackerPM.cpp */ = {isa = PBXFileReference; lastKnownFileType = sourcecode.cpp.cpp; path = TrackerPM.cpp; sourceTree = "<group>"; };
		D7704C79195B5E4F002E163E /* TrackerPM.h */ = {isa = PBXFileReference; lastKnownFileType = sourcecode.c.h; path = TrackerPM.h; sourceTree = "<group>"; };
		D7B4C95E18D9DA410004137D /* ColorCorrect.cpp */ = {isa = PBXFileReference; fileEncoding = 4; lastKnownFileType = sourcecode.cpp.cpp; path = ColorCorrect.cpp; sourceTree = "<group>"; };
		D7B4C95F18D9DA410004137D /* ColorCorrect.h */ = {isa = PBXFileReference; fileEncoding = 4; lastKnownFileType = sourcecode.c.h; path = ColorCorrect.h; sourceTree = "<group>"; };
		D7B4C96018D9DA410004137D /* Info.plist */ = {isa = PBXFileReference; fileEncoding = 4; lastKnownFileType = text.plist.xml; path = Info.plist; sourceTree = "<group>"; };
		D7B4C96118D9DA410004137D /* Makefile */ = {isa = PBXFileReference; fileEncoding = 4; lastKnownFileType = sourcecode.make; path = Makefile; sourceTree = "<group>"; };
		D7B4C96218D9DA410004137D /* PluginRegistration.cpp */ = {isa = PBXFileReference; fileEncoding = 4; lastKnownFileType = sourcecode.cpp.cpp; path = PluginRegistration.cpp; sourceTree = "<group>"; };
		D7BB85C91955C00100A86649 /* TrackerPM.ofx.bundle */ = {isa = PBXFileReference; explicitFileType = wrapper.cfbundle; includeInIndex = 0; path = TrackerPM.ofx.bundle; sourceTree = BUILT_PRODUCTS_DIR; };
		D7C6B8691A0CF2F300950A28 /* ofxsGenerator.h */ = {isa = PBXFileReference; fileEncoding = 4; lastKnownFileType = sourcecode.c.h; path = ofxsGenerator.h; sourceTree = "<group>"; };
/* End PBXFileReference section */

/* Begin PBXFrameworksBuildPhase section */
		1E0072DE1A40417F00E77042 /* Frameworks */ = {
			isa = PBXFrameworksBuildPhase;
			buildActionMask = 2147483647;
			files = (
				1E0072DF1A40417F00E77042 /* OpenGL.framework in Frameworks */,
			);
			runOnlyForDeploymentPostprocessing = 0;
		};
		1E083200199FEB1F00A819A5 /* Frameworks */ = {
			isa = PBXFrameworksBuildPhase;
			buildActionMask = 2147483647;
			files = (
				1E083201199FEB1F00A819A5 /* OpenGL.framework in Frameworks */,
			);
			runOnlyForDeploymentPostprocessing = 0;
		};
		1E10A7021997BFE400EE87A1 /* Frameworks */ = {
			isa = PBXFrameworksBuildPhase;
			buildActionMask = 2147483647;
			files = (
				1E10A7031997BFE400EE87A1 /* OpenGL.framework in Frameworks */,
			);
			runOnlyForDeploymentPostprocessing = 0;
		};
		1E181AF619518CCF00FAB9A9 /* Frameworks */ = {
			isa = PBXFrameworksBuildPhase;
			buildActionMask = 2147483647;
			files = (
				1E181AF719518CCF00FAB9A9 /* OpenGL.framework in Frameworks */,
			);
			runOnlyForDeploymentPostprocessing = 0;
		};
		1E1FB8EF190696F200F5515D /* Frameworks */ = {
			isa = PBXFrameworksBuildPhase;
			buildActionMask = 2147483647;
			files = (
				1E1FB8F0190696F200F5515D /* OpenGL.framework in Frameworks */,
			);
			runOnlyForDeploymentPostprocessing = 0;
		};
		1E235FE518363C850019C45F /* Frameworks */ = {
			isa = PBXFrameworksBuildPhase;
			buildActionMask = 2147483647;
			files = (
				1E235FE618363C850019C45F /* OpenGL.framework in Frameworks */,
			);
			runOnlyForDeploymentPostprocessing = 0;
		};
		1E235FFF18369E4C0019C45F /* Frameworks */ = {
			isa = PBXFrameworksBuildPhase;
			buildActionMask = 2147483647;
			files = (
				1E23600018369E4C0019C45F /* OpenGL.framework in Frameworks */,
			);
			runOnlyForDeploymentPostprocessing = 0;
		};
		1E2A93531990EE690061B1F1 /* Frameworks */ = {
			isa = PBXFrameworksBuildPhase;
			buildActionMask = 2147483647;
			files = (
				1E2A93541990EE690061B1F1 /* OpenGL.framework in Frameworks */,
			);
			runOnlyForDeploymentPostprocessing = 0;
		};
		1E31941B19D9B2270027D0E2 /* Frameworks */ = {
			isa = PBXFrameworksBuildPhase;
			buildActionMask = 2147483647;
			files = (
				1E31941C19D9B2270027D0E2 /* OpenGL.framework in Frameworks */,
			);
			runOnlyForDeploymentPostprocessing = 0;
		};
		1E3451ED1906952D0080D699 /* Frameworks */ = {
			isa = PBXFrameworksBuildPhase;
			buildActionMask = 2147483647;
			files = (
				1E3451EE1906952D0080D699 /* OpenGL.framework in Frameworks */,
			);
			runOnlyForDeploymentPostprocessing = 0;
		};
		1E34520C190695DC0080D699 /* Frameworks */ = {
			isa = PBXFrameworksBuildPhase;
			buildActionMask = 2147483647;
			files = (
				1E34520D190695DC0080D699 /* OpenGL.framework in Frameworks */,
			);
			runOnlyForDeploymentPostprocessing = 0;
		};
		1E3AC8D118B6207600F228A6 /* Frameworks */ = {
			isa = PBXFrameworksBuildPhase;
			buildActionMask = 2147483647;
			files = (
				1E3AC8D218B6207600F228A6 /* OpenGL.framework in Frameworks */,
			);
			runOnlyForDeploymentPostprocessing = 0;
		};
		1E3E3CA117995BEE005F2132 /* Frameworks */ = {
			isa = PBXFrameworksBuildPhase;
			buildActionMask = 2147483647;
			files = (
				1E3E3CC617995D8C005F2132 /* OpenGL.framework in Frameworks */,
			);
			runOnlyForDeploymentPostprocessing = 0;
		};
		1E52FFC61955CE120000FB79 /* Frameworks */ = {
			isa = PBXFrameworksBuildPhase;
			buildActionMask = 2147483647;
			files = (
				1E52FFC71955CE120000FB79 /* OpenGL.framework in Frameworks */,
			);
			runOnlyForDeploymentPostprocessing = 0;
		};
		1E593378194A0C6300804448 /* Frameworks */ = {
			isa = PBXFrameworksBuildPhase;
			buildActionMask = 2147483647;
			files = (
				1E593379194A0C6300804448 /* OpenGL.framework in Frameworks */,
			);
			runOnlyForDeploymentPostprocessing = 0;
		};
		1E69C9F91A2B2EDD0099D609 /* Frameworks */ = {
			isa = PBXFrameworksBuildPhase;
			buildActionMask = 2147483647;
			files = (
				1E69C9FA1A2B2EDD0099D609 /* OpenGL.framework in Frameworks */,
			);
			runOnlyForDeploymentPostprocessing = 0;
		};
		1E8B5D5618B76A7500C31FDC /* Frameworks */ = {
			isa = PBXFrameworksBuildPhase;
			buildActionMask = 2147483647;
			files = (
				1E8B5D5718B76A7500C31FDC /* OpenGL.framework in Frameworks */,
			);
			runOnlyForDeploymentPostprocessing = 0;
		};
		1E92572B19EC1DB80018F19A /* Frameworks */ = {
			isa = PBXFrameworksBuildPhase;
			buildActionMask = 2147483647;
			files = (
				1E92572C19EC1DB80018F19A /* OpenGL.framework in Frameworks */,
			);
			runOnlyForDeploymentPostprocessing = 0;
		};
		1EA0C21019BA1243006AB602 /* Frameworks */ = {
			isa = PBXFrameworksBuildPhase;
			buildActionMask = 2147483647;
			files = (
				1EA0C21119BA1243006AB602 /* OpenGL.framework in Frameworks */,
			);
			runOnlyForDeploymentPostprocessing = 0;
		};
		1EAD4AEF1A0A691700AF834D /* Frameworks */ = {
			isa = PBXFrameworksBuildPhase;
			buildActionMask = 2147483647;
			files = (
				1EAD4AF01A0A691700AF834D /* OpenGL.framework in Frameworks */,
			);
			runOnlyForDeploymentPostprocessing = 0;
		};
		1EB9C07B196DD64E003C1849 /* Frameworks */ = {
			isa = PBXFrameworksBuildPhase;
			buildActionMask = 2147483647;
			files = (
				1EB9C07C196DD64E003C1849 /* OpenGL.framework in Frameworks */,
			);
			runOnlyForDeploymentPostprocessing = 0;
		};
		1EBAEFDC199A81DB0037B3E6 /* Frameworks */ = {
			isa = PBXFrameworksBuildPhase;
			buildActionMask = 2147483647;
			files = (
				1EBAEFDD199A81DB0037B3E6 /* OpenGL.framework in Frameworks */,
			);
			runOnlyForDeploymentPostprocessing = 0;
		};
		1ECA4DED1A3F3A6500C5128B /* Frameworks */ = {
			isa = PBXFrameworksBuildPhase;
			buildActionMask = 2147483647;
			files = (
				1ECA4DEE1A3F3A6500C5128B /* OpenGL.framework in Frameworks */,
			);
			runOnlyForDeploymentPostprocessing = 0;
		};
		1ECA4E061A3F3ACD00C5128B /* Frameworks */ = {
			isa = PBXFrameworksBuildPhase;
			buildActionMask = 2147483647;
			files = (
				1ECA4E071A3F3ACD00C5128B /* OpenGL.framework in Frameworks */,
			);
			runOnlyForDeploymentPostprocessing = 0;
		};
		1ECE5447185F2374001ED442 /* Frameworks */ = {
			isa = PBXFrameworksBuildPhase;
			buildActionMask = 2147483647;
			files = (
				1ECE5448185F2374001ED442 /* OpenGL.framework in Frameworks */,
			);
			runOnlyForDeploymentPostprocessing = 0;
		};
		1ECE5466185F2433001ED442 /* Frameworks */ = {
			isa = PBXFrameworksBuildPhase;
			buildActionMask = 2147483647;
			files = (
				1ECE5467185F2433001ED442 /* OpenGL.framework in Frameworks */,
			);
			runOnlyForDeploymentPostprocessing = 0;
		};
		1ECF2F9619F51D3400E91A38 /* Frameworks */ = {
			isa = PBXFrameworksBuildPhase;
			buildActionMask = 2147483647;
			files = (
				1ECF2F9719F51D3400E91A38 /* OpenGL.framework in Frameworks */,
			);
			runOnlyForDeploymentPostprocessing = 0;
		};
		1ED4AEA11973DCAD00EE64C8 /* Frameworks */ = {
			isa = PBXFrameworksBuildPhase;
			buildActionMask = 2147483647;
			files = (
				1ED4AEA21973DCAD00EE64C8 /* OpenGL.framework in Frameworks */,
			);
			runOnlyForDeploymentPostprocessing = 0;
		};
		1ED537261A234CDF007966D5 /* Frameworks */ = {
			isa = PBXFrameworksBuildPhase;
			buildActionMask = 2147483647;
			files = (
				1ED537271A234CDF007966D5 /* OpenGL.framework in Frameworks */,
			);
			runOnlyForDeploymentPostprocessing = 0;
		};
		1EDE1B86182D04D9002392CB /* Frameworks */ = {
			isa = PBXFrameworksBuildPhase;
			buildActionMask = 2147483647;
			files = (
				1EDE1B87182D04D9002392CB /* OpenGL.framework in Frameworks */,
			);
			runOnlyForDeploymentPostprocessing = 0;
		};
		1EDE1BA8182D3985002392CB /* Frameworks */ = {
			isa = PBXFrameworksBuildPhase;
			buildActionMask = 2147483647;
			files = (
				1EDE1BA9182D3985002392CB /* OpenGL.framework in Frameworks */,
			);
			runOnlyForDeploymentPostprocessing = 0;
		};
		1EDE1BC1182D3F38002392CB /* Frameworks */ = {
			isa = PBXFrameworksBuildPhase;
			buildActionMask = 2147483647;
			files = (
				1EDE1BC2182D3F38002392CB /* OpenGL.framework in Frameworks */,
			);
			runOnlyForDeploymentPostprocessing = 0;
		};
		1EDE1BDA182D8941002392CB /* Frameworks */ = {
			isa = PBXFrameworksBuildPhase;
			buildActionMask = 2147483647;
			files = (
				1EDE1BDB182D8941002392CB /* OpenGL.framework in Frameworks */,
			);
			runOnlyForDeploymentPostprocessing = 0;
		};
		1EF46F3E194A394E00825BDF /* Frameworks */ = {
			isa = PBXFrameworksBuildPhase;
			buildActionMask = 2147483647;
			files = (
				1EF46F3F194A394E00825BDF /* OpenGL.framework in Frameworks */,
			);
			runOnlyForDeploymentPostprocessing = 0;
		};
		1EFA77241A24F0BA00212DB0 /* Frameworks */ = {
			isa = PBXFrameworksBuildPhase;
			buildActionMask = 2147483647;
			files = (
				1EFA77251A24F0BA00212DB0 /* OpenGL.framework in Frameworks */,
			);
			runOnlyForDeploymentPostprocessing = 0;
		};
		1EFB4E1619461B13005932AF /* Frameworks */ = {
			isa = PBXFrameworksBuildPhase;
			buildActionMask = 2147483647;
			files = (
				1EFB4E1719461B13005932AF /* OpenGL.framework in Frameworks */,
			);
			runOnlyForDeploymentPostprocessing = 0;
		};
		1EFBC98B1A23A1EB00086E7A /* Frameworks */ = {
			isa = PBXFrameworksBuildPhase;
			buildActionMask = 2147483647;
			files = (
				1EFBC98C1A23A1EB00086E7A /* OpenGL.framework in Frameworks */,
			);
			runOnlyForDeploymentPostprocessing = 0;
		};
		D721EC0E191120B30069DB1D /* Frameworks */ = {
			isa = PBXFrameworksBuildPhase;
			buildActionMask = 2147483647;
			files = (
				D721EC0F191120B30069DB1D /* OpenGL.framework in Frameworks */,
			);
			runOnlyForDeploymentPostprocessing = 0;
		};
		D7257D57192E91120040CD9C /* Frameworks */ = {
			isa = PBXFrameworksBuildPhase;
			buildActionMask = 2147483647;
			files = (
				D7257D58192E91120040CD9C /* OpenGL.framework in Frameworks */,
			);
			runOnlyForDeploymentPostprocessing = 0;
		};
		D730311119518B6B0024BCA4 /* Frameworks */ = {
			isa = PBXFrameworksBuildPhase;
			buildActionMask = 2147483647;
			files = (
				D730311219518B6B0024BCA4 /* OpenGL.framework in Frameworks */,
			);
			runOnlyForDeploymentPostprocessing = 0;
		};
		D7349E9B18E7767D0097DB1D /* Frameworks */ = {
			isa = PBXFrameworksBuildPhase;
			buildActionMask = 2147483647;
			files = (
				D7349E9C18E7767D0097DB1D /* OpenGL.framework in Frameworks */,
			);
			runOnlyForDeploymentPostprocessing = 0;
		};
		D74121E018F9CF3D00A81F8B /* Frameworks */ = {
			isa = PBXFrameworksBuildPhase;
			buildActionMask = 2147483647;
			files = (
				D74121E118F9CF3D00A81F8B /* OpenGL.framework in Frameworks */,
			);
			runOnlyForDeploymentPostprocessing = 0;
		};
		D74A80BF194059CC007C3E1C /* Frameworks */ = {
			isa = PBXFrameworksBuildPhase;
			buildActionMask = 2147483647;
			files = (
				D74A80C0194059CC007C3E1C /* OpenGL.framework in Frameworks */,
			);
			runOnlyForDeploymentPostprocessing = 0;
		};
		D7BB85C41955C00100A86649 /* Frameworks */ = {
			isa = PBXFrameworksBuildPhase;
			buildActionMask = 2147483647;
			files = (
				D7BB85C51955C00100A86649 /* OpenGL.framework in Frameworks */,
			);
			runOnlyForDeploymentPostprocessing = 0;
		};
/* End PBXFrameworksBuildPhase section */

/* Begin PBXGroup section */
		1E0072E81A4041AE00E77042 /* Rectangle */ = {
			isa = PBXGroup;
			children = (
				1E0072F41A40420500E77042 /* Rectangle.cpp */,
				1E0072F51A40420500E77042 /* Rectangle.h */,
				1E0072F11A40420500E77042 /* Info.plist */,
				1E0072F21A40420500E77042 /* Makefile */,
				AC6486D91A41A5490088844F /* net.sf.openfx.Rectangle.png */,
				1E32845E1A41C06400C9A4E4 /* net.sf.openfx.Rectangle.svg */,
				1E0072F31A40420500E77042 /* PluginRegistration.cpp */,
			);
			path = Rectangle;
			sourceTree = "<group>";
		};
		1E0831F3199FEB0600A819A5 /* Deinterlace */ = {
			isa = PBXGroup;
			children = (
				1E083207199FEB6F00A819A5 /* Deinterlace.cpp */,
				1E083208199FEB6F00A819A5 /* Deinterlace.h */,
				1E083209199FEB6F00A819A5 /* Info.plist */,
				1E08320A199FEB6F00A819A5 /* Makefile */,
				AC4774E41A25B8E7008A2B57 /* net.sf.openfx.Deinterlace.png */,
				1E3284711A41C16500C9A4E4 /* net.sf.openfx.Deinterlace.svg */,
				1E08320B199FEB6F00A819A5 /* PluginRegistration.cpp */,
			);
			path = Deinterlace;
			sourceTree = "<group>";
		};
		1E10A6F51997BFD000EE87A1 /* ColorMatrix */ = {
			isa = PBXGroup;
			children = (
				1E10A7091997C03100EE87A1 /* ColorMatrix.cpp */,
				1E10A70E1997C05200EE87A1 /* ColorMatrix.h */,
				1E10A70F1997C05200EE87A1 /* Info.plist */,
				1E10A7101997C05200EE87A1 /* Makefile */,
				1E10A70C1997C04500EE87A1 /* PluginRegistration.cpp */,
			);
			path = ColorMatrix;
			sourceTree = "<group>";
		};
		1E181AE919518BF900FAB9A9 /* Invert */ = {
			isa = PBXGroup;
			children = (
				1E181AFD19518DF500FAB9A9 /* Invert.cpp */,
				1E181AFE19518DF500FAB9A9 /* Invert.h */,
				1EE4A88819C6EDF100E6E3AE /* Info.plist */,
				1EE4A88A19C6EDF100E6E3AE /* net.sf.openfx.Invert.png */,
				1E814CA619C9822400C2C668 /* net.sf.openfx.Invert.svg */,
				1EE4A88919C6EDF100E6E3AE /* Makefile */,
				1E181AFF19518DF500FAB9A9 /* PluginRegistration.cpp */,
			);
			path = Invert;
			sourceTree = "<group>";
		};
		1E235FEC18363CCA0019C45F /* SideBySide */ = {
			isa = PBXGroup;
			children = (
				1E235FED18363CE70019C45F /* SideBySide.cpp */,
				1E8B5D6C18B77E7A00C31FDC /* SideBySide.h */,
				1E235FEF18363CF10019C45F /* Info.plist */,
				1E235FF018363CF10019C45F /* Makefile */,
				AC6486DA1A41A5540088844F /* net.sf.openfx.sideBySidePlugin.png */,
				1E3284A11A41C3FE00C9A4E4 /* net.sf.openfx.sideBySidePlugin.svg */,
				1E8B5D6918B77E4400C31FDC /* PluginRegistration.cpp */,
			);
			path = SideBySide;
			sourceTree = "<group>";
		};
		1E235FF318369E2B0019C45F /* TimeOffset */ = {
			isa = PBXGroup;
			children = (
				1E23600618369E890019C45F /* TimeOffset.cpp */,
				1E8B5D6118B76B5200C31FDC /* TimeOffset.h */,
				1E23600818369E920019C45F /* Info.plist */,
				1EE4A8A419C6EEDC00E6E3AE /* net.sf.openfx.timeOffset.png */,
				1E814CB819C9831700C2C668 /* net.sf.openfx.timeOffset.svg */,
				1E23600918369E920019C45F /* Makefile */,
				1E8B5D6018B76B5200C31FDC /* PluginRegistration.cpp */,
			);
			path = TimeOffset;
			sourceTree = "<group>";
		};
		1E2A93461990EE320061B1F1 /* Retime */ = {
			isa = PBXGroup;
			children = (
				1E2A935A1990EEB60061B1F1 /* Retime.cpp */,
				1E2A93611990EED40061B1F1 /* Retime.h */,
				1E2A935F1990EED40061B1F1 /* Info.plist */,
				1EE4A89519C6EE6400E6E3AE /* net.sf.openfx.Retime.png */,
				1E814CAC19C9828C00C2C668 /* net.sf.openfx.Retime.svg */,
				1E2A93601990EED40061B1F1 /* Makefile */,
				1E2A935D1990EEC70061B1F1 /* PluginRegistration.cpp */,
			);
			path = Retime;
			sourceTree = "<group>";
		};
		1E31940919D998450027D0E2 /* CImg */ = {
			isa = PBXGroup;
			children = (
<<<<<<< HEAD
				1E55FCE619F104C70093F33B /* CImg.h */,
=======
				AC6487121A41C0F00088844F /* net.sf.cimg.CImgGuided.png */,
				AC6487131A41C0F00088844F /* net.sf.cimg.CImgGuided.svg */,
				AC64870F1A41C0640088844F /* net.sf.cimg.CImgRollingGuidance.png */,
				AC6487101A41C0650088844F /* net.sf.cimg.CImgRollingGuidance.svg */,
				AC64870D1A41BF670088844F /* net.sf.cimg.CImgBilateral.png */,
				AC6486D01A41A4A90088844F /* net.sf.cimg.CImgNoise.png */,
				AC6486D11A41A4A90088844F /* net.sf.cimg.CImgPlasma.png */,
				AC6486D21A41A4A90088844F /* net.sf.cimg.CImgSmooth.png */,
>>>>>>> 2fa49d1a
				1E868B7019E6D8CD00B793BA /* CImgBilateral.cpp */,
				1E868B7119E6D8CD00B793BA /* CImgBilateral.h */,
				1E868B6D19E6B8C100B793BA /* CImgBlur.cpp */,
				1E868B6E19E6B8C100B793BA /* CImgBlur.h */,
				1E868B7C19E6F6B500B793BA /* CImgDenoise.cpp */,
				1E868B7D19E6F6B500B793BA /* CImgDenoise.h */,
				1E868B7319E6E10100B793BA /* CImgDilate.cpp */,
				1E868B7419E6E10100B793BA /* CImgDilate.h */,
				1EA330AB19E846F7002EFA5B /* CImgEqualize.cpp */,
				1EA330AC19E846F7002EFA5B /* CImgEqualize.h */,
				1E868B7619E6E28E00B793BA /* CImgErode.cpp */,
				1E868B7719E6E28E00B793BA /* CImgErode.h */,
				1ECF2F5119F2CB9F00E91A38 /* CImgErodeSmooth.cpp */,
				1ECF2F5219F2CB9F00E91A38 /* CImgErodeSmooth.h */,
				1ED8BB4319E677BC005F450E /* CImgFilter.h */,
				1E1DDFEA1A04E432007F45B2 /* CImgGuided.cpp */,
				1E1DDFEB1A04E432007F45B2 /* CImgGuided.h */,
				1EFA77141A24DCFA00212DB0 /* CImgHistEQ.cpp */,
				1EFA77151A24DCFA00212DB0 /* CImgHistEQ.h */,
				1E868B7919E6E72B00B793BA /* CImgNoise.cpp */,
				1E868B7A19E6E72B00B793BA /* CImgNoise.h */,
				1EA330A819E83A33002EFA5B /* CImgPlasma.cpp */,
				1EA330A919E83A33002EFA5B /* CImgPlasma.h */,
				1E92574F19ECF38A0018F19A /* CImgRollingGuidance.cpp */,
				1E92575019ECF38A0018F19A /* CImgRollingGuidance.h */,
				1E31940A19D9987F0027D0E2 /* CImgSmooth.cpp */,
				1E31940B19D9987F0027D0E2 /* CImgSmooth.h */,
				1E31940C19D9987F0027D0E2 /* Info.plist */,
				1E31940D19D9987F0027D0E2 /* Makefile */,
				AC64870A1A41BE9D0088844F /* net.sf.cimg.CImgErodeSmooth.png */,
				AC64870B1A41BE9D0088844F /* net.sf.cimg.CImgErodeSmooth.svg */,
				AC4774DC1A25B811008A2B57 /* net.sf.cimg.CImgBlur.png */,
				1E3284631A41C0E500C9A4E4 /* net.sf.cimg.CImgBlur.svg */,
				AC4774DD1A25B811008A2B57 /* net.sf.cimg.CImgDenoise.png */,
				1E3284641A41C0E500C9A4E4 /* net.sf.cimg.CImgDenoise.svg */,
				AC4774DE1A25B811008A2B57 /* net.sf.cimg.CImgDilate.png */,
				1E3284651A41C0E500C9A4E4 /* net.sf.cimg.CImgDilate.svg */,
				AC4774DF1A25B811008A2B57 /* net.sf.cimg.CImgErode.png */,
				1E3284661A41C0E500C9A4E4 /* net.sf.cimg.CImgErode.svg */,
				AC6486D01A41A4A90088844F /* net.sf.cimg.CImgNoise.png */,
				1E3284671A41C0E500C9A4E4 /* net.sf.cimg.CImgNoise.svg */,
				AC6486D11A41A4A90088844F /* net.sf.cimg.CImgPlasma.png */,
				1E3284681A41C0E500C9A4E4 /* net.sf.cimg.CImgPlasma.svg */,
				AC6486D21A41A4A90088844F /* net.sf.cimg.CImgSmooth.png */,
				1E3284691A41C0E500C9A4E4 /* net.sf.cimg.CImgSmooth.svg */,
				1E31940E19D9987F0027D0E2 /* PluginRegistration.cpp */,
			);
			path = CImg;
			sourceTree = "<group>";
		};
		1E3451E0190695070080D699 /* ChromaKeyer */ = {
			isa = PBXGroup;
			children = (
				1E3451F3190695850080D699 /* ChromaKeyer.cpp */,
				1E3451F4190695850080D699 /* ChromaKeyer.h */,
				1E3451F5190695850080D699 /* Info.plist */,
				1EE4A86E19C6EC4200E6E3AE /* net.sf.openfx.ChromaKeyerPlugin.png */,
				1E814C9319C9816E00C2C668 /* net.sf.openfx.ChromaKeyerPlugin.svg */,
				1E3451F6190695850080D699 /* Makefile */,
				1E3451F7190695850080D699 /* PluginRegistration.cpp */,
			);
			path = ChromaKeyer;
			sourceTree = "<group>";
		};
		1E3AC8D818B6211800F228A6 /* Switch */ = {
			isa = PBXGroup;
			children = (
				1E3AC8DF18B6215F00F228A6 /* Switch.cpp */,
				1E8B5D4218B7658100C31FDC /* Switch.h */,
				1E3AC8DD18B6215F00F228A6 /* Info.plist */,
				1EE4A8A119C6EEC300E6E3AE /* net.sf.openfx.switchPlugin.png */,
				1E814CB619C9830600C2C668 /* net.sf.openfx.switchPlugin.svg */,
				1E3AC8DE18B6215F00F228A6 /* Makefile */,
				1E8B5D4318B7684A00C31FDC /* PluginRegistration.cpp */,
			);
			path = Switch;
			sourceTree = "<group>";
		};
		1E3E3CB117995CB1005F2132 /* ColorLookup */ = {
			isa = PBXGroup;
			children = (
				1EB0C41E180DCAB500C25D1E /* ColorLookup.cpp */,
				1E8B5D6518B76E5300C31FDC /* ColorLookup.h */,
				1EDE1B95182D056A002392CB /* Info.plist */,
				1EE4A89819C6EE8400E6E3AE /* net.sf.openfx.ColorLookupPlugin.png */,
				1E814CAE19C9829C00C2C668 /* net.sf.openfx.ColorLookupPlugin.svg */,
				1EDE1B96182D056A002392CB /* Makefile */,
				1E8B5D6318B76D8A00C31FDC /* PluginRegistration.cpp */,
			);
			path = ColorLookup;
			sourceTree = "<group>";
		};
		1E3E3CB417995D15005F2132 /* Library */ = {
			isa = PBXGroup;
			children = (
				1E08326919A1E0DF00A819A5 /* Makefile.master */,
				1E3E3CB517995D5C005F2132 /* ofxsCore.cpp */,
				1E3E3CB617995D5C005F2132 /* ofxsImageEffect.cpp */,
				1E3E3CB717995D5C005F2132 /* ofxsInteract.cpp */,
				1E3E3CB817995D5C005F2132 /* ofxsLog.cpp */,
				1E3E3CB917995D5C005F2132 /* ofxsMultiThread.cpp */,
				1E3E3CBA17995D5C005F2132 /* ofxsParams.cpp */,
				1E3E3CBB17995D5C005F2132 /* ofxsProperty.cpp */,
				1E3E3CBC17995D5C005F2132 /* ofxsPropertyValidation.cpp */,
				1E3E3CBD17995D5C005F2132 /* ofxsSupportPrivate.h */,
				1ECE546D185F24A1001ED442 /* ofxhBinary.cpp */,
			);
			name = Library;
			path = openfx/Support/Library;
			sourceTree = "<group>";
		};
		1E3E3D30179960F9005F2132 /* Headers */ = {
			isa = PBXGroup;
			children = (
				1E009D5F17F44D70003071CC /* ofxCore.h */,
				1EC7C7F918BF4F85002A246F /* ofxDialog.h */,
				1E009D6017F44D70003071CC /* ofxImageEffect.h */,
				1E009D6117F44D70003071CC /* ofxInteract.h */,
				1E009D6217F44D70003071CC /* ofxKeySyms.h */,
				1E009D6317F44D70003071CC /* ofxMemory.h */,
				1E009D6417F44D70003071CC /* ofxMessage.h */,
				1E009D6517F44D70003071CC /* ofxMultiThread.h */,
				1E009D6617F44D70003071CC /* ofxOpenGLRender.h */,
				1E009D6717F44D70003071CC /* ofxParam.h */,
				1E009D6817F44D70003071CC /* ofxParametricParam.h */,
				1E009D6917F44D70003071CC /* ofxPixels.h */,
				1E009D6A17F44D70003071CC /* ofxProgress.h */,
				1E009D6B17F44D70003071CC /* ofxProperty.h */,
				1EC7C7FA18BF4F85002A246F /* ofxSonyVegas.h */,
				1E009D6C17F44D70003071CC /* ofxTimeLine.h */,
				1E9FC1CC180BF70A00EFE0F9 /* nuke */,
				1EC7C7F718BF4F28002A246F /* tuttle */,
				1E3E3D3117996112005F2132 /* ofxsCore.h */,
				1E009D5E17F44D5C003071CC /* ofxsHWNDInteract.h */,
				1E3E3D3217996112005F2132 /* ofxsImageEffect.h */,
				1E3E3D3317996112005F2132 /* ofxsInteract.h */,
				1E3E3D3417996112005F2132 /* ofxsLog.h */,
				1E3E3D3517996112005F2132 /* ofxsMemory.h */,
				1E3E3D3617996112005F2132 /* ofxsMessage.h */,
				1E3E3D3717996112005F2132 /* ofxsMultiThread.h */,
				1E3E3D3817996112005F2132 /* ofxsParam.h */,
			);
			name = Headers;
			path = openfx/Support/include;
			sourceTree = "<group>";
		};
		1E52FFB91955CDDA0000FB79 /* Premult */ = {
			isa = PBXGroup;
			children = (
				1E52FFCD1955CE720000FB79 /* Premult.cpp */,
				1E52FFCE1955CE720000FB79 /* Premult.h */,
				1E52FFD31955CE890000FB79 /* Info.plist */,
				1EE4A89019C6EE4600E6E3AE /* net.sf.openfx.Premult.png */,
				1E814CA819C9825E00C2C668 /* net.sf.openfx.Premult.svg */,
				1EE4A89119C6EE4600E6E3AE /* net.sf.openfx.Unpremult.png */,
				1E814CA919C9825E00C2C668 /* net.sf.openfx.Unpremult.svg */,
				1E52FFD41955CE890000FB79 /* Makefile */,
				1E52FFD11955CE7C0000FB79 /* PluginRegistration.cpp */,
			);
			path = Premult;
			sourceTree = "<group>";
		};
		1E551EB817994D4000A4135C = {
			isa = PBXGroup;
			children = (
				1E3E3D30179960F9005F2132 /* Headers */,
				1E551ED217994DEF00A4135C /* Sources */,
				1E551EDA17994E8100A4135C /* Frameworks */,
				1E551EC217994D4000A4135C /* Products */,
			);
			sourceTree = "<group>";
		};
		1E551EC217994D4000A4135C /* Products */ = {
			isa = PBXGroup;
			children = (
				1E3E3CA417995BEE005F2132 /* ColorLookup.ofx.bundle */,
				1EDE1B8C182D04D9002392CB /* Anaglyph.ofx.bundle */,
				1EDE1BAD182D3985002392CB /* JoinViews.ofx.bundle */,
				1EDE1BC6182D3F38002392CB /* OneView.ofx.bundle */,
				1EDE1BDF182D8941002392CB /* MixViews.ofx.bundle */,
				1E235FEA18363C860019C45F /* SideBySide.ofx.bundle */,
				1E23600418369E4C0019C45F /* TimeOffset.ofx.bundle */,
				1ECE544C185F2374001ED442 /* ReConverge.ofx.bundle */,
				1ECE546B185F2433001ED442 /* DebugProxy.ofx.bundle */,
				1E3AC8D618B6207600F228A6 /* Switch.ofx.bundle */,
				1E8B5D5B18B76A7500C31FDC /* Misc.ofx.bundle */,
				D7349EA018E7767E0097DB1D /* Transform.ofx.bundle */,
				D74121E518F9CF3D00A81F8B /* Merge.ofx.bundle */,
				1E3451F21906952D0080D699 /* ChromaKeyer.ofx.bundle */,
				1E345211190695DC0080D699 /* ColorCorrect.ofx.bundle */,
				1E1FB8F4190696F200F5515D /* Grade.ofx.bundle */,
				D721EC13191120B30069DB1D /* Roto.ofx.bundle */,
				D7257D5C192E91120040CD9C /* CornerPin.ofx.bundle */,
				D74A80C4194059CC007C3E1C /* Crop.ofx.bundle */,
				1EFB4E1B19461B13005932AF /* Difference.ofx.bundle */,
				1E59337D194A0C6300804448 /* Constant.ofx.bundle */,
				1EF46F43194A394E00825BDF /* Shuffle.ofx.bundle */,
				D730311619518B6B0024BCA4 /* CopyRectangle.ofx.bundle */,
				1E181AFB19518CCF00FAB9A9 /* Invert.ofx.bundle */,
				D7BB85C91955C00100A86649 /* TrackerPM.ofx.bundle */,
				1E52FFCB1955CE120000FB79 /* Premult.ofx.bundle */,
				1EB9C080196DD64E003C1849 /* NoOp.ofx.bundle */,
				1ED4AEA61973DCAD00EE64C8 /* Noise.ofx.bundle */,
				1E2A93581990EE690061B1F1 /* Retime.ofx.bundle */,
				1E10A7071997BFE400EE87A1 /* ColorMatrix.ofx.bundle */,
				1EBAEFE1199A81DB0037B3E6 /* Test.ofx.bundle */,
				1E083205199FEB1F00A819A5 /* Deinterlace.ofx.bundle */,
				1EA0C21519BA1243006AB602 /* Dissolve.ofx.bundle */,
				1E31942019D9B2270027D0E2 /* CImg.ofx.bundle */,
				1E92573319EC1DB80018F19A /* Clamp.ofx.bundle */,
				1ECF2F9E19F51D3400E91A38 /* Keyer.ofx.bundle */,
				1EAD4AF41A0A691700AF834D /* AdjustRoD.ofx.bundle */,
				1ED5372E1A234CDF007966D5 /* HSV.ofx.bundle */,
				1EFBC9931A23A1EB00086E7A /* VectorToColor.ofx.bundle */,
				1EFA772C1A24F0BA00212DB0 /* HSVTool.ofx.bundle */,
				1E69CA011A2B2EDD0099D609 /* Saturation.ofx.bundle */,
				1ECA4DF51A3F3A6500C5128B /* Ramp.ofx.bundle */,
				1ECA4E0E1A3F3ACD00C5128B /* Radial.ofx.bundle */,
				1E0072E61A40417F00E77042 /* Rectangle.ofx.bundle */,
			);
			name = Products;
			sourceTree = "<group>";
		};
		1E551ED217994DEF00A4135C /* Sources */ = {
			isa = PBXGroup;
			children = (
				1E9B5F6A198A54210095C8AA /* LICENSE */,
				1EDE1BE8182D8B18002392CB /* Makefile */,
				1E9B5F6B198A54210095C8AA /* Makefile.master */,
				1E9B5F6C198A54210095C8AA /* README.md */,
				ACC847781A0A3F6400B3FAFE /* AdjustRoD */,
				1EDE1B8E182D0511002392CB /* Anaglyph */,
				1E31940919D998450027D0E2 /* CImg */,
				1E3451E0190695070080D699 /* ChromaKeyer */,
				1E92571E19EC1D940018F19A /* Clamp */,
				D7B4C95D18D9DA410004137D /* ColorCorrect */,
				1E3E3CB117995CB1005F2132 /* ColorLookup */,
				1E10A6F51997BFD000EE87A1 /* ColorMatrix */,
				1E59336B194A0C3F00804448 /* Constant */,
				D73030FE19518ACE0024BCA4 /* CopyRectangle */,
				D7257D45192E910C0040CD9C /* CornerPin */,
				D74A80AD194059C0007C3E1C /* Crop */,
				1ECE5453185F240A001ED442 /* DebugProxy */,
				1E0831F3199FEB0600A819A5 /* Deinterlace */,
				1EFB4E0919461AE7005932AF /* Difference */,
				1EA0C1FE19BA1053006AB602 /* Dissolve */,
				D725A2C818E0D308001A1E3E /* Grade */,
				1ED537191A234CB8007966D5 /* HSV */,
				1EFA772E1A24F0EE00212DB0 /* HSVTool */,
				1E181AE919518BF900FAB9A9 /* Invert */,
				1EDE1BAF182D39DA002392CB /* JoinViews */,
				1ECF2FA019F51D6700E91A38 /* Keyer */,
				D74121CA18F9C99300A81F8B /* Merge */,
				1EDE1BE1182D8961002392CB /* MixViews */,
				1ED4AEA81973DD0B00EE64C8 /* Noise */,
				1EB9C06E196DD61B003C1849 /* NoOp */,
				1EDE1BC8182D3F73002392CB /* OneView */,
				1E52FFB91955CDDA0000FB79 /* Premult */,
				1ECA4DDF1A3F3A2C00C5128B /* Radial */,
				AC60A32419FE995F00375A86 /* Ramp */,
				1ECE544E185F23BD001ED442 /* ReConverge */,
				1E0072E81A4041AE00E77042 /* Rectangle */,
				1E2A93461990EE320061B1F1 /* Retime */,
				D721EBFC1911209B0069DB1D /* Roto */,
				1E69C9EC1A2B2EC10099D609 /* Saturation */,
				1EF46F44194A399D00825BDF /* Shuffle */,
				1E235FEC18363CCA0019C45F /* SideBySide */,
				1E3AC8D818B6211800F228A6 /* Switch */,
				1EBAEFCA199A81790037B3E6 /* Test */,
				1E235FF318369E2B0019C45F /* TimeOffset */,
				D7704C74195B5E4F002E163E /* TrackerPM */,
				D7349E8818E7766F0097DB1D /* Transform */,
				1EFBC97E1A23A1CC00086E7A /* VectorToColor */,
				1E8B5D4618B769B400C31FDC /* Misc */,
				1E9B5F46198A51590095C8AA /* SupportExt */,
				1E3E3CB417995D15005F2132 /* Library */,
			);
			name = Sources;
			sourceTree = "<group>";
		};
		1E551EDA17994E8100A4135C /* Frameworks */ = {
			isa = PBXGroup;
			children = (
				1E551F5A179950EC00A4135C /* OpenGL.framework */,
			);
			name = Frameworks;
			sourceTree = "<group>";
		};
		1E59336B194A0C3F00804448 /* Constant */ = {
			isa = PBXGroup;
			children = (
				1E59337F194A0CF400804448 /* Constant.cpp */,
				1E593380194A0CF400804448 /* Constant.h */,
				1E593383194A0D0500804448 /* Info.plist */,
				1EE4A87419C6ECDA00E6E3AE /* net.sf.openfx.ConstantPlugin.png */,
				1E814C9719C9819400C2C668 /* net.sf.openfx.ConstantPlugin.svg */,
				1E593384194A0D0500804448 /* Makefile */,
				1E593385194A0D0500804448 /* PluginRegistration.cpp */,
			);
			path = Constant;
			sourceTree = "<group>";
		};
		1E69C9EC1A2B2EC10099D609 /* Saturation */ = {
			isa = PBXGroup;
			children = (
				1E69CA031A2B2F350099D609 /* Saturation.cpp */,
				1E69CA041A2B2F350099D609 /* Saturation.h */,
				1E69CA091A2B2F4B0099D609 /* Info.plist */,
				1E69CA0A1A2B2F4B0099D609 /* Makefile */,
				AC0EAC3C1A358A0C00449A77 /* net.sf.openfx.SaturationPlugin.png */,
				1E32849E1A41C3DF00C9A4E4 /* net.sf.openfx.SaturationPlugin.svg */,
				1E69CA071A2B2F3E0099D609 /* PluginRegistration.cpp */,
			);
			path = Saturation;
			sourceTree = "<group>";
		};
		1E8B5D4618B769B400C31FDC /* Misc */ = {
			isa = PBXGroup;
			children = (
				1ED4AEB51973DE1100EE64C8 /* randomGenerator.cpp */,
				1ED4AEB61973DE1200EE64C8 /* randomGenerator.H */,
				1E8B5D4918B769CA00C31FDC /* PluginRegistrationCombined.cpp */,
				1E8B5D4718B769CA00C31FDC /* Info.plist */,
				1E8B5D4818B769CA00C31FDC /* Makefile */,
			);
			path = Misc;
			sourceTree = "<group>";
		};
		1E92571E19EC1D940018F19A /* Clamp */ = {
			isa = PBXGroup;
			children = (
				1E92573519EC1E140018F19A /* Clamp.cpp */,
				1E92573619EC1E140018F19A /* Clamp.h */,
				1E92573B19EC1E260018F19A /* Info.plist */,
				1E92573C19EC1E260018F19A /* Makefile */,
				1E92573919EC1E1F0018F19A /* PluginRegistration.cpp */,
			);
			path = Clamp;
			sourceTree = "<group>";
		};
		1E9B5F46198A51590095C8AA /* SupportExt */ = {
			isa = PBXGroup;
			children = (
				1E9B5F47198A51840095C8AA /* ofxsCopier.h */,
				1E9B5F48198A51840095C8AA /* ofxsFilter.h */,
				1E9B5F49198A51840095C8AA /* ofxsFormatResolution.h */,
				D7C6B8691A0CF2F300950A28 /* ofxsGenerator.h */,
				1ED4569C19BBB0E00019E8CF /* ofxsImageBlenderMasked.h */,
				1ED537381A234F12007966D5 /* ofxsLut.cpp */,
				1ED537391A234F12007966D5 /* ofxsLut.h */,
				1EBAF03E199B74370037B3E6 /* ofxsMacros.h */,
				1E9B5F4A198A51840095C8AA /* ofxsMaskMix.h */,
				1E9B5F4B198A51840095C8AA /* ofxsMatrix2D.h */,
				1E9B5F4C198A51840095C8AA /* ofxsMerging.h */,
				1ED5373A1A234F12007966D5 /* ofxsMipmap.cpp */,
				1ED5373B1A234F12007966D5 /* ofxsMipmap.h */,
				1E9B5F4D198A51840095C8AA /* ofxsOGLFontData.cpp */,
				1E9B5F4E198A51840095C8AA /* ofxsOGLFontUtils.h */,
				1E9B5F4F198A51840095C8AA /* ofxsOGLTextRenderer.cpp */,
				1E9B5F50198A51840095C8AA /* ofxsOGLTextRenderer.h */,
				1E9B5F51198A51840095C8AA /* ofxsPixelProcessor.h */,
				1E9B5F52198A51840095C8AA /* ofxsPositionInteract.h */,
				1E9B5F53198A51840095C8AA /* ofxsRectangleInteract.cpp */,
				1E9B5F54198A51840095C8AA /* ofxsRectangleInteract.h */,
				1E9B5F55198A51840095C8AA /* ofxsTracking.cpp */,
				1E9B5F56198A51840095C8AA /* ofxsTracking.h */,
				1E9B5F57198A51840095C8AA /* ofxsTransform3x3.cpp */,
				1E9B5F58198A51840095C8AA /* ofxsTransform3x3.h */,
				1E9B5F59198A51840095C8AA /* ofxsTransform3x3Processor.h */,
				1E9B5F5A198A51840095C8AA /* README.md */,
			);
			path = SupportExt;
			sourceTree = "<group>";
		};
		1E9FC1CC180BF70A00EFE0F9 /* nuke */ = {
			isa = PBXGroup;
			children = (
				1E9FC1CE180BF74400EFE0F9 /* camera.h */,
				1E85D2DA18C641FD00060E71 /* fnOfxExtensions.h */,
				1E9FC1CF180BF74400EFE0F9 /* fnPublicOfxExtensions.h */,
			);
			name = nuke;
			path = ../../include/nuke;
			sourceTree = "<group>";
		};
		1EA0C1FE19BA1053006AB602 /* Dissolve */ = {
			isa = PBXGroup;
			children = (
				1EA0C1FF19BA1234006AB602 /* Dissolve.cpp */,
				1EA0C20019BA1234006AB602 /* Dissolve.h */,
				1EA0C20119BA1234006AB602 /* Info.plist */,
				1EE4A88219C6EDC400E6E3AE /* net.sf.openfx.DissolvePlugin.png */,
				1E814CA219C9820500C2C668 /* net.sf.openfx.DissolvePlugin.svg */,
				1EA0C20219BA1234006AB602 /* Makefile */,
				1EA0C20319BA1234006AB602 /* PluginRegistration.cpp */,
			);
			path = Dissolve;
			sourceTree = "<group>";
		};
		1EB9C06E196DD61B003C1849 /* NoOp */ = {
			isa = PBXGroup;
			children = (
				1EB9C088196DD6AD003C1849 /* Info.plist */,
				1EB9C089196DD6AD003C1849 /* Makefile */,
				AC6486D61A41A5270088844F /* net.sf.openfx.NoOpPlugin.png */,
				1E32848F1A41C23300C9A4E4 /* net.sf.openfx.NoOpPlugin.svg */,
				1EB9C082196DD697003C1849 /* NoOp.cpp */,
				1EB9C083196DD697003C1849 /* NoOp.h */,
				1EB9C086196DD6A2003C1849 /* PluginRegistration.cpp */,
			);
			path = NoOp;
			sourceTree = "<group>";
		};
		1EBAEFCA199A81790037B3E6 /* Test */ = {
			isa = PBXGroup;
			children = (
				1EBAEFCE199A81AA0037B3E6 /* TestRender.cpp */,
				1EBAEFCF199A81AA0037B3E6 /* TestRender.h */,
				1EBAEFCB199A81AA0037B3E6 /* Info.plist */,
				1EBAEFCC199A81AA0037B3E6 /* Makefile */,
				1EBAEFCD199A81AA0037B3E6 /* PluginRegistration.cpp */,
			);
			path = Test;
			sourceTree = "<group>";
		};
		1EC7C7F718BF4F28002A246F /* tuttle */ = {
			isa = PBXGroup;
			children = (
				1EC7C7F818BF4F4C002A246F /* ofxReadWrite.h */,
			);
			name = tuttle;
			path = ../../include/tuttle;
			sourceTree = "<group>";
		};
		1ECA4DDF1A3F3A2C00C5128B /* Radial */ = {
			isa = PBXGroup;
			children = (
				1E0072E91A4041D200E77042 /* Info.plist */,
				1E0072EA1A4041D200E77042 /* Makefile */,
				AC6486D81A41A5350088844F /* net.sf.openfx.Radial.png */,
				1E3284971A41C26300C9A4E4 /* net.sf.openfx.Radial.svg */,
				1E0072EB1A4041D200E77042 /* PluginRegistration.cpp */,
				1E0072EC1A4041D200E77042 /* Radial.cpp */,
				1E0072ED1A4041D200E77042 /* Radial.h */,
			);
			path = Radial;
			sourceTree = "<group>";
		};
		1ECE544E185F23BD001ED442 /* ReConverge */ = {
			isa = PBXGroup;
			children = (
				1ECE544F185F23E3001ED442 /* ReConverge.cpp */,
				1E8B5D8318B7830000C31FDC /* ReConverge.h */,
				1ECE5451185F23ED001ED442 /* Info.plist */,
				1ECE5452185F23ED001ED442 /* Makefile */,
				1E8B5D8118B782F000C31FDC /* PluginRegistration.cpp */,
			);
			path = ReConverge;
			sourceTree = "<group>";
		};
		1ECE5453185F240A001ED442 /* DebugProxy */ = {
			isa = PBXGroup;
			children = (
				1ECE5454185F2429001ED442 /* DebugProxy.cpp */,
				1ECE5455185F2429001ED442 /* Info.plist */,
				1ECE5456185F2429001ED442 /* Makefile */,
			);
			path = DebugProxy;
			sourceTree = "<group>";
		};
		1ECF2FA019F51D6700E91A38 /* Keyer */ = {
			isa = PBXGroup;
			children = (
				1ECF2FA619F51DB800E91A38 /* Info.plist */,
				1ECF2FA119F51DA000E91A38 /* Keyer.cpp */,
				1ECF2FA719F51DB800E91A38 /* Keyer.h */,
				1ECF2FA819F51DB800E91A38 /* Makefile */,
				AC0EAC3E1A358B6E00449A77 /* net.sf.openfx.KeyerPlugin.png */,
				1E3284831A41C1E400C9A4E4 /* net.sf.openfx.KeyerPlugin.svg */,
				1ECF2FA219F51DA000E91A38 /* PluginRegistration.cpp */,
			);
			path = Keyer;
			sourceTree = "<group>";
		};
		1ED4AEA81973DD0B00EE64C8 /* Noise */ = {
			isa = PBXGroup;
			children = (
				1ED4AEB11973DD6D00EE64C8 /* Info.plist */,
				1ED4AEB21973DD6D00EE64C8 /* Makefile */,
				AC6486D51A41A5210088844F /* net.sf.openfx.Noise.png */,
				1E32848B1A41C21400C9A4E4 /* net.sf.openfx.Noise.svg */,
				1ED4AEA91973DD4800EE64C8 /* Noise.cpp */,
				1ED4AEB31973DD6D00EE64C8 /* Noise.h */,
				1ED4AEAF1973DD5700EE64C8 /* PluginRegistration.cpp */,
			);
			path = Noise;
			sourceTree = "<group>";
		};
		1ED537191A234CB8007966D5 /* HSV */ = {
			isa = PBXGroup;
			children = (
				1ED537301A234D21007966D5 /* HSV.cpp */,
				1ED537311A234D21007966D5 /* HSV.h */,
				1ED537351A234D35007966D5 /* Info.plist */,
				1ED537361A234D35007966D5 /* Makefile */,
				ACC5D25C1A2C713700DE1AAA /* net.sf.openfx.HSVToRGBPlugin.png */,
				1E3284751A41C19A00C9A4E4 /* net.sf.openfx.HSVToRGBPlugin.svg */,
				ACC5D25D1A2C713700DE1AAA /* net.sf.openfx.RGBToHSVPlugin.png */,
				1E3284761A41C19A00C9A4E4 /* net.sf.openfx.RGBToHSVPlugin.svg */,
				1ED537321A234D21007966D5 /* PluginRegistration.cpp */,
			);
			path = HSV;
			sourceTree = "<group>";
		};
		1EDE1B8E182D0511002392CB /* Anaglyph */ = {
			isa = PBXGroup;
			children = (
				1EDE1B8F182D0552002392CB /* Anaglyph.cpp */,
				1E8B5D7D18B7820900C31FDC /* Anaglyph.h */,
				1EDE1B90182D0552002392CB /* Info.plist */,
				1EDE1B91182D0552002392CB /* Makefile */,
				AC6486CF1A41A4960088844F /* net.sf.openfx.anaglyphPlugin.png */,
				1E32845F1A41C09E00C9A4E4 /* net.sf.openfx.anaglyphPlugin.svg */,
				1E8B5D7B18B781FE00C31FDC /* PluginRegistration.cpp */,
			);
			path = Anaglyph;
			sourceTree = "<group>";
		};
		1EDE1BAF182D39DA002392CB /* JoinViews */ = {
			isa = PBXGroup;
			children = (
				1EDE1BB2182D3A03002392CB /* Info.plist */,
				1EDE1BB0182D39FA002392CB /* JoinViews.cpp */,
				1E8B5D7A18B7816500C31FDC /* JoinViews.h */,
				1EDE1BB3182D3A03002392CB /* Makefile */,
				AC6486D31A41A4D00088844F /* net.sf.openfx.joinViewsPlugin.png */,
				1E32847F1A41C1CD00C9A4E4 /* net.sf.openfx.joinViewsPlugin.svg */,
				1E8B5D7818B7815800C31FDC /* PluginRegistration.cpp */,
			);
			path = JoinViews;
			sourceTree = "<group>";
		};
		1EDE1BC8182D3F73002392CB /* OneView */ = {
			isa = PBXGroup;
			children = (
				1EDE1BCB182D3F98002392CB /* Info.plist */,
				1EDE1BCC182D3F98002392CB /* Makefile */,
				AC6486D71A41A52F0088844F /* net.sf.openfx.oneViewPlugin.png */,
				1E3284931A41C24600C9A4E4 /* net.sf.openfx.oneViewPlugin.svg */,
				1EDE1BC9182D3F90002392CB /* OneView.cpp */,
				1E8B5D7318B7803F00C31FDC /* OneView.h */,
				1E8B5D7418B7805D00C31FDC /* PluginRegistration.cpp */,
			);
			path = OneView;
			sourceTree = "<group>";
		};
		1EDE1BE1182D8961002392CB /* MixViews */ = {
			isa = PBXGroup;
			children = (
				1EDE1BE4182D8983002392CB /* Info.plist */,
				1EDE1BE5182D8983002392CB /* Makefile */,
				1EDE1BE2182D8977002392CB /* MixViews.cpp */,
				1E8B5D7018B77F7B00C31FDC /* MixViews.h */,
				AC6486D41A41A4D90088844F /* net.sf.openfx.mixViewsPlugin.png */,
				1E3284871A41C1FF00C9A4E4 /* net.sf.openfx.mixViewsPlugin.svg */,
				1E8B5D6E18B77F5900C31FDC /* PluginRegistration.cpp */,
			);
			path = MixViews;
			sourceTree = "<group>";
		};
		1EF46F44194A399D00825BDF /* Shuffle */ = {
			isa = PBXGroup;
			children = (
				1EF46F45194A39C800825BDF /* Shuffle.cpp */,
				1EF46F46194A39C800825BDF /* Shuffle.h */,
				1EF46F4C194A39E800825BDF /* Makefile */,
				1EF46F49194A39DB00825BDF /* Info.plist */,
				1EE4A89E19C6EEAB00E6E3AE /* net.sf.openfx.ShufflePlugin.png */,
				1E814CB219C982BB00C2C668 /* net.sf.openfx.ShufflePlugin.svg */,
				1EF46F4A194A39DB00825BDF /* PluginRegistration.cpp */,
			);
			path = Shuffle;
			sourceTree = "<group>";
		};
		1EFA772E1A24F0EE00212DB0 /* HSVTool */ = {
			isa = PBXGroup;
			children = (
				1EFA77331A24F13300212DB0 /* HSVTool.cpp */,
				1EFA77341A24F13300212DB0 /* HSVTool.h */,
				1EFA77381A24F14600212DB0 /* Info.plist */,
				1EFA77391A24F14600212DB0 /* Makefile */,
				ACC5D25B1A2C712E00DE1AAA /* net.sf.openfx.HSVToolPlugin.png */,
				1E32847C1A41C1B200C9A4E4 /* net.sf.openfx.HSVToolPlugin.svg */,
				1EFA77361A24F13B00212DB0 /* PluginRegistration.cpp */,
			);
			path = HSVTool;
			sourceTree = "<group>";
		};
		1EFB4E0919461AE7005932AF /* Difference */ = {
			isa = PBXGroup;
			children = (
				1EFB4E1D19461B76005932AF /* Difference.cpp */,
				1EFB4E1E19461B76005932AF /* Difference.h */,
				1EFB4E2119461B86005932AF /* Info.plist */,
				1EE4A87F19C6EDAE00E6E3AE /* net.sf.openfx.DifferencePlugin.png */,
				1E814CA019C981EF00C2C668 /* net.sf.openfx.DifferencePlugin.svg */,
				1EFB4E2219461B86005932AF /* Makefile */,
				1EFB4E2319461B86005932AF /* PluginRegistration.cpp */,
			);
			path = Difference;
			sourceTree = "<group>";
		};
		1EFBC97E1A23A1CC00086E7A /* VectorToColor */ = {
			isa = PBXGroup;
			children = (
				1EFBC9961A23A22D00086E7A /* VectorToColor.cpp */,
				1EFBC99C1A23A24600086E7A /* VectorToColor.h */,
				1EFBC99A1A23A24600086E7A /* Info.plist */,
				1EFBC99B1A23A24600086E7A /* Makefile */,
				AC6486DB1A41A5620088844F /* net.sf.openfx.VectorToColorPlugin.png */,
				1E3284A51A41C46D00C9A4E4 /* net.sf.openfx.VectorToColorPlugin.svg */,
				1EFBC9951A23A22D00086E7A /* PluginRegistration.cpp */,
			);
			path = VectorToColor;
			sourceTree = "<group>";
		};
		AC60A32419FE995F00375A86 /* Ramp */ = {
			isa = PBXGroup;
			children = (
				AC60A32519FE995F00375A86 /* Info.plist */,
				AC60A32619FE995F00375A86 /* Makefile */,
				AC60A32719FE995F00375A86 /* net.sf.openfx.Ramp.png */,
				AC60A32819FE995F00375A86 /* net.sf.openfx.Ramp.svg */,
				AC60A32919FE995F00375A86 /* PluginRegistration.cpp */,
				AC60A32A19FE995F00375A86 /* Ramp.cpp */,
				AC60A32B19FE995F00375A86 /* Ramp.h */,
			);
			path = Ramp;
			sourceTree = "<group>";
		};
		ACC847781A0A3F6400B3FAFE /* AdjustRoD */ = {
			isa = PBXGroup;
			children = (
				1EAD4AE01A0A68FD00AF834D /* AdjustRoD.cpp */,
				1EAD4AE11A0A68FD00AF834D /* AdjustRoD.h */,
				ACC8477B1A0A3F6400B3FAFE /* Info.plist */,
				ACC8477C1A0A3F6400B3FAFE /* Makefile */,
				ACC8477D1A0A3F6400B3FAFE /* PluginRegistration.cpp */,
			);
			path = AdjustRoD;
			sourceTree = "<group>";
		};
		D721EBFC1911209B0069DB1D /* Roto */ = {
			isa = PBXGroup;
			children = (
				D721EC001911209B0069DB1D /* Roto.cpp */,
				D721EC011911209B0069DB1D /* Roto.h */,
				D721EBFD1911209B0069DB1D /* Info.plist */,
				1EE4A89B19C6EE9700E6E3AE /* net.sf.openfx.RotoPlugin.png */,
				1E814CB019C982AC00C2C668 /* net.sf.openfx.RotoPlugin.svg */,
				D721EBFE1911209B0069DB1D /* Makefile */,
				D721EBFF1911209B0069DB1D /* PluginRegistration.cpp */,
			);
			path = Roto;
			sourceTree = "<group>";
		};
		D7257D45192E910C0040CD9C /* CornerPin */ = {
			isa = PBXGroup;
			children = (
				D7257D46192E910C0040CD9C /* CornerPin.cpp */,
				D7257D47192E910C0040CD9C /* CornerPin.h */,
				D7257D48192E910C0040CD9C /* Info.plist */,
				1EE4A87819C6ED3800E6E3AE /* net.sf.openfx.CornerPinPlugin.png */,
				1E814C9A19C981B200C2C668 /* net.sf.openfx.CornerPinPlugin.svg */,
				1EE4A87719C6ED3800E6E3AE /* net.sf.openfx.CornerPinMaskedPlugin.png */,
				1E814C9919C981B200C2C668 /* net.sf.openfx.CornerPinMaskedPlugin.svg */,
				D7257D49192E910C0040CD9C /* Makefile */,
				D7257D4A192E910C0040CD9C /* PluginRegistration.cpp */,
			);
			path = CornerPin;
			sourceTree = "<group>";
		};
		D725A2C818E0D308001A1E3E /* Grade */ = {
			isa = PBXGroup;
			children = (
				D725A2C918E0D308001A1E3E /* Grade.cpp */,
				D725A2CA18E0D308001A1E3E /* Grade.h */,
				D725A2CB18E0D308001A1E3E /* Info.plist */,
				1EE4A88519C6EDDA00E6E3AE /* net.sf.openfx.GradePlugin.png */,
				1E814CA419C9821700C2C668 /* net.sf.openfx.GradePlugin.svg */,
				D725A2CC18E0D308001A1E3E /* Makefile */,
				D725A2CD18E0D308001A1E3E /* PluginRegistration.cpp */,
			);
			path = Grade;
			sourceTree = "<group>";
		};
		D73030FE19518ACE0024BCA4 /* CopyRectangle */ = {
			isa = PBXGroup;
			children = (
				D73030FF19518ACE0024BCA4 /* CopyRectangle.cpp */,
				D730310019518ACE0024BCA4 /* CopyRectangle.h */,
				D730310119518ACE0024BCA4 /* Info.plist */,
				D730310219518ACE0024BCA4 /* Makefile */,
				D730310319518ACE0024BCA4 /* PluginRegistration.cpp */,
			);
			path = CopyRectangle;
			sourceTree = "<group>";
		};
		D7349E8818E7766F0097DB1D /* Transform */ = {
			isa = PBXGroup;
			children = (
				D7349E8C18E7766F0097DB1D /* Transform.cpp */,
				D7349E8D18E7766F0097DB1D /* Transform.h */,
				D7349E8918E7766F0097DB1D /* Info.plist */,
				1EE4A8AB19C6EF0300E6E3AE /* net.sf.openfx.TransformPlugin.png */,
				1E814CBD19C9836400C2C668 /* net.sf.openfx.TransformPlugin.svg */,
				1EE4A8AA19C6EF0300E6E3AE /* net.sf.openfx.TransformMaskedPlugin.png */,
				1E814CBC19C9836400C2C668 /* net.sf.openfx.TransformMaskedPlugin.svg */,
				D7349E8A18E7766F0097DB1D /* Makefile */,
				D7349E8B18E7766F0097DB1D /* PluginRegistration.cpp */,
			);
			path = Transform;
			sourceTree = "<group>";
		};
		D74121CA18F9C99300A81F8B /* Merge */ = {
			isa = PBXGroup;
			children = (
				D74121CD18F9C99300A81F8B /* Merge.cpp */,
				D74121CE18F9C99300A81F8B /* Merge.h */,
				D74121CB18F9C99300A81F8B /* Info.plist */,
				1EE4A88D19C6EE1800E6E3AE /* net.sf.openfx.MergePlugin.png */,
				1E814CB319C982D700C2C668 /* net.sf.openfx.MergePlugin.svg */,
				D74121CC18F9C99300A81F8B /* Makefile */,
				D74121CF18F9C99300A81F8B /* PluginRegistration.cpp */,
			);
			path = Merge;
			sourceTree = "<group>";
		};
		D74A80AD194059C0007C3E1C /* Crop */ = {
			isa = PBXGroup;
			children = (
				D74A80AE194059C0007C3E1C /* Crop.cpp */,
				D74A80AF194059C0007C3E1C /* Crop.h */,
				D74A80B0194059C0007C3E1C /* Info.plist */,
				1EE4A87C19C6ED8000E6E3AE /* net.sf.openfx.CropPlugin.png */,
				1E814C9E19C981DD00C2C668 /* net.sf.openfx.CropPlugin.svg */,
				D74A80B1194059C0007C3E1C /* Makefile */,
				D74A80B2194059C0007C3E1C /* PluginRegistration.cpp */,
			);
			path = Crop;
			sourceTree = "<group>";
		};
		D7704C74195B5E4F002E163E /* TrackerPM */ = {
			isa = PBXGroup;
			children = (
				D7704C78195B5E4F002E163E /* TrackerPM.cpp */,
				D7704C79195B5E4F002E163E /* TrackerPM.h */,
				D7704C75195B5E4F002E163E /* Info.plist */,
				1EE4A8A719C6EEF100E6E3AE /* net.sf.openfx.TrackerPM.png */,
				1E814CBA19C9834D00C2C668 /* net.sf.openfx.TrackerPM.svg */,
				D7704C76195B5E4F002E163E /* Makefile */,
				D7704C77195B5E4F002E163E /* PluginRegistration.cpp */,
			);
			path = TrackerPM;
			sourceTree = "<group>";
		};
		D7B4C95D18D9DA410004137D /* ColorCorrect */ = {
			isa = PBXGroup;
			children = (
				D7B4C95E18D9DA410004137D /* ColorCorrect.cpp */,
				D7B4C95F18D9DA410004137D /* ColorCorrect.h */,
				D7B4C96018D9DA410004137D /* Info.plist */,
				1EE4A87119C6EC8500E6E3AE /* net.sf.openfx.ColorCorrectPlugin.png */,
				1E814C9519C9818200C2C668 /* net.sf.openfx.ColorCorrectPlugin.svg */,
				D7B4C96118D9DA410004137D /* Makefile */,
				D7B4C96218D9DA410004137D /* PluginRegistration.cpp */,
			);
			path = ColorCorrect;
			sourceTree = "<group>";
		};
/* End PBXGroup section */

/* Begin PBXNativeTarget section */
		1E0072D11A40417F00E77042 /* Rectangle.ofx */ = {
			isa = PBXNativeTarget;
			buildConfigurationList = 1E0072E31A40417F00E77042 /* Build configuration list for PBXNativeTarget "Rectangle.ofx" */;
			buildPhases = (
				1E0072D21A40417F00E77042 /* Sources */,
				1E0072DE1A40417F00E77042 /* Frameworks */,
				1E0072E01A40417F00E77042 /* CopyFiles */,
			);
			buildRules = (
			);
			dependencies = (
			);
			name = Rectangle.ofx;
			productName = basic.ofx;
			productReference = 1E0072E61A40417F00E77042 /* Rectangle.ofx.bundle */;
			productType = "com.apple.product-type.bundle";
		};
		1E0831F4199FEB1F00A819A5 /* Deinterlace.ofx */ = {
			isa = PBXNativeTarget;
			buildConfigurationList = 1E083202199FEB1F00A819A5 /* Build configuration list for PBXNativeTarget "Deinterlace.ofx" */;
			buildPhases = (
				1E0831F5199FEB1F00A819A5 /* Sources */,
				1E083200199FEB1F00A819A5 /* Frameworks */,
				1E3284721A41C16F00C9A4E4 /* CopyFiles */,
			);
			buildRules = (
			);
			dependencies = (
			);
			name = Deinterlace.ofx;
			productName = basic.ofx;
			productReference = 1E083205199FEB1F00A819A5 /* Deinterlace.ofx.bundle */;
			productType = "com.apple.product-type.bundle";
		};
		1E10A6F61997BFE400EE87A1 /* ColorMatrix.ofx */ = {
			isa = PBXNativeTarget;
			buildConfigurationList = 1E10A7041997BFE400EE87A1 /* Build configuration list for PBXNativeTarget "ColorMatrix.ofx" */;
			buildPhases = (
				1E10A6F71997BFE400EE87A1 /* Sources */,
				1E10A7021997BFE400EE87A1 /* Frameworks */,
			);
			buildRules = (
			);
			dependencies = (
			);
			name = ColorMatrix.ofx;
			productName = basic.ofx;
			productReference = 1E10A7071997BFE400EE87A1 /* ColorMatrix.ofx.bundle */;
			productType = "com.apple.product-type.bundle";
		};
		1E181AEA19518CCF00FAB9A9 /* Invert.ofx */ = {
			isa = PBXNativeTarget;
			buildConfigurationList = 1E181AF819518CCF00FAB9A9 /* Build configuration list for PBXNativeTarget "Invert.ofx" */;
			buildPhases = (
				1E181AEB19518CCF00FAB9A9 /* Sources */,
				1E181AF619518CCF00FAB9A9 /* Frameworks */,
				1EE4A88B19C6EE0100E6E3AE /* CopyFiles */,
			);
			buildRules = (
			);
			dependencies = (
			);
			name = Invert.ofx;
			productName = basic.ofx;
			productReference = 1E181AFB19518CCF00FAB9A9 /* Invert.ofx.bundle */;
			productType = "com.apple.product-type.bundle";
		};
		1E1FB8E3190696F200F5515D /* Grade.ofx */ = {
			isa = PBXNativeTarget;
			buildConfigurationList = 1E1FB8F1190696F200F5515D /* Build configuration list for PBXNativeTarget "Grade.ofx" */;
			buildPhases = (
				1E1FB8E4190696F200F5515D /* Sources */,
				1E1FB8EF190696F200F5515D /* Frameworks */,
				1EE4A88619C6EDDE00E6E3AE /* CopyFiles */,
			);
			buildRules = (
			);
			dependencies = (
			);
			name = Grade.ofx;
			productName = basic.ofx;
			productReference = 1E1FB8F4190696F200F5515D /* Grade.ofx.bundle */;
			productType = "com.apple.product-type.bundle";
		};
		1E235FD918363C850019C45F /* SideBySide.ofx */ = {
			isa = PBXNativeTarget;
			buildConfigurationList = 1E235FE718363C850019C45F /* Build configuration list for PBXNativeTarget "SideBySide.ofx" */;
			buildPhases = (
				1E235FDA18363C850019C45F /* Sources */,
				1E235FE518363C850019C45F /* Frameworks */,
				1E3284A21A41C40700C9A4E4 /* CopyFiles */,
			);
			buildRules = (
			);
			dependencies = (
			);
			name = SideBySide.ofx;
			productName = basic.ofx;
			productReference = 1E235FEA18363C860019C45F /* SideBySide.ofx.bundle */;
			productType = "com.apple.product-type.bundle";
		};
		1E235FF418369E4C0019C45F /* TimeOffset.ofx */ = {
			isa = PBXNativeTarget;
			buildConfigurationList = 1E23600118369E4C0019C45F /* Build configuration list for PBXNativeTarget "TimeOffset.ofx" */;
			buildPhases = (
				1E235FF518369E4C0019C45F /* Sources */,
				1E235FFF18369E4C0019C45F /* Frameworks */,
				1EE4A8A519C6EEE300E6E3AE /* CopyFiles */,
			);
			buildRules = (
			);
			dependencies = (
			);
			name = TimeOffset.ofx;
			productName = basic.ofx;
			productReference = 1E23600418369E4C0019C45F /* TimeOffset.ofx.bundle */;
			productType = "com.apple.product-type.bundle";
		};
		1E2A93471990EE690061B1F1 /* Retime.ofx */ = {
			isa = PBXNativeTarget;
			buildConfigurationList = 1E2A93551990EE690061B1F1 /* Build configuration list for PBXNativeTarget "Retime.ofx" */;
			buildPhases = (
				1E2A93481990EE690061B1F1 /* Sources */,
				1E2A93531990EE690061B1F1 /* Frameworks */,
				1EE4A89619C6EE7200E6E3AE /* CopyFiles */,
			);
			buildRules = (
			);
			dependencies = (
			);
			name = Retime.ofx;
			productName = basic.ofx;
			productReference = 1E2A93581990EE690061B1F1 /* Retime.ofx.bundle */;
			productType = "com.apple.product-type.bundle";
		};
		1E31940F19D9B2270027D0E2 /* CImg.ofx */ = {
			isa = PBXNativeTarget;
			buildConfigurationList = 1E31941D19D9B2270027D0E2 /* Build configuration list for PBXNativeTarget "CImg.ofx" */;
			buildPhases = (
				1E31941019D9B2270027D0E2 /* Sources */,
				1E31941B19D9B2270027D0E2 /* Frameworks */,
				AC4774E61A25B8F3008A2B57 /* CopyFiles */,
			);
			buildRules = (
			);
			dependencies = (
			);
			name = CImg.ofx;
			productName = basic.ofx;
			productReference = 1E31942019D9B2270027D0E2 /* CImg.ofx.bundle */;
			productType = "com.apple.product-type.bundle";
		};
		1E3451E11906952D0080D699 /* ChromaKeyer.ofx */ = {
			isa = PBXNativeTarget;
			buildConfigurationList = 1E3451EF1906952D0080D699 /* Build configuration list for PBXNativeTarget "ChromaKeyer.ofx" */;
			buildPhases = (
				1E3451E21906952D0080D699 /* Sources */,
				1E3451ED1906952D0080D699 /* Frameworks */,
				1EE4A86F19C6EC6700E6E3AE /* CopyFiles */,
			);
			buildRules = (
			);
			dependencies = (
			);
			name = ChromaKeyer.ofx;
			productName = basic.ofx;
			productReference = 1E3451F21906952D0080D699 /* ChromaKeyer.ofx.bundle */;
			productType = "com.apple.product-type.bundle";
		};
		1E3451FD190695DC0080D699 /* ColorCorrect.ofx */ = {
			isa = PBXNativeTarget;
			buildConfigurationList = 1E34520E190695DC0080D699 /* Build configuration list for PBXNativeTarget "ColorCorrect.ofx" */;
			buildPhases = (
				1E3451FE190695DC0080D699 /* Sources */,
				1E34520C190695DC0080D699 /* Frameworks */,
				1EE4A87219C6EC8B00E6E3AE /* CopyFiles */,
			);
			buildRules = (
			);
			dependencies = (
			);
			name = ColorCorrect.ofx;
			productName = basic.ofx;
			productReference = 1E345211190695DC0080D699 /* ColorCorrect.ofx.bundle */;
			productType = "com.apple.product-type.bundle";
		};
		1E3AC8C618B6207600F228A6 /* Switch.ofx */ = {
			isa = PBXNativeTarget;
			buildConfigurationList = 1E3AC8D318B6207600F228A6 /* Build configuration list for PBXNativeTarget "Switch.ofx" */;
			buildPhases = (
				1E3AC8C718B6207600F228A6 /* Sources */,
				1E3AC8D118B6207600F228A6 /* Frameworks */,
				1EE4A8A219C6EECA00E6E3AE /* CopyFiles */,
			);
			buildRules = (
			);
			dependencies = (
			);
			name = Switch.ofx;
			productName = basic.ofx;
			productReference = 1E3AC8D618B6207600F228A6 /* Switch.ofx.bundle */;
			productType = "com.apple.product-type.bundle";
		};
		1E3E3CA317995BEE005F2132 /* ColorLookup.ofx */ = {
			isa = PBXNativeTarget;
			buildConfigurationList = 1E3E3CAE17995BEE005F2132 /* Build configuration list for PBXNativeTarget "ColorLookup.ofx" */;
			buildPhases = (
				1E3E3CA017995BEE005F2132 /* Sources */,
				1E3E3CA117995BEE005F2132 /* Frameworks */,
				1EE4A89919C6EE8A00E6E3AE /* CopyFiles */,
			);
			buildRules = (
			);
			dependencies = (
			);
			name = ColorLookup.ofx;
			productName = basic.ofx;
			productReference = 1E3E3CA417995BEE005F2132 /* ColorLookup.ofx.bundle */;
			productType = "com.apple.product-type.bundle";
		};
		1E52FFBA1955CE120000FB79 /* Premult.ofx */ = {
			isa = PBXNativeTarget;
			buildConfigurationList = 1E52FFC81955CE120000FB79 /* Build configuration list for PBXNativeTarget "Premult.ofx" */;
			buildPhases = (
				1E52FFBB1955CE120000FB79 /* Sources */,
				1E52FFC61955CE120000FB79 /* Frameworks */,
				1EE4A89219C6EE4F00E6E3AE /* CopyFiles */,
			);
			buildRules = (
			);
			dependencies = (
			);
			name = Premult.ofx;
			productName = basic.ofx;
			productReference = 1E52FFCB1955CE120000FB79 /* Premult.ofx.bundle */;
			productType = "com.apple.product-type.bundle";
		};
		1E59336C194A0C6300804448 /* Constant.ofx */ = {
			isa = PBXNativeTarget;
			buildConfigurationList = 1E59337A194A0C6300804448 /* Build configuration list for PBXNativeTarget "Constant.ofx" */;
			buildPhases = (
				1E59336D194A0C6300804448 /* Sources */,
				1E593378194A0C6300804448 /* Frameworks */,
				1EE4A87519C6ECE500E6E3AE /* CopyFiles */,
			);
			buildRules = (
			);
			dependencies = (
			);
			name = Constant.ofx;
			productName = basic.ofx;
			productReference = 1E59337D194A0C6300804448 /* Constant.ofx.bundle */;
			productType = "com.apple.product-type.bundle";
		};
		1E69C9ED1A2B2EDD0099D609 /* Saturation.ofx */ = {
			isa = PBXNativeTarget;
			buildConfigurationList = 1E69C9FE1A2B2EDD0099D609 /* Build configuration list for PBXNativeTarget "Saturation.ofx" */;
			buildPhases = (
				1E69C9EE1A2B2EDD0099D609 /* Sources */,
				1E69C9F91A2B2EDD0099D609 /* Frameworks */,
				1E69C9FB1A2B2EDD0099D609 /* CopyFiles */,
			);
			buildRules = (
			);
			dependencies = (
			);
			name = Saturation.ofx;
			productName = basic.ofx;
			productReference = 1E69CA011A2B2EDD0099D609 /* Saturation.ofx.bundle */;
			productType = "com.apple.product-type.bundle";
		};
		1E8B5D4A18B76A7500C31FDC /* Misc.ofx */ = {
			isa = PBXNativeTarget;
			buildConfigurationList = 1E8B5D5818B76A7500C31FDC /* Build configuration list for PBXNativeTarget "Misc.ofx" */;
			buildPhases = (
				1E8B5D4B18B76A7500C31FDC /* Sources */,
				1E8B5D5618B76A7500C31FDC /* Frameworks */,
				1EE4A8AF19C6EF2B00E6E3AE /* CopyFiles */,
			);
			buildRules = (
			);
			dependencies = (
			);
			name = Misc.ofx;
			productName = basic.ofx;
			productReference = 1E8B5D5B18B76A7500C31FDC /* Misc.ofx.bundle */;
			productType = "com.apple.product-type.bundle";
		};
		1E92571F19EC1DB80018F19A /* Clamp.ofx */ = {
			isa = PBXNativeTarget;
			buildConfigurationList = 1E92573019EC1DB80018F19A /* Build configuration list for PBXNativeTarget "Clamp.ofx" */;
			buildPhases = (
				1E92572019EC1DB80018F19A /* Sources */,
				1E92572B19EC1DB80018F19A /* Frameworks */,
				1E92572D19EC1DB80018F19A /* CopyFiles */,
			);
			buildRules = (
			);
			dependencies = (
			);
			name = Clamp.ofx;
			productName = basic.ofx;
			productReference = 1E92573319EC1DB80018F19A /* Clamp.ofx.bundle */;
			productType = "com.apple.product-type.bundle";
		};
		1EA0C20419BA1243006AB602 /* Dissolve.ofx */ = {
			isa = PBXNativeTarget;
			buildConfigurationList = 1EA0C21219BA1243006AB602 /* Build configuration list for PBXNativeTarget "Dissolve.ofx" */;
			buildPhases = (
				1EA0C20519BA1243006AB602 /* Sources */,
				1EA0C21019BA1243006AB602 /* Frameworks */,
				1EE4A88319C6EDCD00E6E3AE /* CopyFiles */,
			);
			buildRules = (
			);
			dependencies = (
			);
			name = Dissolve.ofx;
			productName = basic.ofx;
			productReference = 1EA0C21519BA1243006AB602 /* Dissolve.ofx.bundle */;
			productType = "com.apple.product-type.bundle";
		};
		1EAD4AE31A0A691700AF834D /* AdjustRoD.ofx */ = {
			isa = PBXNativeTarget;
			buildConfigurationList = 1EAD4AF11A0A691700AF834D /* Build configuration list for PBXNativeTarget "AdjustRoD.ofx" */;
			buildPhases = (
				1EAD4AE41A0A691700AF834D /* Sources */,
				1EAD4AEF1A0A691700AF834D /* Frameworks */,
			);
			buildRules = (
			);
			dependencies = (
			);
			name = AdjustRoD.ofx;
			productName = basic.ofx;
			productReference = 1EAD4AF41A0A691700AF834D /* AdjustRoD.ofx.bundle */;
			productType = "com.apple.product-type.bundle";
		};
		1EB9C06F196DD64E003C1849 /* NoOp.ofx */ = {
			isa = PBXNativeTarget;
			buildConfigurationList = 1EB9C07D196DD64E003C1849 /* Build configuration list for PBXNativeTarget "NoOp.ofx" */;
			buildPhases = (
				1EB9C070196DD64E003C1849 /* Sources */,
				1EB9C07B196DD64E003C1849 /* Frameworks */,
				1E3284901A41C23800C9A4E4 /* CopyFiles */,
			);
			buildRules = (
			);
			dependencies = (
			);
			name = NoOp.ofx;
			productName = basic.ofx;
			productReference = 1EB9C080196DD64E003C1849 /* NoOp.ofx.bundle */;
			productType = "com.apple.product-type.bundle";
		};
		1EBAEFD0199A81DB0037B3E6 /* Test.ofx */ = {
			isa = PBXNativeTarget;
			buildConfigurationList = 1EBAEFDE199A81DB0037B3E6 /* Build configuration list for PBXNativeTarget "Test.ofx" */;
			buildPhases = (
				1EBAEFD1199A81DB0037B3E6 /* Sources */,
				1EBAEFDC199A81DB0037B3E6 /* Frameworks */,
			);
			buildRules = (
			);
			dependencies = (
			);
			name = Test.ofx;
			productName = basic.ofx;
			productReference = 1EBAEFE1199A81DB0037B3E6 /* Test.ofx.bundle */;
			productType = "com.apple.product-type.bundle";
		};
		1ECA4DE01A3F3A6500C5128B /* Ramp.ofx */ = {
			isa = PBXNativeTarget;
			buildConfigurationList = 1ECA4DF21A3F3A6500C5128B /* Build configuration list for PBXNativeTarget "Ramp.ofx" */;
			buildPhases = (
				1ECA4DE11A3F3A6500C5128B /* Sources */,
				1ECA4DED1A3F3A6500C5128B /* Frameworks */,
				1ECA4DEF1A3F3A6500C5128B /* CopyFiles */,
			);
			buildRules = (
			);
			dependencies = (
			);
			name = Ramp.ofx;
			productName = basic.ofx;
			productReference = 1ECA4DF51A3F3A6500C5128B /* Ramp.ofx.bundle */;
			productType = "com.apple.product-type.bundle";
		};
		1ECA4DF91A3F3ACD00C5128B /* Radial.ofx */ = {
			isa = PBXNativeTarget;
			buildConfigurationList = 1ECA4E0B1A3F3ACD00C5128B /* Build configuration list for PBXNativeTarget "Radial.ofx" */;
			buildPhases = (
				1ECA4DFA1A3F3ACD00C5128B /* Sources */,
				1ECA4E061A3F3ACD00C5128B /* Frameworks */,
				1ECA4E081A3F3ACD00C5128B /* CopyFiles */,
			);
			buildRules = (
			);
			dependencies = (
			);
			name = Radial.ofx;
			productName = basic.ofx;
			productReference = 1ECA4E0E1A3F3ACD00C5128B /* Radial.ofx.bundle */;
			productType = "com.apple.product-type.bundle";
		};
		1ECE543C185F2374001ED442 /* ReConverge.ofx */ = {
			isa = PBXNativeTarget;
			buildConfigurationList = 1ECE5449185F2374001ED442 /* Build configuration list for PBXNativeTarget "ReConverge.ofx" */;
			buildPhases = (
				1ECE543D185F2374001ED442 /* Sources */,
				1ECE5447185F2374001ED442 /* Frameworks */,
			);
			buildRules = (
			);
			dependencies = (
			);
			name = ReConverge.ofx;
			productName = basic.ofx;
			productReference = 1ECE544C185F2374001ED442 /* ReConverge.ofx.bundle */;
			productType = "com.apple.product-type.bundle";
		};
		1ECE5459185F2433001ED442 /* DebugProxy.ofx */ = {
			isa = PBXNativeTarget;
			buildConfigurationList = 1ECE5468185F2433001ED442 /* Build configuration list for PBXNativeTarget "DebugProxy.ofx" */;
			buildPhases = (
				1ECE545A185F2433001ED442 /* Sources */,
				1ECE5466185F2433001ED442 /* Frameworks */,
			);
			buildRules = (
			);
			dependencies = (
			);
			name = DebugProxy.ofx;
			productName = basic.ofx;
			productReference = 1ECE546B185F2433001ED442 /* DebugProxy.ofx.bundle */;
			productType = "com.apple.product-type.bundle";
		};
		1ECF2F8A19F51D3400E91A38 /* Keyer.ofx */ = {
			isa = PBXNativeTarget;
			buildConfigurationList = 1ECF2F9B19F51D3400E91A38 /* Build configuration list for PBXNativeTarget "Keyer.ofx" */;
			buildPhases = (
				1ECF2F8B19F51D3400E91A38 /* Sources */,
				1ECF2F9619F51D3400E91A38 /* Frameworks */,
				1E3284841A41C1E800C9A4E4 /* CopyFiles */,
			);
			buildRules = (
			);
			dependencies = (
			);
			name = Keyer.ofx;
			productName = basic.ofx;
			productReference = 1ECF2F9E19F51D3400E91A38 /* Keyer.ofx.bundle */;
			productType = "com.apple.product-type.bundle";
		};
		1ED4AE951973DCAD00EE64C8 /* Noise.ofx */ = {
			isa = PBXNativeTarget;
			buildConfigurationList = 1ED4AEA31973DCAD00EE64C8 /* Build configuration list for PBXNativeTarget "Noise.ofx" */;
			buildPhases = (
				1ED4AE961973DCAD00EE64C8 /* Sources */,
				1ED4AEA11973DCAD00EE64C8 /* Frameworks */,
				1E32848C1A41C22000C9A4E4 /* CopyFiles */,
			);
			buildRules = (
			);
			dependencies = (
			);
			name = Noise.ofx;
			productName = basic.ofx;
			productReference = 1ED4AEA61973DCAD00EE64C8 /* Noise.ofx.bundle */;
			productType = "com.apple.product-type.bundle";
		};
		1ED5371A1A234CDF007966D5 /* HSV.ofx */ = {
			isa = PBXNativeTarget;
			buildConfigurationList = 1ED5372B1A234CDF007966D5 /* Build configuration list for PBXNativeTarget "HSV.ofx" */;
			buildPhases = (
				1ED5371B1A234CDF007966D5 /* Sources */,
				1ED537261A234CDF007966D5 /* Frameworks */,
				1E3284771A41C1A100C9A4E4 /* CopyFiles */,
			);
			buildRules = (
			);
			dependencies = (
			);
			name = HSV.ofx;
			productName = basic.ofx;
			productReference = 1ED5372E1A234CDF007966D5 /* HSV.ofx.bundle */;
			productType = "com.apple.product-type.bundle";
		};
		1EDE1B7B182D04D9002392CB /* Anaglyph.ofx */ = {
			isa = PBXNativeTarget;
			buildConfigurationList = 1EDE1B89182D04D9002392CB /* Build configuration list for PBXNativeTarget "Anaglyph.ofx" */;
			buildPhases = (
				1EDE1B7C182D04D9002392CB /* Sources */,
				1EDE1B86182D04D9002392CB /* Frameworks */,
				1E3284601A41C0B700C9A4E4 /* CopyFiles */,
			);
			buildRules = (
			);
			dependencies = (
			);
			name = Anaglyph.ofx;
			productName = basic.ofx;
			productReference = 1EDE1B8C182D04D9002392CB /* Anaglyph.ofx.bundle */;
			productType = "com.apple.product-type.bundle";
		};
		1EDE1B9D182D3985002392CB /* JoinViews.ofx */ = {
			isa = PBXNativeTarget;
			buildConfigurationList = 1EDE1BAA182D3985002392CB /* Build configuration list for PBXNativeTarget "JoinViews.ofx" */;
			buildPhases = (
				1EDE1B9E182D3985002392CB /* Sources */,
				1EDE1BA8182D3985002392CB /* Frameworks */,
				1E3284801A41C1D300C9A4E4 /* CopyFiles */,
			);
			buildRules = (
			);
			dependencies = (
			);
			name = JoinViews.ofx;
			productName = basic.ofx;
			productReference = 1EDE1BAD182D3985002392CB /* JoinViews.ofx.bundle */;
			productType = "com.apple.product-type.bundle";
		};
		1EDE1BB6182D3F38002392CB /* OneView.ofx */ = {
			isa = PBXNativeTarget;
			buildConfigurationList = 1EDE1BC3182D3F38002392CB /* Build configuration list for PBXNativeTarget "OneView.ofx" */;
			buildPhases = (
				1EDE1BB7182D3F38002392CB /* Sources */,
				1EDE1BC1182D3F38002392CB /* Frameworks */,
				1E3284941A41C24E00C9A4E4 /* CopyFiles */,
			);
			buildRules = (
			);
			dependencies = (
			);
			name = OneView.ofx;
			productName = basic.ofx;
			productReference = 1EDE1BC6182D3F38002392CB /* OneView.ofx.bundle */;
			productType = "com.apple.product-type.bundle";
		};
		1EDE1BCF182D8941002392CB /* MixViews.ofx */ = {
			isa = PBXNativeTarget;
			buildConfigurationList = 1EDE1BDC182D8941002392CB /* Build configuration list for PBXNativeTarget "MixViews.ofx" */;
			buildPhases = (
				1EDE1BD0182D8941002392CB /* Sources */,
				1EDE1BDA182D8941002392CB /* Frameworks */,
				1E3284881A41C20400C9A4E4 /* CopyFiles */,
			);
			buildRules = (
			);
			dependencies = (
			);
			name = MixViews.ofx;
			productName = basic.ofx;
			productReference = 1EDE1BDF182D8941002392CB /* MixViews.ofx.bundle */;
			productType = "com.apple.product-type.bundle";
		};
		1EF46F32194A394E00825BDF /* Shuffle.ofx */ = {
			isa = PBXNativeTarget;
			buildConfigurationList = 1EF46F40194A394E00825BDF /* Build configuration list for PBXNativeTarget "Shuffle.ofx" */;
			buildPhases = (
				1EF46F33194A394E00825BDF /* Sources */,
				1EF46F3E194A394E00825BDF /* Frameworks */,
				1EE4A89F19C6EEB100E6E3AE /* CopyFiles */,
			);
			buildRules = (
			);
			dependencies = (
			);
			name = Shuffle.ofx;
			productName = basic.ofx;
			productReference = 1EF46F43194A394E00825BDF /* Shuffle.ofx.bundle */;
			productType = "com.apple.product-type.bundle";
		};
		1EFA77181A24F0BA00212DB0 /* HSVTool.ofx */ = {
			isa = PBXNativeTarget;
			buildConfigurationList = 1EFA77291A24F0BA00212DB0 /* Build configuration list for PBXNativeTarget "HSVTool.ofx" */;
			buildPhases = (
				1EFA77191A24F0BA00212DB0 /* Sources */,
				1EFA77241A24F0BA00212DB0 /* Frameworks */,
				1EFA77261A24F0BA00212DB0 /* CopyFiles */,
			);
			buildRules = (
			);
			dependencies = (
			);
			name = HSVTool.ofx;
			productName = basic.ofx;
			productReference = 1EFA772C1A24F0BA00212DB0 /* HSVTool.ofx.bundle */;
			productType = "com.apple.product-type.bundle";
		};
		1EFB4E0A19461B13005932AF /* Difference.ofx */ = {
			isa = PBXNativeTarget;
			buildConfigurationList = 1EFB4E1819461B13005932AF /* Build configuration list for PBXNativeTarget "Difference.ofx" */;
			buildPhases = (
				1EFB4E0B19461B13005932AF /* Sources */,
				1EFB4E1619461B13005932AF /* Frameworks */,
				1EE4A88019C6EDB400E6E3AE /* CopyFiles */,
			);
			buildRules = (
			);
			dependencies = (
			);
			name = Difference.ofx;
			productName = basic.ofx;
			productReference = 1EFB4E1B19461B13005932AF /* Difference.ofx.bundle */;
			productType = "com.apple.product-type.bundle";
		};
		1EFBC97F1A23A1EB00086E7A /* VectorToColor.ofx */ = {
			isa = PBXNativeTarget;
			buildConfigurationList = 1EFBC9901A23A1EB00086E7A /* Build configuration list for PBXNativeTarget "VectorToColor.ofx" */;
			buildPhases = (
				1EFBC9801A23A1EB00086E7A /* Sources */,
				1EFBC98B1A23A1EB00086E7A /* Frameworks */,
				1EFBC98D1A23A1EB00086E7A /* CopyFiles */,
			);
			buildRules = (
			);
			dependencies = (
			);
			name = VectorToColor.ofx;
			productName = basic.ofx;
			productReference = 1EFBC9931A23A1EB00086E7A /* VectorToColor.ofx.bundle */;
			productType = "com.apple.product-type.bundle";
		};
		D721EC02191120B30069DB1D /* Roto.ofx */ = {
			isa = PBXNativeTarget;
			buildConfigurationList = D721EC10191120B30069DB1D /* Build configuration list for PBXNativeTarget "Roto.ofx" */;
			buildPhases = (
				D721EC03191120B30069DB1D /* Sources */,
				D721EC0E191120B30069DB1D /* Frameworks */,
				1EE4A89C19C6EE9D00E6E3AE /* CopyFiles */,
			);
			buildRules = (
			);
			dependencies = (
			);
			name = Roto.ofx;
			productName = basic.ofx;
			productReference = D721EC13191120B30069DB1D /* Roto.ofx.bundle */;
			productType = "com.apple.product-type.bundle";
		};
		D7257D4B192E91120040CD9C /* CornerPin.ofx */ = {
			isa = PBXNativeTarget;
			buildConfigurationList = D7257D59192E91120040CD9C /* Build configuration list for PBXNativeTarget "CornerPin.ofx" */;
			buildPhases = (
				D7257D4C192E91120040CD9C /* Sources */,
				D7257D57192E91120040CD9C /* Frameworks */,
				1EE4A87919C6ED3D00E6E3AE /* CopyFiles */,
			);
			buildRules = (
			);
			dependencies = (
			);
			name = CornerPin.ofx;
			productName = basic.ofx;
			productReference = D7257D5C192E91120040CD9C /* CornerPin.ofx.bundle */;
			productType = "com.apple.product-type.bundle";
		};
		D730310519518B6B0024BCA4 /* CopyRectangle.ofx */ = {
			isa = PBXNativeTarget;
			buildConfigurationList = D730311319518B6B0024BCA4 /* Build configuration list for PBXNativeTarget "CopyRectangle.ofx" */;
			buildPhases = (
				D730310619518B6B0024BCA4 /* Sources */,
				D730311119518B6B0024BCA4 /* Frameworks */,
			);
			buildRules = (
			);
			dependencies = (
			);
			name = CopyRectangle.ofx;
			productName = basic.ofx;
			productReference = D730311619518B6B0024BCA4 /* CopyRectangle.ofx.bundle */;
			productType = "com.apple.product-type.bundle";
		};
		D7349E8F18E7767D0097DB1D /* Transform.ofx */ = {
			isa = PBXNativeTarget;
			buildConfigurationList = D7349E9D18E7767D0097DB1D /* Build configuration list for PBXNativeTarget "Transform.ofx" */;
			buildPhases = (
				D7349E9018E7767D0097DB1D /* Sources */,
				D7349E9B18E7767D0097DB1D /* Frameworks */,
				1EE4A8AC19C6EF0B00E6E3AE /* CopyFiles */,
			);
			buildRules = (
			);
			dependencies = (
			);
			name = Transform.ofx;
			productName = basic.ofx;
			productReference = D7349EA018E7767E0097DB1D /* Transform.ofx.bundle */;
			productType = "com.apple.product-type.bundle";
		};
		D74121D418F9CF3D00A81F8B /* Merge.ofx */ = {
			isa = PBXNativeTarget;
			buildConfigurationList = D74121E218F9CF3D00A81F8B /* Build configuration list for PBXNativeTarget "Merge.ofx" */;
			buildPhases = (
				D74121D518F9CF3D00A81F8B /* Sources */,
				D74121E018F9CF3D00A81F8B /* Frameworks */,
				1EE4A88E19C6EE1E00E6E3AE /* CopyFiles */,
			);
			buildRules = (
			);
			dependencies = (
			);
			name = Merge.ofx;
			productName = basic.ofx;
			productReference = D74121E518F9CF3D00A81F8B /* Merge.ofx.bundle */;
			productType = "com.apple.product-type.bundle";
		};
		D74A80B3194059CC007C3E1C /* Crop.ofx */ = {
			isa = PBXNativeTarget;
			buildConfigurationList = D74A80C1194059CC007C3E1C /* Build configuration list for PBXNativeTarget "Crop.ofx" */;
			buildPhases = (
				D74A80B4194059CC007C3E1C /* Sources */,
				D74A80BF194059CC007C3E1C /* Frameworks */,
				1EE4A87D19C6ED8900E6E3AE /* CopyFiles */,
			);
			buildRules = (
			);
			dependencies = (
			);
			name = Crop.ofx;
			productName = basic.ofx;
			productReference = D74A80C4194059CC007C3E1C /* Crop.ofx.bundle */;
			productType = "com.apple.product-type.bundle";
		};
		D7BB85B81955C00100A86649 /* TrackerPM.ofx */ = {
			isa = PBXNativeTarget;
			buildConfigurationList = D7BB85C61955C00100A86649 /* Build configuration list for PBXNativeTarget "TrackerPM.ofx" */;
			buildPhases = (
				D7BB85B91955C00100A86649 /* Sources */,
				D7BB85C41955C00100A86649 /* Frameworks */,
				1EE4A8A819C6EEF600E6E3AE /* CopyFiles */,
			);
			buildRules = (
			);
			dependencies = (
			);
			name = TrackerPM.ofx;
			productName = basic.ofx;
			productReference = D7BB85C91955C00100A86649 /* TrackerPM.ofx.bundle */;
			productType = "com.apple.product-type.bundle";
		};
/* End PBXNativeTarget section */

/* Begin PBXProject section */
		1E551EB917994D4000A4135C /* Project object */ = {
			isa = PBXProject;
			attributes = {
				LastUpgradeCheck = 0460;
				ORGANIZATIONNAME = OpenFX;
			};
			buildConfigurationList = 1E551EBC17994D4000A4135C /* Build configuration list for PBXProject "Misc" */;
			compatibilityVersion = "Xcode 3.2";
			developmentRegion = English;
			hasScannedForEncodings = 0;
			knownRegions = (
				en,
			);
			mainGroup = 1E551EB817994D4000A4135C;
			productRefGroup = 1E551EC217994D4000A4135C /* Products */;
			projectDirPath = "";
			projectRoot = "";
			targets = (
				1E551F461799509100A4135C /* all */,
				1E0E4EA3194CB2970072248F /* all (no multibundle) */,
				1EAD4AE31A0A691700AF834D /* AdjustRoD.ofx */,
				1EDE1B7B182D04D9002392CB /* Anaglyph.ofx */,
				1E31940F19D9B2270027D0E2 /* CImg.ofx */,
				1E3451E11906952D0080D699 /* ChromaKeyer.ofx */,
				1E92571F19EC1DB80018F19A /* Clamp.ofx */,
				1E3451FD190695DC0080D699 /* ColorCorrect.ofx */,
				1E3E3CA317995BEE005F2132 /* ColorLookup.ofx */,
				1E10A6F61997BFE400EE87A1 /* ColorMatrix.ofx */,
				1E59336C194A0C6300804448 /* Constant.ofx */,
				D730310519518B6B0024BCA4 /* CopyRectangle.ofx */,
				D7257D4B192E91120040CD9C /* CornerPin.ofx */,
				D74A80B3194059CC007C3E1C /* Crop.ofx */,
				1ECE5459185F2433001ED442 /* DebugProxy.ofx */,
				1E0831F4199FEB1F00A819A5 /* Deinterlace.ofx */,
				1EFB4E0A19461B13005932AF /* Difference.ofx */,
				1EA0C20419BA1243006AB602 /* Dissolve.ofx */,
				1E1FB8E3190696F200F5515D /* Grade.ofx */,
				1ED5371A1A234CDF007966D5 /* HSV.ofx */,
				1EFA77181A24F0BA00212DB0 /* HSVTool.ofx */,
				1E181AEA19518CCF00FAB9A9 /* Invert.ofx */,
				1EDE1B9D182D3985002392CB /* JoinViews.ofx */,
				1ECF2F8A19F51D3400E91A38 /* Keyer.ofx */,
				D74121D418F9CF3D00A81F8B /* Merge.ofx */,
				1EDE1BCF182D8941002392CB /* MixViews.ofx */,
				1ED4AE951973DCAD00EE64C8 /* Noise.ofx */,
				1EB9C06F196DD64E003C1849 /* NoOp.ofx */,
				1EDE1BB6182D3F38002392CB /* OneView.ofx */,
				1E52FFBA1955CE120000FB79 /* Premult.ofx */,
				1ECA4DF91A3F3ACD00C5128B /* Radial.ofx */,
				1ECA4DE01A3F3A6500C5128B /* Ramp.ofx */,
				1ECE543C185F2374001ED442 /* ReConverge.ofx */,
				1E0072D11A40417F00E77042 /* Rectangle.ofx */,
				1E2A93471990EE690061B1F1 /* Retime.ofx */,
				D721EC02191120B30069DB1D /* Roto.ofx */,
				1E69C9ED1A2B2EDD0099D609 /* Saturation.ofx */,
				1EF46F32194A394E00825BDF /* Shuffle.ofx */,
				1E235FD918363C850019C45F /* SideBySide.ofx */,
				1E3AC8C618B6207600F228A6 /* Switch.ofx */,
				1EBAEFD0199A81DB0037B3E6 /* Test.ofx */,
				1E235FF418369E4C0019C45F /* TimeOffset.ofx */,
				D7BB85B81955C00100A86649 /* TrackerPM.ofx */,
				D7349E8F18E7767D0097DB1D /* Transform.ofx */,
				1EFBC97F1A23A1EB00086E7A /* VectorToColor.ofx */,
				1E8B5D4A18B76A7500C31FDC /* Misc.ofx */,
			);
		};
/* End PBXProject section */

/* Begin PBXSourcesBuildPhase section */
		1E0072D21A40417F00E77042 /* Sources */ = {
			isa = PBXSourcesBuildPhase;
			buildActionMask = 2147483647;
			files = (
				1E0072F61A40420F00E77042 /* Rectangle.cpp in Sources */,
				1E0072F81A40421500E77042 /* PluginRegistration.cpp in Sources */,
				1E0072D51A40417F00E77042 /* ofxsCore.cpp in Sources */,
				1E0072D61A40417F00E77042 /* ofxsImageEffect.cpp in Sources */,
				1E0072D71A40417F00E77042 /* ofxsInteract.cpp in Sources */,
				1E0072D81A40417F00E77042 /* ofxsRectangleInteract.cpp in Sources */,
				1E0072D91A40417F00E77042 /* ofxsLog.cpp in Sources */,
				1E0072DA1A40417F00E77042 /* ofxsMultiThread.cpp in Sources */,
				1E0072DB1A40417F00E77042 /* ofxsParams.cpp in Sources */,
				1E0072DC1A40417F00E77042 /* ofxsProperty.cpp in Sources */,
				1E0072DD1A40417F00E77042 /* ofxsPropertyValidation.cpp in Sources */,
			);
			runOnlyForDeploymentPostprocessing = 0;
		};
		1E0831F5199FEB1F00A819A5 /* Sources */ = {
			isa = PBXSourcesBuildPhase;
			buildActionMask = 2147483647;
			files = (
				1E08320C199FEB7400A819A5 /* Deinterlace.cpp in Sources */,
				1E08320E199FEB8000A819A5 /* PluginRegistration.cpp in Sources */,
				1E0831F8199FEB1F00A819A5 /* ofxsCore.cpp in Sources */,
				1E0831F9199FEB1F00A819A5 /* ofxsImageEffect.cpp in Sources */,
				1E0831FA199FEB1F00A819A5 /* ofxsInteract.cpp in Sources */,
				1E0831FB199FEB1F00A819A5 /* ofxsLog.cpp in Sources */,
				1E0831FC199FEB1F00A819A5 /* ofxsMultiThread.cpp in Sources */,
				1E0831FD199FEB1F00A819A5 /* ofxsParams.cpp in Sources */,
				1E0831FE199FEB1F00A819A5 /* ofxsProperty.cpp in Sources */,
				1E0831FF199FEB1F00A819A5 /* ofxsPropertyValidation.cpp in Sources */,
			);
			runOnlyForDeploymentPostprocessing = 0;
		};
		1E10A6F71997BFE400EE87A1 /* Sources */ = {
			isa = PBXSourcesBuildPhase;
			buildActionMask = 2147483647;
			files = (
				1E10A70A1997C03100EE87A1 /* ColorMatrix.cpp in Sources */,
				1E10A70D1997C04500EE87A1 /* PluginRegistration.cpp in Sources */,
				1E10A6FA1997BFE400EE87A1 /* ofxsCore.cpp in Sources */,
				1E10A6FB1997BFE400EE87A1 /* ofxsImageEffect.cpp in Sources */,
				1E10A6FC1997BFE400EE87A1 /* ofxsInteract.cpp in Sources */,
				1E10A6FD1997BFE400EE87A1 /* ofxsLog.cpp in Sources */,
				1E10A6FE1997BFE400EE87A1 /* ofxsMultiThread.cpp in Sources */,
				1E10A6FF1997BFE400EE87A1 /* ofxsParams.cpp in Sources */,
				1E10A7001997BFE400EE87A1 /* ofxsProperty.cpp in Sources */,
				1E10A7011997BFE400EE87A1 /* ofxsPropertyValidation.cpp in Sources */,
			);
			runOnlyForDeploymentPostprocessing = 0;
		};
		1E181AEB19518CCF00FAB9A9 /* Sources */ = {
			isa = PBXSourcesBuildPhase;
			buildActionMask = 2147483647;
			files = (
				1E181B0019518DF500FAB9A9 /* Invert.cpp in Sources */,
				1E181B0119518DF500FAB9A9 /* PluginRegistration.cpp in Sources */,
				1E181AEE19518CCF00FAB9A9 /* ofxsCore.cpp in Sources */,
				1E181AEF19518CCF00FAB9A9 /* ofxsImageEffect.cpp in Sources */,
				1E181AF019518CCF00FAB9A9 /* ofxsInteract.cpp in Sources */,
				1E181AF119518CCF00FAB9A9 /* ofxsLog.cpp in Sources */,
				1E181AF219518CCF00FAB9A9 /* ofxsMultiThread.cpp in Sources */,
				1E181AF319518CCF00FAB9A9 /* ofxsParams.cpp in Sources */,
				1E181AF419518CCF00FAB9A9 /* ofxsProperty.cpp in Sources */,
				1E181AF519518CCF00FAB9A9 /* ofxsPropertyValidation.cpp in Sources */,
			);
			runOnlyForDeploymentPostprocessing = 0;
		};
		1E1FB8E4190696F200F5515D /* Sources */ = {
			isa = PBXSourcesBuildPhase;
			buildActionMask = 2147483647;
			files = (
				1E1FB8F61906972200F5515D /* Grade.cpp in Sources */,
				1E1FB8F71906972200F5515D /* PluginRegistration.cpp in Sources */,
				1E1FB8E6190696F200F5515D /* ofxsCore.cpp in Sources */,
				1E1FB8E7190696F200F5515D /* ofxsImageEffect.cpp in Sources */,
				1E1FB8E8190696F200F5515D /* ofxsInteract.cpp in Sources */,
				1E1FB8E9190696F200F5515D /* ofxsLog.cpp in Sources */,
				1E1FB8EA190696F200F5515D /* ofxsMultiThread.cpp in Sources */,
				1E1FB8EB190696F200F5515D /* ofxsParams.cpp in Sources */,
				1E1FB8ED190696F200F5515D /* ofxsProperty.cpp in Sources */,
				1E1FB8EE190696F200F5515D /* ofxsPropertyValidation.cpp in Sources */,
			);
			runOnlyForDeploymentPostprocessing = 0;
		};
		1E235FDA18363C850019C45F /* Sources */ = {
			isa = PBXSourcesBuildPhase;
			buildActionMask = 2147483647;
			files = (
				1E235FEE18363CE70019C45F /* SideBySide.cpp in Sources */,
				1E8B5D6B18B77E4900C31FDC /* PluginRegistration.cpp in Sources */,
				1E235FDD18363C850019C45F /* ofxsCore.cpp in Sources */,
				1E235FDE18363C850019C45F /* ofxsImageEffect.cpp in Sources */,
				1E235FDF18363C850019C45F /* ofxsInteract.cpp in Sources */,
				1E235FE018363C850019C45F /* ofxsLog.cpp in Sources */,
				1E235FE118363C850019C45F /* ofxsMultiThread.cpp in Sources */,
				1E235FE218363C850019C45F /* ofxsParams.cpp in Sources */,
				1E235FE318363C850019C45F /* ofxsProperty.cpp in Sources */,
				1E235FE418363C850019C45F /* ofxsPropertyValidation.cpp in Sources */,
			);
			runOnlyForDeploymentPostprocessing = 0;
		};
		1E235FF518369E4C0019C45F /* Sources */ = {
			isa = PBXSourcesBuildPhase;
			buildActionMask = 2147483647;
			files = (
				1E23600718369E890019C45F /* TimeOffset.cpp in Sources */,
				1E8B5D6218B76B5200C31FDC /* PluginRegistration.cpp in Sources */,
				1E235FF618369E4C0019C45F /* ofxsCore.cpp in Sources */,
				1E235FF718369E4C0019C45F /* ofxsImageEffect.cpp in Sources */,
				1E235FF918369E4C0019C45F /* ofxsInteract.cpp in Sources */,
				1E235FFA18369E4C0019C45F /* ofxsLog.cpp in Sources */,
				1E235FFB18369E4C0019C45F /* ofxsMultiThread.cpp in Sources */,
				1E235FFC18369E4C0019C45F /* ofxsParams.cpp in Sources */,
				1E235FFD18369E4C0019C45F /* ofxsProperty.cpp in Sources */,
				1E235FFE18369E4C0019C45F /* ofxsPropertyValidation.cpp in Sources */,
			);
			runOnlyForDeploymentPostprocessing = 0;
		};
		1E2A93481990EE690061B1F1 /* Sources */ = {
			isa = PBXSourcesBuildPhase;
			buildActionMask = 2147483647;
			files = (
				1E2A935B1990EEB60061B1F1 /* Retime.cpp in Sources */,
				1E2A935E1990EEC70061B1F1 /* PluginRegistration.cpp in Sources */,
				1E2A934B1990EE690061B1F1 /* ofxsCore.cpp in Sources */,
				1E2A934C1990EE690061B1F1 /* ofxsImageEffect.cpp in Sources */,
				1E2A934D1990EE690061B1F1 /* ofxsInteract.cpp in Sources */,
				1E2A934E1990EE690061B1F1 /* ofxsLog.cpp in Sources */,
				1E2A934F1990EE690061B1F1 /* ofxsMultiThread.cpp in Sources */,
				1E2A93501990EE690061B1F1 /* ofxsParams.cpp in Sources */,
				1E2A93511990EE690061B1F1 /* ofxsProperty.cpp in Sources */,
				1E2A93521990EE690061B1F1 /* ofxsPropertyValidation.cpp in Sources */,
			);
			runOnlyForDeploymentPostprocessing = 0;
		};
		1E31941019D9B2270027D0E2 /* Sources */ = {
			isa = PBXSourcesBuildPhase;
			buildActionMask = 2147483647;
			files = (
				1E868B7219E6D8CD00B793BA /* CImgBilateral.cpp in Sources */,
				1E868B6F19E6B8C100B793BA /* CImgBlur.cpp in Sources */,
				1E868B7E19E6F6B500B793BA /* CImgDenoise.cpp in Sources */,
				1E868B7519E6E10100B793BA /* CImgDilate.cpp in Sources */,
				1EA330AD19E846F7002EFA5B /* CImgEqualize.cpp in Sources */,
				1ECF2F5319F2CB9F00E91A38 /* CImgErodeSmooth.cpp in Sources */,
				1E868B7819E6E28E00B793BA /* CImgErode.cpp in Sources */,
				1E1DDFEC1A04E432007F45B2 /* CImgGuided.cpp in Sources */,
				1EFA77161A24DCFA00212DB0 /* CImgHistEQ.cpp in Sources */,
				1E868B7B19E6E72B00B793BA /* CImgNoise.cpp in Sources */,
				1EA330AA19E83A33002EFA5B /* CImgPlasma.cpp in Sources */,
				1E92575119ECF38A0018F19A /* CImgRollingGuidance.cpp in Sources */,
				1E31942219D9B2560027D0E2 /* CImgSmooth.cpp in Sources */,
				1E31942319D9B2560027D0E2 /* PluginRegistration.cpp in Sources */,
				1EFA77171A24E05F00212DB0 /* ofxsLut.cpp in Sources */,
				1E31941319D9B2270027D0E2 /* ofxsCore.cpp in Sources */,
				1E31941419D9B2270027D0E2 /* ofxsImageEffect.cpp in Sources */,
				1E31941519D9B2270027D0E2 /* ofxsInteract.cpp in Sources */,
				1E31941619D9B2270027D0E2 /* ofxsLog.cpp in Sources */,
				1E31941719D9B2270027D0E2 /* ofxsMultiThread.cpp in Sources */,
				1E31941819D9B2270027D0E2 /* ofxsParams.cpp in Sources */,
				1E31941919D9B2270027D0E2 /* ofxsProperty.cpp in Sources */,
				1E31941A19D9B2270027D0E2 /* ofxsPropertyValidation.cpp in Sources */,
			);
			runOnlyForDeploymentPostprocessing = 0;
		};
		1E3451E21906952D0080D699 /* Sources */ = {
			isa = PBXSourcesBuildPhase;
			buildActionMask = 2147483647;
			files = (
				1E3451F8190695850080D699 /* ChromaKeyer.cpp in Sources */,
				1E3451FA190695850080D699 /* PluginRegistration.cpp in Sources */,
				1E3451E31906952D0080D699 /* ofxsCore.cpp in Sources */,
				1E3451E41906952D0080D699 /* ofxsImageEffect.cpp in Sources */,
				1E3451E61906952D0080D699 /* ofxsInteract.cpp in Sources */,
				1E3451E71906952D0080D699 /* ofxsLog.cpp in Sources */,
				1E3451E91906952D0080D699 /* ofxsMultiThread.cpp in Sources */,
				1E3451EA1906952D0080D699 /* ofxsParams.cpp in Sources */,
				1E3451EB1906952D0080D699 /* ofxsProperty.cpp in Sources */,
				1E3451EC1906952D0080D699 /* ofxsPropertyValidation.cpp in Sources */,
			);
			runOnlyForDeploymentPostprocessing = 0;
		};
		1E3451FE190695DC0080D699 /* Sources */ = {
			isa = PBXSourcesBuildPhase;
			buildActionMask = 2147483647;
			files = (
				1E3452131906961F0080D699 /* ColorCorrect.cpp in Sources */,
				1E3452141906961F0080D699 /* PluginRegistration.cpp in Sources */,
				1E345200190695DC0080D699 /* ofxsCore.cpp in Sources */,
				1E345201190695DC0080D699 /* ofxsImageEffect.cpp in Sources */,
				1E345204190695DC0080D699 /* ofxsInteract.cpp in Sources */,
				1E345205190695DC0080D699 /* ofxsLog.cpp in Sources */,
				1E345208190695DC0080D699 /* ofxsMultiThread.cpp in Sources */,
				1E345209190695DC0080D699 /* ofxsParams.cpp in Sources */,
				1E34520A190695DC0080D699 /* ofxsProperty.cpp in Sources */,
				1E34520B190695DC0080D699 /* ofxsPropertyValidation.cpp in Sources */,
			);
			runOnlyForDeploymentPostprocessing = 0;
		};
		1E3AC8C718B6207600F228A6 /* Sources */ = {
			isa = PBXSourcesBuildPhase;
			buildActionMask = 2147483647;
			files = (
				1E3AC8E018B6216200F228A6 /* Switch.cpp in Sources */,
				1E8B5D4518B7684A00C31FDC /* PluginRegistration.cpp in Sources */,
				1E3AC8C918B6207600F228A6 /* ofxsCore.cpp in Sources */,
				1E3AC8CA18B6207600F228A6 /* ofxsImageEffect.cpp in Sources */,
				1E3AC8CB18B6207600F228A6 /* ofxsInteract.cpp in Sources */,
				1E3AC8CC18B6207600F228A6 /* ofxsLog.cpp in Sources */,
				1E3AC8CD18B6207600F228A6 /* ofxsMultiThread.cpp in Sources */,
				1E3AC8CE18B6207600F228A6 /* ofxsParams.cpp in Sources */,
				1E3AC8CF18B6207600F228A6 /* ofxsProperty.cpp in Sources */,
				1E3AC8D018B6207600F228A6 /* ofxsPropertyValidation.cpp in Sources */,
			);
			runOnlyForDeploymentPostprocessing = 0;
		};
		1E3E3CA017995BEE005F2132 /* Sources */ = {
			isa = PBXSourcesBuildPhase;
			buildActionMask = 2147483647;
			files = (
				1EFC1700180DCE6500AD7B86 /* ColorLookup.cpp in Sources */,
				1E8B5D6618B76EDD00C31FDC /* PluginRegistration.cpp in Sources */,
				1E3E3CBE17995D5C005F2132 /* ofxsCore.cpp in Sources */,
				1E3E3CBF17995D5C005F2132 /* ofxsImageEffect.cpp in Sources */,
				1E3E3CC017995D5C005F2132 /* ofxsInteract.cpp in Sources */,
				1E3E3CC117995D5C005F2132 /* ofxsLog.cpp in Sources */,
				1E3E3CC217995D5C005F2132 /* ofxsMultiThread.cpp in Sources */,
				1E3E3CC317995D5C005F2132 /* ofxsParams.cpp in Sources */,
				1E3E3CC417995D5C005F2132 /* ofxsProperty.cpp in Sources */,
				1E3E3CC517995D5C005F2132 /* ofxsPropertyValidation.cpp in Sources */,
			);
			runOnlyForDeploymentPostprocessing = 0;
		};
		1E52FFBB1955CE120000FB79 /* Sources */ = {
			isa = PBXSourcesBuildPhase;
			buildActionMask = 2147483647;
			files = (
				1E52FFCF1955CE720000FB79 /* Premult.cpp in Sources */,
				1E52FFD21955CE7C0000FB79 /* PluginRegistration.cpp in Sources */,
				1E52FFBE1955CE120000FB79 /* ofxsCore.cpp in Sources */,
				1E52FFBF1955CE120000FB79 /* ofxsImageEffect.cpp in Sources */,
				1E52FFC01955CE120000FB79 /* ofxsInteract.cpp in Sources */,
				1E52FFC11955CE120000FB79 /* ofxsLog.cpp in Sources */,
				1E52FFC21955CE120000FB79 /* ofxsMultiThread.cpp in Sources */,
				1E52FFC31955CE120000FB79 /* ofxsParams.cpp in Sources */,
				1E52FFC41955CE120000FB79 /* ofxsProperty.cpp in Sources */,
				1E52FFC51955CE120000FB79 /* ofxsPropertyValidation.cpp in Sources */,
			);
			runOnlyForDeploymentPostprocessing = 0;
		};
		1E59336D194A0C6300804448 /* Sources */ = {
			isa = PBXSourcesBuildPhase;
			buildActionMask = 2147483647;
			files = (
				1E593381194A0CF400804448 /* Constant.cpp in Sources */,
				1E593387194A0D0500804448 /* PluginRegistration.cpp in Sources */,
				1E593370194A0C6300804448 /* ofxsCore.cpp in Sources */,
				1E593371194A0C6300804448 /* ofxsImageEffect.cpp in Sources */,
				1E593372194A0C6300804448 /* ofxsInteract.cpp in Sources */,
				1E593373194A0C6300804448 /* ofxsLog.cpp in Sources */,
				1E593374194A0C6300804448 /* ofxsMultiThread.cpp in Sources */,
				1E593375194A0C6300804448 /* ofxsParams.cpp in Sources */,
				1E593376194A0C6300804448 /* ofxsProperty.cpp in Sources */,
				1E593377194A0C6300804448 /* ofxsPropertyValidation.cpp in Sources */,
				1ED537421A2372A5007966D5 /* ofxsRectangleInteract.cpp in Sources */,
			);
			runOnlyForDeploymentPostprocessing = 0;
		};
		1E69C9EE1A2B2EDD0099D609 /* Sources */ = {
			isa = PBXSourcesBuildPhase;
			buildActionMask = 2147483647;
			files = (
				1E69C9F11A2B2EDD0099D609 /* ofxsCore.cpp in Sources */,
				1E69C9F21A2B2EDD0099D609 /* ofxsImageEffect.cpp in Sources */,
				1E69C9F31A2B2EDD0099D609 /* ofxsInteract.cpp in Sources */,
				1E69C9F41A2B2EDD0099D609 /* ofxsLog.cpp in Sources */,
				1E69C9F51A2B2EDD0099D609 /* ofxsMultiThread.cpp in Sources */,
				1E69C9F61A2B2EDD0099D609 /* ofxsParams.cpp in Sources */,
				1E69CA051A2B2F350099D609 /* Saturation.cpp in Sources */,
				1E69CA081A2B2F3E0099D609 /* PluginRegistration.cpp in Sources */,
				1E69C9F71A2B2EDD0099D609 /* ofxsProperty.cpp in Sources */,
				1E69C9F81A2B2EDD0099D609 /* ofxsPropertyValidation.cpp in Sources */,
			);
			runOnlyForDeploymentPostprocessing = 0;
		};
		1E8B5D4B18B76A7500C31FDC /* Sources */ = {
			isa = PBXSourcesBuildPhase;
			buildActionMask = 2147483647;
			files = (
				1E8B5D8018B7828800C31FDC /* Anaglyph.cpp in Sources */,
				1EAD4AE21A0A68FD00AF834D /* AdjustRoD.cpp in Sources */,
				1E47341D1907FB9400DC26E1 /* ChromaKeyer.cpp in Sources */,
				1E593382194A0CF400804448 /* Constant.cpp in Sources */,
				D730310419518B560024BCA4 /* CopyRectangle.cpp in Sources */,
				1ED5373D1A2370D3007966D5 /* ofxsLut.cpp in Sources */,
				D7257D5F192E91510040CD9C /* CornerPin.cpp in Sources */,
				1E69CA061A2B2F350099D609 /* Saturation.cpp in Sources */,
				D7B4C97818D9DBE70004137D /* ColorCorrect.cpp in Sources */,
				D74A80C719405A14007C3E1C /* Crop.cpp in Sources */,
				1E92573819EC1E140018F19A /* Clamp.cpp in Sources */,
				1E0072F71A40421100E77042 /* Rectangle.cpp in Sources */,
				1E08320D199FEB7800A819A5 /* Deinterlace.cpp in Sources */,
				1EFB4E2019461B76005932AF /* Difference.cpp in Sources */,
				1EA0C22719BA12D3006AB602 /* Dissolve.cpp in Sources */,
				1E10A70B1997C03100EE87A1 /* ColorMatrix.cpp in Sources */,
				D725A2E318E0D54E001A1E3E /* Grade.cpp in Sources */,
				1ED537371A234D3C007966D5 /* HSV.cpp in Sources */,
				1EFA774D1A25D6BD00212DB0 /* HSVTool.cpp in Sources */,
				1E52FFD01955CE720000FB79 /* Premult.cpp in Sources */,
				1E181B0219518E0000FAB9A9 /* Invert.cpp in Sources */,
				1EB9C085196DD697003C1849 /* NoOp.cpp in Sources */,
				1EBAEFE4199A820D0037B3E6 /* TestRender.cpp in Sources */,
				1E8B5D7F18B7828400C31FDC /* JoinViews.cpp in Sources */,
				D74121D118F9C99300A81F8B /* Merge.cpp in Sources */,
				1E8B5D7218B7800800C31FDC /* MixViews.cpp in Sources */,
				1ED4AEAC1973DD4800EE64C8 /* Noise.cpp in Sources */,
				1E8B5D7718B7811500C31FDC /* OneView.cpp in Sources */,
				AC60A33C19FE9C7900375A86 /* Ramp.cpp in Sources */,
				1E0E4EA2194CAF9E0072248F /* ReConverge.cpp in Sources */,
				1E2A935C1990EEB60061B1F1 /* Retime.cpp in Sources */,
				1E8B5D6818B76F8700C31FDC /* ColorLookup.cpp in Sources */,
				D721EC17191120F30069DB1D /* Roto.cpp in Sources */,
				1E0072EE1A4041DF00E77042 /* Radial.cpp in Sources */,
				1ECF2FA519F51DA600E91A38 /* Keyer.cpp in Sources */,
				1EF46F48194A39C800825BDF /* Shuffle.cpp in Sources */,
				1ED4AEB81973DE1200EE64C8 /* randomGenerator.cpp in Sources */,
				1E8B5D6D18B77F1600C31FDC /* SideBySide.cpp in Sources */,
				1E8B5D4E18B76A7500C31FDC /* Switch.cpp in Sources */,
				1E8B5D6718B76F8700C31FDC /* TimeOffset.cpp in Sources */,
				1EFBC9991A23A23C00086E7A /* VectorToColor.cpp in Sources */,
				D780C414198938AD002470C9 /* TrackerPM.cpp in Sources */,
				D7349E8E18E776780097DB1D /* Transform.cpp in Sources */,
				1E8B5D5D18B76AB300C31FDC /* PluginRegistrationCombined.cpp in Sources */,
				1E9B5F5C198A51D40095C8AA /* ofxsRectangleInteract.cpp in Sources */,
				1E9B5F5F198A51F40095C8AA /* ofxsOGLTextRenderer.cpp in Sources */,
				1E9B5F67198A52460095C8AA /* ofxsTracking.cpp in Sources */,
				1E9B5F61198A52060095C8AA /* ofxsTransform3x3.cpp in Sources */,
				1E9B5F63198A52210095C8AA /* ofxsOGLFontData.cpp in Sources */,
				1E8B5D4C18B76A7500C31FDC /* ofxsCore.cpp in Sources */,
				1E8B5D4D18B76A7500C31FDC /* ofxsImageEffect.cpp in Sources */,
				1E8B5D4F18B76A7500C31FDC /* ofxsInteract.cpp in Sources */,
				1E8B5D5018B76A7500C31FDC /* ofxsLog.cpp in Sources */,
				1E8B5D5118B76A7500C31FDC /* ofxsMultiThread.cpp in Sources */,
				1E8B5D5218B76A7500C31FDC /* ofxsParams.cpp in Sources */,
				1E8B5D5418B76A7500C31FDC /* ofxsProperty.cpp in Sources */,
				1E8B5D5518B76A7500C31FDC /* ofxsPropertyValidation.cpp in Sources */,
			);
			runOnlyForDeploymentPostprocessing = 0;
		};
		1E92572019EC1DB80018F19A /* Sources */ = {
			isa = PBXSourcesBuildPhase;
			buildActionMask = 2147483647;
			files = (
				1E92573719EC1E140018F19A /* Clamp.cpp in Sources */,
				1E92573A19EC1E1F0018F19A /* PluginRegistration.cpp in Sources */,
				1E92572319EC1DB80018F19A /* ofxsCore.cpp in Sources */,
				1E92572419EC1DB80018F19A /* ofxsImageEffect.cpp in Sources */,
				1E92572519EC1DB80018F19A /* ofxsInteract.cpp in Sources */,
				1E92572619EC1DB80018F19A /* ofxsLog.cpp in Sources */,
				1E92572719EC1DB80018F19A /* ofxsMultiThread.cpp in Sources */,
				1E92572819EC1DB80018F19A /* ofxsParams.cpp in Sources */,
				1E92572919EC1DB80018F19A /* ofxsProperty.cpp in Sources */,
				1E92572A19EC1DB80018F19A /* ofxsPropertyValidation.cpp in Sources */,
			);
			runOnlyForDeploymentPostprocessing = 0;
		};
		1EA0C20519BA1243006AB602 /* Sources */ = {
			isa = PBXSourcesBuildPhase;
			buildActionMask = 2147483647;
			files = (
				1EA0C21719BA128C006AB602 /* Dissolve.cpp in Sources */,
				1EA0C21819BA128C006AB602 /* PluginRegistration.cpp in Sources */,
				1EA0C20819BA1243006AB602 /* ofxsCore.cpp in Sources */,
				1EA0C20919BA1243006AB602 /* ofxsImageEffect.cpp in Sources */,
				1EA0C20A19BA1243006AB602 /* ofxsInteract.cpp in Sources */,
				1EA0C20B19BA1243006AB602 /* ofxsLog.cpp in Sources */,
				1EA0C20C19BA1243006AB602 /* ofxsMultiThread.cpp in Sources */,
				1EA0C20D19BA1243006AB602 /* ofxsParams.cpp in Sources */,
				1EA0C20E19BA1243006AB602 /* ofxsProperty.cpp in Sources */,
				1EA0C20F19BA1243006AB602 /* ofxsPropertyValidation.cpp in Sources */,
			);
			runOnlyForDeploymentPostprocessing = 0;
		};
		1EAD4AE41A0A691700AF834D /* Sources */ = {
			isa = PBXSourcesBuildPhase;
			buildActionMask = 2147483647;
			files = (
				1EAD4AF61A0A695500AF834D /* AdjustRoD.cpp in Sources */,
				1EAD4AF71A0A695800AF834D /* PluginRegistration.cpp in Sources */,
				1EAD4AE71A0A691700AF834D /* ofxsCore.cpp in Sources */,
				1EAD4AE81A0A691700AF834D /* ofxsImageEffect.cpp in Sources */,
				1EAD4AE91A0A691700AF834D /* ofxsInteract.cpp in Sources */,
				1EAD4AEA1A0A691700AF834D /* ofxsLog.cpp in Sources */,
				1EAD4AEB1A0A691700AF834D /* ofxsMultiThread.cpp in Sources */,
				1EAD4AEC1A0A691700AF834D /* ofxsParams.cpp in Sources */,
				1EAD4AED1A0A691700AF834D /* ofxsProperty.cpp in Sources */,
				1EAD4AEE1A0A691700AF834D /* ofxsPropertyValidation.cpp in Sources */,
			);
			runOnlyForDeploymentPostprocessing = 0;
		};
		1EB9C070196DD64E003C1849 /* Sources */ = {
			isa = PBXSourcesBuildPhase;
			buildActionMask = 2147483647;
			files = (
				1EB9C084196DD697003C1849 /* NoOp.cpp in Sources */,
				1EB9C087196DD6A2003C1849 /* PluginRegistration.cpp in Sources */,
				1EB9C073196DD64E003C1849 /* ofxsCore.cpp in Sources */,
				1EB9C074196DD64E003C1849 /* ofxsImageEffect.cpp in Sources */,
				1EB9C075196DD64E003C1849 /* ofxsInteract.cpp in Sources */,
				1EB9C076196DD64E003C1849 /* ofxsLog.cpp in Sources */,
				1EB9C077196DD64E003C1849 /* ofxsMultiThread.cpp in Sources */,
				1EB9C078196DD64E003C1849 /* ofxsParams.cpp in Sources */,
				1EB9C079196DD64E003C1849 /* ofxsProperty.cpp in Sources */,
				1EB9C07A196DD64E003C1849 /* ofxsPropertyValidation.cpp in Sources */,
			);
			runOnlyForDeploymentPostprocessing = 0;
		};
		1EBAEFD1199A81DB0037B3E6 /* Sources */ = {
			isa = PBXSourcesBuildPhase;
			buildActionMask = 2147483647;
			files = (
				1EBAEFE3199A820B0037B3E6 /* TestRender.cpp in Sources */,
				1EBAEFE5199A82110037B3E6 /* PluginRegistration.cpp in Sources */,
				1EBAEFD4199A81DB0037B3E6 /* ofxsCore.cpp in Sources */,
				1EBAEFD5199A81DB0037B3E6 /* ofxsImageEffect.cpp in Sources */,
				1EBAEFD6199A81DB0037B3E6 /* ofxsInteract.cpp in Sources */,
				1EBAEFD7199A81DB0037B3E6 /* ofxsLog.cpp in Sources */,
				1EBAEFD8199A81DB0037B3E6 /* ofxsMultiThread.cpp in Sources */,
				1EBAEFD9199A81DB0037B3E6 /* ofxsParams.cpp in Sources */,
				1EBAEFDA199A81DB0037B3E6 /* ofxsProperty.cpp in Sources */,
				1EBAEFDB199A81DB0037B3E6 /* ofxsPropertyValidation.cpp in Sources */,
			);
			runOnlyForDeploymentPostprocessing = 0;
		};
		1ECA4DE11A3F3A6500C5128B /* Sources */ = {
			isa = PBXSourcesBuildPhase;
			buildActionMask = 2147483647;
			files = (
				1ECA4DF71A3F3AC900C5128B /* Ramp.cpp in Sources */,
				1ECA4DF81A3F3AC900C5128B /* PluginRegistration.cpp in Sources */,
				1E0072F91A407A3600E77042 /* ofxsOGLTextRenderer.cpp in Sources */,
				1ECA4DE41A3F3A6500C5128B /* ofxsCore.cpp in Sources */,
				1ECA4DE51A3F3A6500C5128B /* ofxsImageEffect.cpp in Sources */,
				1ECA4DE61A3F3A6500C5128B /* ofxsInteract.cpp in Sources */,
				1ECA4DE71A3F3A6500C5128B /* ofxsRectangleInteract.cpp in Sources */,
				1ECA4DE81A3F3A6500C5128B /* ofxsLog.cpp in Sources */,
				1ECA4DE91A3F3A6500C5128B /* ofxsMultiThread.cpp in Sources */,
				1ECA4DEA1A3F3A6500C5128B /* ofxsParams.cpp in Sources */,
				1ECA4DEB1A3F3A6500C5128B /* ofxsProperty.cpp in Sources */,
				1ECA4DEC1A3F3A6500C5128B /* ofxsPropertyValidation.cpp in Sources */,
			);
			runOnlyForDeploymentPostprocessing = 0;
		};
		1ECA4DFA1A3F3ACD00C5128B /* Sources */ = {
			isa = PBXSourcesBuildPhase;
			buildActionMask = 2147483647;
			files = (
				1E0072EF1A4041E100E77042 /* Radial.cpp in Sources */,
				1E0072F01A4041E500E77042 /* PluginRegistration.cpp in Sources */,
				1ECA4DFD1A3F3ACD00C5128B /* ofxsCore.cpp in Sources */,
				1ECA4DFE1A3F3ACD00C5128B /* ofxsImageEffect.cpp in Sources */,
				1ECA4DFF1A3F3ACD00C5128B /* ofxsInteract.cpp in Sources */,
				1ECA4E001A3F3ACD00C5128B /* ofxsRectangleInteract.cpp in Sources */,
				1ECA4E011A3F3ACD00C5128B /* ofxsLog.cpp in Sources */,
				1ECA4E021A3F3ACD00C5128B /* ofxsMultiThread.cpp in Sources */,
				1ECA4E031A3F3ACD00C5128B /* ofxsParams.cpp in Sources */,
				1ECA4E041A3F3ACD00C5128B /* ofxsProperty.cpp in Sources */,
				1ECA4E051A3F3ACD00C5128B /* ofxsPropertyValidation.cpp in Sources */,
			);
			runOnlyForDeploymentPostprocessing = 0;
		};
		1ECE543D185F2374001ED442 /* Sources */ = {
			isa = PBXSourcesBuildPhase;
			buildActionMask = 2147483647;
			files = (
				1ECE5450185F23E3001ED442 /* ReConverge.cpp in Sources */,
				1E8B5D8218B782F000C31FDC /* PluginRegistration.cpp in Sources */,
				1E9B5F74198A5BF60095C8AA /* ofxsOGLTextRenderer.cpp in Sources */,
				1E9B5F75198A5BFB0095C8AA /* ofxsOGLFontData.cpp in Sources */,
				1ECE543E185F2374001ED442 /* ofxsCore.cpp in Sources */,
				1ECE543F185F2374001ED442 /* ofxsImageEffect.cpp in Sources */,
				1ECE5440185F2374001ED442 /* ofxsInteract.cpp in Sources */,
				1ECE5441185F2374001ED442 /* ofxsLog.cpp in Sources */,
				1ECE5442185F2374001ED442 /* ofxsMultiThread.cpp in Sources */,
				1ECE5443185F2374001ED442 /* ofxsParams.cpp in Sources */,
				1ECE5444185F2374001ED442 /* ofxsProperty.cpp in Sources */,
				1ECE5445185F2374001ED442 /* ofxsPropertyValidation.cpp in Sources */,
			);
			runOnlyForDeploymentPostprocessing = 0;
		};
		1ECE545A185F2433001ED442 /* Sources */ = {
			isa = PBXSourcesBuildPhase;
			buildActionMask = 2147483647;
			files = (
				1ECE545B185F2433001ED442 /* DebugProxy.cpp in Sources */,
				1ECE546E185F24A1001ED442 /* ofxhBinary.cpp in Sources */,
			);
			runOnlyForDeploymentPostprocessing = 0;
		};
		1ECF2F8B19F51D3400E91A38 /* Sources */ = {
			isa = PBXSourcesBuildPhase;
			buildActionMask = 2147483647;
			files = (
				1ECF2FA319F51DA000E91A38 /* Keyer.cpp in Sources */,
				1ECF2FA419F51DA000E91A38 /* PluginRegistration.cpp in Sources */,
				1ECF2F8E19F51D3400E91A38 /* ofxsCore.cpp in Sources */,
				1ECF2F8F19F51D3400E91A38 /* ofxsImageEffect.cpp in Sources */,
				1ECF2F9019F51D3400E91A38 /* ofxsInteract.cpp in Sources */,
				1ECF2F9119F51D3400E91A38 /* ofxsLog.cpp in Sources */,
				1ECF2F9219F51D3400E91A38 /* ofxsMultiThread.cpp in Sources */,
				1ECF2F9319F51D3400E91A38 /* ofxsParams.cpp in Sources */,
				1ECF2F9419F51D3400E91A38 /* ofxsProperty.cpp in Sources */,
				1ECF2F9519F51D3400E91A38 /* ofxsPropertyValidation.cpp in Sources */,
			);
			runOnlyForDeploymentPostprocessing = 0;
		};
		1ED4AE961973DCAD00EE64C8 /* Sources */ = {
			isa = PBXSourcesBuildPhase;
			buildActionMask = 2147483647;
			files = (
				1ED4AEAB1973DD4800EE64C8 /* Noise.cpp in Sources */,
				1ED4AEB01973DD5700EE64C8 /* PluginRegistration.cpp in Sources */,
				1ED4AEB71973DE1200EE64C8 /* randomGenerator.cpp in Sources */,
				1ED4AE991973DCAD00EE64C8 /* ofxsCore.cpp in Sources */,
				1ED4AE9A1973DCAD00EE64C8 /* ofxsImageEffect.cpp in Sources */,
				1ED4AE9B1973DCAD00EE64C8 /* ofxsInteract.cpp in Sources */,
				1ED4AE9C1973DCAD00EE64C8 /* ofxsLog.cpp in Sources */,
				1ED4AE9D1973DCAD00EE64C8 /* ofxsMultiThread.cpp in Sources */,
				1ED4AE9E1973DCAD00EE64C8 /* ofxsParams.cpp in Sources */,
				1ED4AE9F1973DCAD00EE64C8 /* ofxsProperty.cpp in Sources */,
				1ED4AEA01973DCAD00EE64C8 /* ofxsPropertyValidation.cpp in Sources */,
			);
			runOnlyForDeploymentPostprocessing = 0;
		};
		1ED5371B1A234CDF007966D5 /* Sources */ = {
			isa = PBXSourcesBuildPhase;
			buildActionMask = 2147483647;
			files = (
				1ED537331A234D21007966D5 /* HSV.cpp in Sources */,
				1ED537341A234D21007966D5 /* PluginRegistration.cpp in Sources */,
				1ED5373C1A2370D1007966D5 /* ofxsLut.cpp in Sources */,
				1ED5371E1A234CDF007966D5 /* ofxsCore.cpp in Sources */,
				1ED5371F1A234CDF007966D5 /* ofxsImageEffect.cpp in Sources */,
				1ED537201A234CDF007966D5 /* ofxsInteract.cpp in Sources */,
				1ED537211A234CDF007966D5 /* ofxsLog.cpp in Sources */,
				1ED537221A234CDF007966D5 /* ofxsMultiThread.cpp in Sources */,
				1ED537231A234CDF007966D5 /* ofxsParams.cpp in Sources */,
				1ED537241A234CDF007966D5 /* ofxsProperty.cpp in Sources */,
				1ED537251A234CDF007966D5 /* ofxsPropertyValidation.cpp in Sources */,
			);
			runOnlyForDeploymentPostprocessing = 0;
		};
		1EDE1B7C182D04D9002392CB /* Sources */ = {
			isa = PBXSourcesBuildPhase;
			buildActionMask = 2147483647;
			files = (
				1EDE1B92182D0552002392CB /* Anaglyph.cpp in Sources */,
				1E8B5D7E18B7826C00C31FDC /* PluginRegistration.cpp in Sources */,
				1EDE1B7E182D04D9002392CB /* ofxsCore.cpp in Sources */,
				1EDE1B7F182D04D9002392CB /* ofxsImageEffect.cpp in Sources */,
				1EDE1B80182D04D9002392CB /* ofxsInteract.cpp in Sources */,
				1EDE1B81182D04D9002392CB /* ofxsLog.cpp in Sources */,
				1EDE1B82182D04D9002392CB /* ofxsMultiThread.cpp in Sources */,
				1EDE1B83182D04D9002392CB /* ofxsParams.cpp in Sources */,
				1EDE1B84182D04D9002392CB /* ofxsProperty.cpp in Sources */,
				1EDE1B85182D04D9002392CB /* ofxsPropertyValidation.cpp in Sources */,
			);
			runOnlyForDeploymentPostprocessing = 0;
		};
		1EDE1B9E182D3985002392CB /* Sources */ = {
			isa = PBXSourcesBuildPhase;
			buildActionMask = 2147483647;
			files = (
				1EDE1BB1182D39FA002392CB /* JoinViews.cpp in Sources */,
				1E8B5D7918B7815800C31FDC /* PluginRegistration.cpp in Sources */,
				1EDE1B9F182D3985002392CB /* ofxsCore.cpp in Sources */,
				1EDE1BA0182D3985002392CB /* ofxsImageEffect.cpp in Sources */,
				1EDE1BA1182D3985002392CB /* ofxsInteract.cpp in Sources */,
				1EDE1BA2182D3985002392CB /* ofxsLog.cpp in Sources */,
				1EDE1BA3182D3985002392CB /* ofxsMultiThread.cpp in Sources */,
				1EDE1BA4182D3985002392CB /* ofxsParams.cpp in Sources */,
				1EDE1BA5182D3985002392CB /* ofxsProperty.cpp in Sources */,
				1EDE1BA6182D3985002392CB /* ofxsPropertyValidation.cpp in Sources */,
			);
			runOnlyForDeploymentPostprocessing = 0;
		};
		1EDE1BB7182D3F38002392CB /* Sources */ = {
			isa = PBXSourcesBuildPhase;
			buildActionMask = 2147483647;
			files = (
				1EDE1BCA182D3F90002392CB /* OneView.cpp in Sources */,
				1E8B5D7618B7806200C31FDC /* PluginRegistration.cpp in Sources */,
				1EDE1BB9182D3F38002392CB /* ofxsCore.cpp in Sources */,
				1EDE1BBA182D3F38002392CB /* ofxsImageEffect.cpp in Sources */,
				1EDE1BBB182D3F38002392CB /* ofxsInteract.cpp in Sources */,
				1EDE1BBC182D3F38002392CB /* ofxsLog.cpp in Sources */,
				1EDE1BBD182D3F38002392CB /* ofxsMultiThread.cpp in Sources */,
				1EDE1BBE182D3F38002392CB /* ofxsParams.cpp in Sources */,
				1EDE1BBF182D3F38002392CB /* ofxsProperty.cpp in Sources */,
				1EDE1BC0182D3F38002392CB /* ofxsPropertyValidation.cpp in Sources */,
			);
			runOnlyForDeploymentPostprocessing = 0;
		};
		1EDE1BD0182D8941002392CB /* Sources */ = {
			isa = PBXSourcesBuildPhase;
			buildActionMask = 2147483647;
			files = (
				1EDE1BE3182D8977002392CB /* MixViews.cpp in Sources */,
				1E8B5D7118B77FB400C31FDC /* PluginRegistration.cpp in Sources */,
				1EDE1BD1182D8941002392CB /* ofxsCore.cpp in Sources */,
				1EDE1BD3182D8941002392CB /* ofxsImageEffect.cpp in Sources */,
				1EDE1BD4182D8941002392CB /* ofxsInteract.cpp in Sources */,
				1EDE1BD5182D8941002392CB /* ofxsLog.cpp in Sources */,
				1EDE1BD6182D8941002392CB /* ofxsMultiThread.cpp in Sources */,
				1EDE1BD7182D8941002392CB /* ofxsParams.cpp in Sources */,
				1EDE1BD8182D8941002392CB /* ofxsProperty.cpp in Sources */,
				1EDE1BD9182D8941002392CB /* ofxsPropertyValidation.cpp in Sources */,
			);
			runOnlyForDeploymentPostprocessing = 0;
		};
		1EF46F33194A394E00825BDF /* Sources */ = {
			isa = PBXSourcesBuildPhase;
			buildActionMask = 2147483647;
			files = (
				1EF46F47194A39C800825BDF /* Shuffle.cpp in Sources */,
				1EF46F4B194A39DB00825BDF /* PluginRegistration.cpp in Sources */,
				1EF46F34194A394E00825BDF /* ofxsCore.cpp in Sources */,
				1EF46F35194A394E00825BDF /* ofxsImageEffect.cpp in Sources */,
				1EF46F36194A394E00825BDF /* ofxsInteract.cpp in Sources */,
				1EF46F37194A394E00825BDF /* ofxsLog.cpp in Sources */,
				1EF46F38194A394E00825BDF /* ofxsMultiThread.cpp in Sources */,
				1EF46F3B194A394E00825BDF /* ofxsParams.cpp in Sources */,
				1EF46F3C194A394E00825BDF /* ofxsProperty.cpp in Sources */,
				1EF46F3D194A394E00825BDF /* ofxsPropertyValidation.cpp in Sources */,
			);
			runOnlyForDeploymentPostprocessing = 0;
		};
		1EFA77191A24F0BA00212DB0 /* Sources */ = {
			isa = PBXSourcesBuildPhase;
			buildActionMask = 2147483647;
			files = (
				1E0072FB1A408BB900E77042 /* ofxsLut.cpp in Sources */,
				1EFA77351A24F13300212DB0 /* HSVTool.cpp in Sources */,
				1EFA77371A24F13B00212DB0 /* PluginRegistration.cpp in Sources */,
				1EFA771C1A24F0BA00212DB0 /* ofxsCore.cpp in Sources */,
				1EFA771D1A24F0BA00212DB0 /* ofxsImageEffect.cpp in Sources */,
				1EFA771E1A24F0BA00212DB0 /* ofxsInteract.cpp in Sources */,
				1EFA771F1A24F0BA00212DB0 /* ofxsLog.cpp in Sources */,
				1EFA77201A24F0BA00212DB0 /* ofxsMultiThread.cpp in Sources */,
				1EFA77211A24F0BA00212DB0 /* ofxsParams.cpp in Sources */,
				1EFA77221A24F0BA00212DB0 /* ofxsProperty.cpp in Sources */,
				1EFA77231A24F0BA00212DB0 /* ofxsPropertyValidation.cpp in Sources */,
			);
			runOnlyForDeploymentPostprocessing = 0;
		};
		1EFB4E0B19461B13005932AF /* Sources */ = {
			isa = PBXSourcesBuildPhase;
			buildActionMask = 2147483647;
			files = (
				1EFB4E1F19461B76005932AF /* Difference.cpp in Sources */,
				1EFB4E2519461B86005932AF /* PluginRegistration.cpp in Sources */,
				1EFB4E0E19461B13005932AF /* ofxsCore.cpp in Sources */,
				1EFB4E0F19461B13005932AF /* ofxsImageEffect.cpp in Sources */,
				1EFB4E1019461B13005932AF /* ofxsInteract.cpp in Sources */,
				1EFB4E1119461B13005932AF /* ofxsLog.cpp in Sources */,
				1EFB4E1219461B13005932AF /* ofxsMultiThread.cpp in Sources */,
				1EFB4E1319461B13005932AF /* ofxsParams.cpp in Sources */,
				1EFB4E1419461B13005932AF /* ofxsProperty.cpp in Sources */,
				1EFB4E1519461B13005932AF /* ofxsPropertyValidation.cpp in Sources */,
			);
			runOnlyForDeploymentPostprocessing = 0;
		};
		1EFBC9801A23A1EB00086E7A /* Sources */ = {
			isa = PBXSourcesBuildPhase;
			buildActionMask = 2147483647;
			files = (
				1EFBC9981A23A22D00086E7A /* VectorToColor.cpp in Sources */,
				1EFBC9971A23A22D00086E7A /* PluginRegistration.cpp in Sources */,
				1EFA773A1A24F5F500212DB0 /* ofxsLut.cpp in Sources */,
				1EFBC9831A23A1EB00086E7A /* ofxsCore.cpp in Sources */,
				1EFBC9841A23A1EB00086E7A /* ofxsImageEffect.cpp in Sources */,
				1EFBC9851A23A1EB00086E7A /* ofxsInteract.cpp in Sources */,
				1EFBC9861A23A1EB00086E7A /* ofxsLog.cpp in Sources */,
				1EFBC9871A23A1EB00086E7A /* ofxsMultiThread.cpp in Sources */,
				1EFBC9881A23A1EB00086E7A /* ofxsParams.cpp in Sources */,
				1EFBC9891A23A1EB00086E7A /* ofxsProperty.cpp in Sources */,
				1EFBC98A1A23A1EB00086E7A /* ofxsPropertyValidation.cpp in Sources */,
			);
			runOnlyForDeploymentPostprocessing = 0;
		};
		D721EC03191120B30069DB1D /* Sources */ = {
			isa = PBXSourcesBuildPhase;
			buildActionMask = 2147483647;
			files = (
				D721EC15191120C50069DB1D /* Roto.cpp in Sources */,
				D721EC16191120C70069DB1D /* PluginRegistration.cpp in Sources */,
				D721EC06191120B30069DB1D /* ofxsCore.cpp in Sources */,
				D721EC07191120B30069DB1D /* ofxsImageEffect.cpp in Sources */,
				D721EC08191120B30069DB1D /* ofxsInteract.cpp in Sources */,
				D721EC09191120B30069DB1D /* ofxsLog.cpp in Sources */,
				D721EC0A191120B30069DB1D /* ofxsMultiThread.cpp in Sources */,
				D721EC0B191120B30069DB1D /* ofxsParams.cpp in Sources */,
				D721EC0C191120B30069DB1D /* ofxsProperty.cpp in Sources */,
				D721EC0D191120B30069DB1D /* ofxsPropertyValidation.cpp in Sources */,
			);
			runOnlyForDeploymentPostprocessing = 0;
		};
		D7257D4C192E91120040CD9C /* Sources */ = {
			isa = PBXSourcesBuildPhase;
			buildActionMask = 2147483647;
			files = (
				D7257D5D192E91240040CD9C /* CornerPin.cpp in Sources */,
				D7257D5E192E91270040CD9C /* PluginRegistration.cpp in Sources */,
				1E9B5F5E198A51F20095C8AA /* ofxsOGLTextRenderer.cpp in Sources */,
				1E9B5F62198A520A0095C8AA /* ofxsTransform3x3.cpp in Sources */,
				D7257D4D192E91120040CD9C /* ofxsCore.cpp in Sources */,
				D7257D4E192E91120040CD9C /* ofxsImageEffect.cpp in Sources */,
				D7257D4F192E91120040CD9C /* ofxsInteract.cpp in Sources */,
				D7257D50192E91120040CD9C /* ofxsLog.cpp in Sources */,
				D7257D51192E91120040CD9C /* ofxsMultiThread.cpp in Sources */,
				D7257D54192E91120040CD9C /* ofxsParams.cpp in Sources */,
				D7257D55192E91120040CD9C /* ofxsProperty.cpp in Sources */,
				1E9B5F65198A52270095C8AA /* ofxsOGLFontData.cpp in Sources */,
				D7257D56192E91120040CD9C /* ofxsPropertyValidation.cpp in Sources */,
			);
			runOnlyForDeploymentPostprocessing = 0;
		};
		D730310619518B6B0024BCA4 /* Sources */ = {
			isa = PBXSourcesBuildPhase;
			buildActionMask = 2147483647;
			files = (
				D730311819518B790024BCA4 /* CopyRectangle.cpp in Sources */,
				D730311919518B7A0024BCA4 /* PluginRegistration.cpp in Sources */,
				1E9B5F5D198A51E20095C8AA /* ofxsRectangleInteract.cpp in Sources */,
				D730310919518B6B0024BCA4 /* ofxsCore.cpp in Sources */,
				D730310A19518B6B0024BCA4 /* ofxsImageEffect.cpp in Sources */,
				D730310B19518B6B0024BCA4 /* ofxsInteract.cpp in Sources */,
				D730310C19518B6B0024BCA4 /* ofxsLog.cpp in Sources */,
				D730310D19518B6B0024BCA4 /* ofxsMultiThread.cpp in Sources */,
				D730310E19518B6B0024BCA4 /* ofxsParams.cpp in Sources */,
				D730310F19518B6B0024BCA4 /* ofxsProperty.cpp in Sources */,
				D730311019518B6B0024BCA4 /* ofxsPropertyValidation.cpp in Sources */,
			);
			runOnlyForDeploymentPostprocessing = 0;
		};
		D7349E9018E7767D0097DB1D /* Sources */ = {
			isa = PBXSourcesBuildPhase;
			buildActionMask = 2147483647;
			files = (
				D7349EA118E7768D0097DB1D /* Transform.cpp in Sources */,
				1E77A3BC1906988C00286856 /* PluginRegistration.cpp in Sources */,
				D7349E9118E7767D0097DB1D /* ofxsCore.cpp in Sources */,
				D7349E9218E7767D0097DB1D /* ofxsImageEffect.cpp in Sources */,
				D7349E9318E7767D0097DB1D /* ofxsInteract.cpp in Sources */,
				D7349E9418E7767D0097DB1D /* ofxsLog.cpp in Sources */,
				D7349E9718E7767D0097DB1D /* ofxsMultiThread.cpp in Sources */,
				D7349E9818E7767D0097DB1D /* ofxsParams.cpp in Sources */,
				1E9B5F60198A52030095C8AA /* ofxsTransform3x3.cpp in Sources */,
				D7349E9918E7767D0097DB1D /* ofxsProperty.cpp in Sources */,
				D7349E9A18E7767D0097DB1D /* ofxsPropertyValidation.cpp in Sources */,
			);
			runOnlyForDeploymentPostprocessing = 0;
		};
		D74121D518F9CF3D00A81F8B /* Sources */ = {
			isa = PBXSourcesBuildPhase;
			buildActionMask = 2147483647;
			files = (
				D74121E718F9CF5900A81F8B /* Merge.cpp in Sources */,
				D74121E818F9CF5A00A81F8B /* PluginRegistration.cpp in Sources */,
				D74121D618F9CF3D00A81F8B /* ofxsCore.cpp in Sources */,
				D74121D718F9CF3D00A81F8B /* ofxsImageEffect.cpp in Sources */,
				D74121D818F9CF3D00A81F8B /* ofxsInteract.cpp in Sources */,
				D74121D918F9CF3D00A81F8B /* ofxsLog.cpp in Sources */,
				D74121DC18F9CF3D00A81F8B /* ofxsMultiThread.cpp in Sources */,
				D74121DD18F9CF3D00A81F8B /* ofxsParams.cpp in Sources */,
				D74121DE18F9CF3D00A81F8B /* ofxsProperty.cpp in Sources */,
				D74121DF18F9CF3D00A81F8B /* ofxsPropertyValidation.cpp in Sources */,
			);
			runOnlyForDeploymentPostprocessing = 0;
		};
		D74A80B4194059CC007C3E1C /* Sources */ = {
			isa = PBXSourcesBuildPhase;
			buildActionMask = 2147483647;
			files = (
				D74A80C5194059E0007C3E1C /* Crop.cpp in Sources */,
				D74A80C6194059E3007C3E1C /* PluginRegistration.cpp in Sources */,
				D74A80B5194059CC007C3E1C /* ofxsCore.cpp in Sources */,
				D74A80B6194059CC007C3E1C /* ofxsImageEffect.cpp in Sources */,
				D74A80B7194059CC007C3E1C /* ofxsInteract.cpp in Sources */,
				1E9B5F5B198A51CC0095C8AA /* ofxsRectangleInteract.cpp in Sources */,
				D74A80B8194059CC007C3E1C /* ofxsLog.cpp in Sources */,
				D74A80B9194059CC007C3E1C /* ofxsMultiThread.cpp in Sources */,
				D74A80BC194059CC007C3E1C /* ofxsParams.cpp in Sources */,
				D74A80BD194059CC007C3E1C /* ofxsProperty.cpp in Sources */,
				D74A80BE194059CC007C3E1C /* ofxsPropertyValidation.cpp in Sources */,
			);
			runOnlyForDeploymentPostprocessing = 0;
		};
		D7BB85B91955C00100A86649 /* Sources */ = {
			isa = PBXSourcesBuildPhase;
			buildActionMask = 2147483647;
			files = (
				D7704C7A195B5E78002E163E /* TrackerPM.cpp in Sources */,
				D7704C7B195B62C0002E163E /* PluginRegistration.cpp in Sources */,
				1E9B5F69198A52590095C8AA /* ofxsOGLTextRenderer.cpp in Sources */,
				D7BB85BC1955C00100A86649 /* ofxsCore.cpp in Sources */,
				1E9B5F68198A52550095C8AA /* ofxsOGLFontData.cpp in Sources */,
				D7BB85BD1955C00100A86649 /* ofxsImageEffect.cpp in Sources */,
				D7BB85BE1955C00100A86649 /* ofxsInteract.cpp in Sources */,
				D7BB85BF1955C00100A86649 /* ofxsLog.cpp in Sources */,
				D7BB85C01955C00100A86649 /* ofxsMultiThread.cpp in Sources */,
				1E9B5F66198A52450095C8AA /* ofxsTracking.cpp in Sources */,
				D7BB85C11955C00100A86649 /* ofxsParams.cpp in Sources */,
				D7BB85C21955C00100A86649 /* ofxsProperty.cpp in Sources */,
				D7BB85C31955C00100A86649 /* ofxsPropertyValidation.cpp in Sources */,
			);
			runOnlyForDeploymentPostprocessing = 0;
		};
/* End PBXSourcesBuildPhase section */

/* Begin PBXTargetDependency section */
		1E0E4EA6194CB2970072248F /* PBXTargetDependency */ = {
			isa = PBXTargetDependency;
			target = 1ECE5459185F2433001ED442 /* DebugProxy.ofx */;
			targetProxy = 1E0E4EA7194CB2970072248F /* PBXContainerItemProxy */;
		};
		1E0E4EAC194CB2C30072248F /* PBXTargetDependency */ = {
			isa = PBXTargetDependency;
			target = 1EDE1B7B182D04D9002392CB /* Anaglyph.ofx */;
			targetProxy = 1E0E4EAB194CB2C30072248F /* PBXContainerItemProxy */;
		};
		1E0E4EAE194CB2C30072248F /* PBXTargetDependency */ = {
			isa = PBXTargetDependency;
			target = 1E3451E11906952D0080D699 /* ChromaKeyer.ofx */;
			targetProxy = 1E0E4EAD194CB2C30072248F /* PBXContainerItemProxy */;
		};
		1E0E4EB0194CB2C30072248F /* PBXTargetDependency */ = {
			isa = PBXTargetDependency;
			target = 1E3451FD190695DC0080D699 /* ColorCorrect.ofx */;
			targetProxy = 1E0E4EAF194CB2C30072248F /* PBXContainerItemProxy */;
		};
		1E0E4EB2194CB2C30072248F /* PBXTargetDependency */ = {
			isa = PBXTargetDependency;
			target = 1E59336C194A0C6300804448 /* Constant.ofx */;
			targetProxy = 1E0E4EB1194CB2C30072248F /* PBXContainerItemProxy */;
		};
		1E0E4EB4194CB2C30072248F /* PBXTargetDependency */ = {
			isa = PBXTargetDependency;
			target = D7257D4B192E91120040CD9C /* CornerPin.ofx */;
			targetProxy = 1E0E4EB3194CB2C30072248F /* PBXContainerItemProxy */;
		};
		1E0E4EB6194CB2C30072248F /* PBXTargetDependency */ = {
			isa = PBXTargetDependency;
			target = D74A80B3194059CC007C3E1C /* Crop.ofx */;
			targetProxy = 1E0E4EB5194CB2C30072248F /* PBXContainerItemProxy */;
		};
		1E0E4EB8194CB2C30072248F /* PBXTargetDependency */ = {
			isa = PBXTargetDependency;
			target = 1EFB4E0A19461B13005932AF /* Difference.ofx */;
			targetProxy = 1E0E4EB7194CB2C30072248F /* PBXContainerItemProxy */;
		};
		1E0E4EBA194CB2C30072248F /* PBXTargetDependency */ = {
			isa = PBXTargetDependency;
			target = 1E1FB8E3190696F200F5515D /* Grade.ofx */;
			targetProxy = 1E0E4EB9194CB2C30072248F /* PBXContainerItemProxy */;
		};
		1E0E4EBC194CB2C30072248F /* PBXTargetDependency */ = {
			isa = PBXTargetDependency;
			target = 1EDE1B9D182D3985002392CB /* JoinViews.ofx */;
			targetProxy = 1E0E4EBB194CB2C30072248F /* PBXContainerItemProxy */;
		};
		1E0E4EBE194CB2C30072248F /* PBXTargetDependency */ = {
			isa = PBXTargetDependency;
			target = D74121D418F9CF3D00A81F8B /* Merge.ofx */;
			targetProxy = 1E0E4EBD194CB2C30072248F /* PBXContainerItemProxy */;
		};
		1E0E4EC0194CB2C30072248F /* PBXTargetDependency */ = {
			isa = PBXTargetDependency;
			target = 1EDE1BCF182D8941002392CB /* MixViews.ofx */;
			targetProxy = 1E0E4EBF194CB2C30072248F /* PBXContainerItemProxy */;
		};
		1E0E4EC2194CB2C30072248F /* PBXTargetDependency */ = {
			isa = PBXTargetDependency;
			target = 1EDE1BB6182D3F38002392CB /* OneView.ofx */;
			targetProxy = 1E0E4EC1194CB2C30072248F /* PBXContainerItemProxy */;
		};
		1E0E4EC4194CB2C30072248F /* PBXTargetDependency */ = {
			isa = PBXTargetDependency;
			target = 1ECE543C185F2374001ED442 /* ReConverge.ofx */;
			targetProxy = 1E0E4EC3194CB2C30072248F /* PBXContainerItemProxy */;
		};
		1E0E4EC6194CB2C30072248F /* PBXTargetDependency */ = {
			isa = PBXTargetDependency;
			target = 1E3E3CA317995BEE005F2132 /* ColorLookup.ofx */;
			targetProxy = 1E0E4EC5194CB2C30072248F /* PBXContainerItemProxy */;
		};
		1E0E4EC8194CB2C30072248F /* PBXTargetDependency */ = {
			isa = PBXTargetDependency;
			target = D721EC02191120B30069DB1D /* Roto.ofx */;
			targetProxy = 1E0E4EC7194CB2C30072248F /* PBXContainerItemProxy */;
		};
		1E0E4ECA194CB2C30072248F /* PBXTargetDependency */ = {
			isa = PBXTargetDependency;
			target = 1EF46F32194A394E00825BDF /* Shuffle.ofx */;
			targetProxy = 1E0E4EC9194CB2C30072248F /* PBXContainerItemProxy */;
		};
		1E0E4ECC194CB2C30072248F /* PBXTargetDependency */ = {
			isa = PBXTargetDependency;
			target = 1E235FD918363C850019C45F /* SideBySide.ofx */;
			targetProxy = 1E0E4ECB194CB2C30072248F /* PBXContainerItemProxy */;
		};
		1E0E4ECE194CB2C30072248F /* PBXTargetDependency */ = {
			isa = PBXTargetDependency;
			target = 1E3AC8C618B6207600F228A6 /* Switch.ofx */;
			targetProxy = 1E0E4ECD194CB2C30072248F /* PBXContainerItemProxy */;
		};
		1E0E4ED0194CB2C30072248F /* PBXTargetDependency */ = {
			isa = PBXTargetDependency;
			target = 1E235FF418369E4C0019C45F /* TimeOffset.ofx */;
			targetProxy = 1E0E4ECF194CB2C30072248F /* PBXContainerItemProxy */;
		};
		1E0E4ED2194CB2C30072248F /* PBXTargetDependency */ = {
			isa = PBXTargetDependency;
			target = D7349E8F18E7767D0097DB1D /* Transform.ofx */;
			targetProxy = 1E0E4ED1194CB2C30072248F /* PBXContainerItemProxy */;
		};
		1E31942519D9B6DE0027D0E2 /* PBXTargetDependency */ = {
			isa = PBXTargetDependency;
			target = 1E31940F19D9B2270027D0E2 /* CImg.ofx */;
			targetProxy = 1E31942419D9B6DE0027D0E2 /* PBXContainerItemProxy */;
		};
		1E31942719D9B6E70027D0E2 /* PBXTargetDependency */ = {
			isa = PBXTargetDependency;
			target = 1E31940F19D9B2270027D0E2 /* CImg.ofx */;
			targetProxy = 1E31942619D9B6E70027D0E2 /* PBXContainerItemProxy */;
		};
		1E52FFD61955D3130000FB79 /* PBXTargetDependency */ = {
			isa = PBXTargetDependency;
			target = D730310519518B6B0024BCA4 /* CopyRectangle.ofx */;
			targetProxy = 1E52FFD51955D3130000FB79 /* PBXContainerItemProxy */;
		};
		1E52FFD81955D3130000FB79 /* PBXTargetDependency */ = {
			isa = PBXTargetDependency;
			target = 1E181AEA19518CCF00FAB9A9 /* Invert.ofx */;
			targetProxy = 1E52FFD71955D3130000FB79 /* PBXContainerItemProxy */;
		};
		1E52FFDA1955D3130000FB79 /* PBXTargetDependency */ = {
			isa = PBXTargetDependency;
			target = 1E52FFBA1955CE120000FB79 /* Premult.ofx */;
			targetProxy = 1E52FFD91955D3130000FB79 /* PBXContainerItemProxy */;
		};
		1E8B5D5F18B76ACD00C31FDC /* PBXTargetDependency */ = {
			isa = PBXTargetDependency;
			target = 1E8B5D4A18B76A7500C31FDC /* Misc.ofx */;
			targetProxy = 1E8B5D5E18B76ACD00C31FDC /* PBXContainerItemProxy */;
		};
		1EA0C21A19BA12A0006AB602 /* PBXTargetDependency */ = {
			isa = PBXTargetDependency;
			target = 1E10A6F61997BFE400EE87A1 /* ColorMatrix.ofx */;
			targetProxy = 1EA0C21919BA12A0006AB602 /* PBXContainerItemProxy */;
		};
		1EA0C21C19BA12A0006AB602 /* PBXTargetDependency */ = {
			isa = PBXTargetDependency;
			target = 1E0831F4199FEB1F00A819A5 /* Deinterlace.ofx */;
			targetProxy = 1EA0C21B19BA12A0006AB602 /* PBXContainerItemProxy */;
		};
		1EA0C21E19BA12A0006AB602 /* PBXTargetDependency */ = {
			isa = PBXTargetDependency;
			target = 1EA0C20419BA1243006AB602 /* Dissolve.ofx */;
			targetProxy = 1EA0C21D19BA12A0006AB602 /* PBXContainerItemProxy */;
		};
		1EA0C22019BA12A0006AB602 /* PBXTargetDependency */ = {
			isa = PBXTargetDependency;
			target = 1ED4AE951973DCAD00EE64C8 /* Noise.ofx */;
			targetProxy = 1EA0C21F19BA12A0006AB602 /* PBXContainerItemProxy */;
		};
		1EA0C22219BA12A0006AB602 /* PBXTargetDependency */ = {
			isa = PBXTargetDependency;
			target = 1EB9C06F196DD64E003C1849 /* NoOp.ofx */;
			targetProxy = 1EA0C22119BA12A0006AB602 /* PBXContainerItemProxy */;
		};
		1EA0C22419BA12A0006AB602 /* PBXTargetDependency */ = {
			isa = PBXTargetDependency;
			target = 1E2A93471990EE690061B1F1 /* Retime.ofx */;
			targetProxy = 1EA0C22319BA12A0006AB602 /* PBXContainerItemProxy */;
		};
		1EA0C22619BA12A0006AB602 /* PBXTargetDependency */ = {
			isa = PBXTargetDependency;
			target = 1EBAEFD0199A81DB0037B3E6 /* Test.ofx */;
			targetProxy = 1EA0C22519BA12A0006AB602 /* PBXContainerItemProxy */;
		};
		1EAD4AF91A0A697500AF834D /* PBXTargetDependency */ = {
			isa = PBXTargetDependency;
			target = 1EAD4AE31A0A691700AF834D /* AdjustRoD.ofx */;
			targetProxy = 1EAD4AF81A0A697500AF834D /* PBXContainerItemProxy */;
		};
		1EAD4AFB1A0A698E00AF834D /* PBXTargetDependency */ = {
			isa = PBXTargetDependency;
			target = 1ECF2F8A19F51D3400E91A38 /* Keyer.ofx */;
			targetProxy = 1EAD4AFA1A0A698E00AF834D /* PBXContainerItemProxy */;
		};
		1ECE5472185F24B7001ED442 /* PBXTargetDependency */ = {
			isa = PBXTargetDependency;
			target = 1ECE5459185F2433001ED442 /* DebugProxy.ofx */;
			targetProxy = 1ECE5471185F24B7001ED442 /* PBXContainerItemProxy */;
		};
		1ED5373F1A2371EB007966D5 /* PBXTargetDependency */ = {
			isa = PBXTargetDependency;
			target = 1ED5371A1A234CDF007966D5 /* HSV.ofx */;
			targetProxy = 1ED5373E1A2371EB007966D5 /* PBXContainerItemProxy */;
		};
		1ED537411A237203007966D5 /* PBXTargetDependency */ = {
			isa = PBXTargetDependency;
			target = 1E92571F19EC1DB80018F19A /* Clamp.ofx */;
			targetProxy = 1ED537401A237203007966D5 /* PBXContainerItemProxy */;
		};
		1EFA774C1A25D63100212DB0 /* PBXTargetDependency */ = {
			isa = PBXTargetDependency;
			target = 1EFA77181A24F0BA00212DB0 /* HSVTool.ofx */;
			targetProxy = 1EFA774B1A25D63100212DB0 /* PBXContainerItemProxy */;
		};
		1EFBC99E1A23A25A00086E7A /* PBXTargetDependency */ = {
			isa = PBXTargetDependency;
			target = 1EFBC97F1A23A1EB00086E7A /* VectorToColor.ofx */;
			targetProxy = 1EFBC99D1A23A25A00086E7A /* PBXContainerItemProxy */;
		};
		D733F7031959803600028B57 /* PBXTargetDependency */ = {
			isa = PBXTargetDependency;
			target = D7BB85B81955C00100A86649 /* TrackerPM.ofx */;
			targetProxy = D733F7021959803600028B57 /* PBXContainerItemProxy */;
		};
/* End PBXTargetDependency section */

/* Begin XCBuildConfiguration section */
		1E0072E41A40417F00E77042 /* Debug */ = {
			isa = XCBuildConfiguration;
			buildSettings = {
				EXPORTED_SYMBOLS_FILE = "$(OFX_PATH)/Support/include/osxSymbols";
				INFOPLIST_FILE = Rectangle/Info.plist;
				INSTALL_PATH = "$(LOCAL_LIBRARY_DIR)/OFX/Plugins/$(PROJECT_NAME)";
				PRODUCT_NAME = Rectangle.ofx;
				WRAPPER_EXTENSION = bundle;
			};
			name = Debug;
		};
		1E0072E51A40417F00E77042 /* Release */ = {
			isa = XCBuildConfiguration;
			buildSettings = {
				EXPORTED_SYMBOLS_FILE = "$(OFX_PATH)/Support/include/osxSymbols";
				INFOPLIST_FILE = Rectangle/Info.plist;
				INSTALL_PATH = "$(LOCAL_LIBRARY_DIR)/OFX/Plugins/$(PROJECT_NAME)";
				PRODUCT_NAME = Rectangle.ofx;
				WRAPPER_EXTENSION = bundle;
			};
			name = Release;
		};
		1E083203199FEB1F00A819A5 /* Debug */ = {
			isa = XCBuildConfiguration;
			buildSettings = {
				EXPORTED_SYMBOLS_FILE = "$(OFX_PATH)/Support/include/osxSymbols";
				INFOPLIST_FILE = Deinterlace/Info.plist;
				INSTALL_PATH = "$(LOCAL_LIBRARY_DIR)/OFX/Plugins/$(PROJECT_NAME)";
				PRODUCT_NAME = Deinterlace.ofx;
				WRAPPER_EXTENSION = bundle;
			};
			name = Debug;
		};
		1E083204199FEB1F00A819A5 /* Release */ = {
			isa = XCBuildConfiguration;
			buildSettings = {
				EXPORTED_SYMBOLS_FILE = "$(OFX_PATH)/Support/include/osxSymbols";
				INFOPLIST_FILE = Deinterlace/Info.plist;
				INSTALL_PATH = "$(LOCAL_LIBRARY_DIR)/OFX/Plugins/$(PROJECT_NAME)";
				PRODUCT_NAME = Deinterlace.ofx;
				WRAPPER_EXTENSION = bundle;
			};
			name = Release;
		};
		1E0E4EA9194CB2970072248F /* Debug */ = {
			isa = XCBuildConfiguration;
			buildSettings = {
				PRODUCT_NAME = "all copy";
			};
			name = Debug;
		};
		1E0E4EAA194CB2970072248F /* Release */ = {
			isa = XCBuildConfiguration;
			buildSettings = {
				PRODUCT_NAME = "all copy";
			};
			name = Release;
		};
		1E10A7051997BFE400EE87A1 /* Debug */ = {
			isa = XCBuildConfiguration;
			buildSettings = {
				EXPORTED_SYMBOLS_FILE = "$(OFX_PATH)/Support/include/osxSymbols";
				INFOPLIST_FILE = ColorMatrix/Info.plist;
				INSTALL_PATH = "$(LOCAL_LIBRARY_DIR)/OFX/Plugins/$(PROJECT_NAME)";
				PRODUCT_NAME = ColorMatrix.ofx;
				WRAPPER_EXTENSION = bundle;
			};
			name = Debug;
		};
		1E10A7061997BFE400EE87A1 /* Release */ = {
			isa = XCBuildConfiguration;
			buildSettings = {
				EXPORTED_SYMBOLS_FILE = "$(OFX_PATH)/Support/include/osxSymbols";
				INFOPLIST_FILE = ColorMatrix/Info.plist;
				INSTALL_PATH = "$(LOCAL_LIBRARY_DIR)/OFX/Plugins/$(PROJECT_NAME)";
				PRODUCT_NAME = ColorMatrix.ofx;
				WRAPPER_EXTENSION = bundle;
			};
			name = Release;
		};
		1E181AF919518CCF00FAB9A9 /* Debug */ = {
			isa = XCBuildConfiguration;
			buildSettings = {
				EXPORTED_SYMBOLS_FILE = "$(OFX_PATH)/Support/include/osxSymbols";
				INFOPLIST_FILE = Invert/Info.plist;
				INSTALL_PATH = "$(LOCAL_LIBRARY_DIR)/OFX/Plugins/$(PROJECT_NAME)";
				PRODUCT_NAME = Invert.ofx;
				WRAPPER_EXTENSION = bundle;
			};
			name = Debug;
		};
		1E181AFA19518CCF00FAB9A9 /* Release */ = {
			isa = XCBuildConfiguration;
			buildSettings = {
				EXPORTED_SYMBOLS_FILE = "$(OFX_PATH)/Support/include/osxSymbols";
				INFOPLIST_FILE = Invert/Info.plist;
				INSTALL_PATH = "$(LOCAL_LIBRARY_DIR)/OFX/Plugins/$(PROJECT_NAME)";
				PRODUCT_NAME = Invert.ofx;
				WRAPPER_EXTENSION = bundle;
			};
			name = Release;
		};
		1E1FB8F2190696F200F5515D /* Debug */ = {
			isa = XCBuildConfiguration;
			buildSettings = {
				EXPORTED_SYMBOLS_FILE = "$(OFX_PATH)/Support/include/osxSymbols";
				INFOPLIST_FILE = Grade/Info.plist;
				INSTALL_PATH = "$(LOCAL_LIBRARY_DIR)/OFX/Plugins/$(PROJECT_NAME)";
				PRODUCT_NAME = Grade.ofx;
				WRAPPER_EXTENSION = bundle;
			};
			name = Debug;
		};
		1E1FB8F3190696F200F5515D /* Release */ = {
			isa = XCBuildConfiguration;
			buildSettings = {
				EXPORTED_SYMBOLS_FILE = "$(OFX_PATH)/Support/include/osxSymbols";
				INFOPLIST_FILE = Grade/Info.plist;
				INSTALL_PATH = "$(LOCAL_LIBRARY_DIR)/OFX/Plugins/$(PROJECT_NAME)";
				PRODUCT_NAME = Grade.ofx;
				WRAPPER_EXTENSION = bundle;
			};
			name = Release;
		};
		1E235FE818363C850019C45F /* Debug */ = {
			isa = XCBuildConfiguration;
			buildSettings = {
				EXPORTED_SYMBOLS_FILE = "$(OFX_PATH)/Support/include/osxSymbols";
				INFOPLIST_FILE = SideBySide/Info.plist;
				INSTALL_PATH = "$(LOCAL_LIBRARY_DIR)/OFX/Plugins/$(PROJECT_NAME)";
				PRODUCT_NAME = SideBySide.ofx;
				WRAPPER_EXTENSION = bundle;
			};
			name = Debug;
		};
		1E235FE918363C850019C45F /* Release */ = {
			isa = XCBuildConfiguration;
			buildSettings = {
				EXPORTED_SYMBOLS_FILE = "$(OFX_PATH)/Support/include/osxSymbols";
				INFOPLIST_FILE = SideBySide/Info.plist;
				INSTALL_PATH = "$(LOCAL_LIBRARY_DIR)/OFX/Plugins/$(PROJECT_NAME)";
				PRODUCT_NAME = SideBySide.ofx;
				WRAPPER_EXTENSION = bundle;
			};
			name = Release;
		};
		1E23600218369E4C0019C45F /* Debug */ = {
			isa = XCBuildConfiguration;
			buildSettings = {
				EXPORTED_SYMBOLS_FILE = "$(OFX_PATH)/Support/include/osxSymbols";
				INFOPLIST_FILE = TimeOffset/Info.plist;
				INSTALL_PATH = "$(LOCAL_LIBRARY_DIR)/OFX/Plugins/$(PROJECT_NAME)";
				PRODUCT_NAME = TimeOffset.ofx;
				WRAPPER_EXTENSION = bundle;
			};
			name = Debug;
		};
		1E23600318369E4C0019C45F /* Release */ = {
			isa = XCBuildConfiguration;
			buildSettings = {
				EXPORTED_SYMBOLS_FILE = "$(OFX_PATH)/Support/include/osxSymbols";
				INFOPLIST_FILE = TimeOffset/Info.plist;
				INSTALL_PATH = "$(LOCAL_LIBRARY_DIR)/OFX/Plugins/$(PROJECT_NAME)";
				PRODUCT_NAME = TimeOffset.ofx;
				WRAPPER_EXTENSION = bundle;
			};
			name = Release;
		};
		1E2A93561990EE690061B1F1 /* Debug */ = {
			isa = XCBuildConfiguration;
			buildSettings = {
				EXPORTED_SYMBOLS_FILE = "$(OFX_PATH)/Support/include/osxSymbols";
				INFOPLIST_FILE = Retime/Info.plist;
				INSTALL_PATH = "$(LOCAL_LIBRARY_DIR)/OFX/Plugins/$(PROJECT_NAME)";
				PRODUCT_NAME = Retime.ofx;
				WRAPPER_EXTENSION = bundle;
			};
			name = Debug;
		};
		1E2A93571990EE690061B1F1 /* Release */ = {
			isa = XCBuildConfiguration;
			buildSettings = {
				EXPORTED_SYMBOLS_FILE = "$(OFX_PATH)/Support/include/osxSymbols";
				INFOPLIST_FILE = Retime/Info.plist;
				INSTALL_PATH = "$(LOCAL_LIBRARY_DIR)/OFX/Plugins/$(PROJECT_NAME)";
				PRODUCT_NAME = Retime.ofx;
				WRAPPER_EXTENSION = bundle;
			};
			name = Release;
		};
		1E31941E19D9B2270027D0E2 /* Debug */ = {
			isa = XCBuildConfiguration;
			buildSettings = {
				EXPORTED_SYMBOLS_FILE = "$(OFX_PATH)/Support/include/osxSymbols";
				HEADER_SEARCH_PATHS = (
					"$(OFX_PATH)/include",
					"$(OFX_PATH)/Support/include",
					"$(OFX_PATH)/Support/Plugins/include",
					/opt/local/include,
				);
				INFOPLIST_FILE = CImg/Info.plist;
				INSTALL_PATH = "$(LOCAL_LIBRARY_DIR)/OFX/Plugins/$(PROJECT_NAME)";
				PRODUCT_NAME = CImg.ofx;
				WRAPPER_EXTENSION = bundle;
			};
			name = Debug;
		};
		1E31941F19D9B2270027D0E2 /* Release */ = {
			isa = XCBuildConfiguration;
			buildSettings = {
				EXPORTED_SYMBOLS_FILE = "$(OFX_PATH)/Support/include/osxSymbols";
				HEADER_SEARCH_PATHS = (
					"$(OFX_PATH)/include",
					"$(OFX_PATH)/Support/include",
					"$(OFX_PATH)/Support/Plugins/include",
					/opt/local/include,
				);
				INFOPLIST_FILE = CImg/Info.plist;
				INSTALL_PATH = "$(LOCAL_LIBRARY_DIR)/OFX/Plugins/$(PROJECT_NAME)";
				PRODUCT_NAME = CImg.ofx;
				WRAPPER_EXTENSION = bundle;
			};
			name = Release;
		};
		1E3451F01906952D0080D699 /* Debug */ = {
			isa = XCBuildConfiguration;
			buildSettings = {
				EXPORTED_SYMBOLS_FILE = "$(OFX_PATH)/Support/include/osxSymbols";
				INFOPLIST_FILE = ChromaKeyer/Info.plist;
				INSTALL_PATH = "$(LOCAL_LIBRARY_DIR)/OFX/Plugins/$(PROJECT_NAME)";
				PRODUCT_NAME = ChromaKeyer.ofx;
				WRAPPER_EXTENSION = bundle;
			};
			name = Debug;
		};
		1E3451F11906952D0080D699 /* Release */ = {
			isa = XCBuildConfiguration;
			buildSettings = {
				EXPORTED_SYMBOLS_FILE = "$(OFX_PATH)/Support/include/osxSymbols";
				INFOPLIST_FILE = ChromaKeyer/Info.plist;
				INSTALL_PATH = "$(LOCAL_LIBRARY_DIR)/OFX/Plugins/$(PROJECT_NAME)";
				PRODUCT_NAME = ChromaKeyer.ofx;
				WRAPPER_EXTENSION = bundle;
			};
			name = Release;
		};
		1E34520F190695DC0080D699 /* Debug */ = {
			isa = XCBuildConfiguration;
			buildSettings = {
				EXPORTED_SYMBOLS_FILE = "$(OFX_PATH)/Support/include/osxSymbols";
				INFOPLIST_FILE = ColorCorrect/Info.plist;
				INSTALL_PATH = "$(LOCAL_LIBRARY_DIR)/OFX/Plugins/$(PROJECT_NAME)";
				PRODUCT_NAME = ColorCorrect.ofx;
				WRAPPER_EXTENSION = bundle;
			};
			name = Debug;
		};
		1E345210190695DC0080D699 /* Release */ = {
			isa = XCBuildConfiguration;
			buildSettings = {
				EXPORTED_SYMBOLS_FILE = "$(OFX_PATH)/Support/include/osxSymbols";
				INFOPLIST_FILE = ColorCorrect/Info.plist;
				INSTALL_PATH = "$(LOCAL_LIBRARY_DIR)/OFX/Plugins/$(PROJECT_NAME)";
				PRODUCT_NAME = ColorCorrect.ofx;
				WRAPPER_EXTENSION = bundle;
			};
			name = Release;
		};
		1E3AC8D418B6207600F228A6 /* Debug */ = {
			isa = XCBuildConfiguration;
			buildSettings = {
				EXPORTED_SYMBOLS_FILE = "$(OFX_PATH)/Support/include/osxSymbols";
				INFOPLIST_FILE = Switch/Info.plist;
				INSTALL_PATH = "$(LOCAL_LIBRARY_DIR)/OFX/Plugins/$(PROJECT_NAME)";
				PRODUCT_NAME = Switch.ofx;
				WRAPPER_EXTENSION = bundle;
			};
			name = Debug;
		};
		1E3AC8D518B6207600F228A6 /* Release */ = {
			isa = XCBuildConfiguration;
			buildSettings = {
				EXPORTED_SYMBOLS_FILE = "$(OFX_PATH)/Support/include/osxSymbols";
				INFOPLIST_FILE = Switch/Info.plist;
				INSTALL_PATH = "$(LOCAL_LIBRARY_DIR)/OFX/Plugins/$(PROJECT_NAME)";
				PRODUCT_NAME = Switch.ofx;
				WRAPPER_EXTENSION = bundle;
			};
			name = Release;
		};
		1E3E3CAF17995BEE005F2132 /* Debug */ = {
			isa = XCBuildConfiguration;
			buildSettings = {
				EXPORTED_SYMBOLS_FILE = "$(OFX_PATH)/Support/include/osxSymbols";
				INFOPLIST_FILE = ColorLookup/Info.plist;
				INSTALL_PATH = "$(LOCAL_LIBRARY_DIR)/OFX/Plugins/$(PROJECT_NAME)";
				PRODUCT_NAME = "$(TARGET_NAME)";
				WRAPPER_EXTENSION = bundle;
			};
			name = Debug;
		};
		1E3E3CB017995BEE005F2132 /* Release */ = {
			isa = XCBuildConfiguration;
			buildSettings = {
				EXPORTED_SYMBOLS_FILE = "$(OFX_PATH)/Support/include/osxSymbols";
				INFOPLIST_FILE = ColorLookup/Info.plist;
				INSTALL_PATH = "$(LOCAL_LIBRARY_DIR)/OFX/Plugins/$(PROJECT_NAME)";
				PRODUCT_NAME = "$(TARGET_NAME)";
				WRAPPER_EXTENSION = bundle;
			};
			name = Release;
		};
		1E52FFC91955CE120000FB79 /* Debug */ = {
			isa = XCBuildConfiguration;
			buildSettings = {
				EXPORTED_SYMBOLS_FILE = "$(OFX_PATH)/Support/include/osxSymbols";
				INFOPLIST_FILE = Premult/Info.plist;
				INSTALL_PATH = "$(LOCAL_LIBRARY_DIR)/OFX/Plugins/$(PROJECT_NAME)";
				PRODUCT_NAME = Premult.ofx;
				WRAPPER_EXTENSION = bundle;
			};
			name = Debug;
		};
		1E52FFCA1955CE120000FB79 /* Release */ = {
			isa = XCBuildConfiguration;
			buildSettings = {
				EXPORTED_SYMBOLS_FILE = "$(OFX_PATH)/Support/include/osxSymbols";
				INFOPLIST_FILE = Premult/Info.plist;
				INSTALL_PATH = "$(LOCAL_LIBRARY_DIR)/OFX/Plugins/$(PROJECT_NAME)";
				PRODUCT_NAME = Premult.ofx;
				WRAPPER_EXTENSION = bundle;
			};
			name = Release;
		};
		1E551ECD17994D4000A4135C /* Debug */ = {
			isa = XCBuildConfiguration;
			buildSettings = {
				ALWAYS_SEARCH_USER_PATHS = NO;
				ARCHS = "$(ARCHS_STANDARD_32_64_BIT)";
				CLANG_WARN_CONSTANT_CONVERSION = YES;
				CLANG_WARN_EMPTY_BODY = YES;
				CLANG_WARN_ENUM_CONVERSION = YES;
				CLANG_WARN_INT_CONVERSION = YES;
				CLANG_WARN__DUPLICATE_METHOD_MATCH = YES;
				COPY_PHASE_STRIP = YES;
				GCC_DYNAMIC_NO_PIC = NO;
				GCC_OPTIMIZATION_LEVEL = 0;
				GCC_PREPROCESSOR_DEFINITIONS = (
					"DEBUG=1",
					"$(inherited)",
					OFX_EXTENSIONS_NUKE,
					OFX_EXTENSIONS_VEGAS,
					OFX_EXTENSIONS_TUTTLE,
				);
				GCC_SYMBOLS_PRIVATE_EXTERN = NO;
				GCC_WARN_64_TO_32_BIT_CONVERSION = YES;
				GCC_WARN_ABOUT_RETURN_TYPE = YES;
				GCC_WARN_UNINITIALIZED_AUTOS = YES;
				GCC_WARN_UNUSED_VARIABLE = YES;
				HEADER_SEARCH_PATHS = (
					"$(OFX_PATH)/include",
					"$(OFX_PATH)/Support/include",
					"$(OFX_PATH)/Support/Plugins/include",
				);
				LD_RUNPATH_SEARCH_PATHS = "@loader_path/../Frameworks @loader_path/../Libraries";
				OFX_PATH = openfx;
				ONLY_ACTIVE_ARCH = YES;
			};
			name = Debug;
		};
		1E551ECE17994D4000A4135C /* Release */ = {
			isa = XCBuildConfiguration;
			buildSettings = {
				ALWAYS_SEARCH_USER_PATHS = NO;
				ARCHS = "$(ARCHS_STANDARD_32_64_BIT)";
				CLANG_WARN_CONSTANT_CONVERSION = YES;
				CLANG_WARN_EMPTY_BODY = YES;
				CLANG_WARN_ENUM_CONVERSION = YES;
				CLANG_WARN_INT_CONVERSION = YES;
				CLANG_WARN__DUPLICATE_METHOD_MATCH = YES;
				COPY_PHASE_STRIP = YES;
				DEBUG_INFORMATION_FORMAT = "dwarf-with-dsym";
				GCC_PREPROCESSOR_DEFINITIONS = (
					"NDEBUG=1",
					"$(inherited)",
					OFX_EXTENSIONS_NUKE,
					OFX_EXTENSIONS_VEGAS,
					OFX_EXTENSIONS_TUTTLE,
				);
				GCC_WARN_64_TO_32_BIT_CONVERSION = YES;
				GCC_WARN_ABOUT_RETURN_TYPE = YES;
				GCC_WARN_UNINITIALIZED_AUTOS = YES;
				GCC_WARN_UNUSED_VARIABLE = YES;
				HEADER_SEARCH_PATHS = (
					"$(OFX_PATH)/include",
					"$(OFX_PATH)/Support/include",
					"$(OFX_PATH)/Support/Plugins/include",
				);
				LD_RUNPATH_SEARCH_PATHS = "@loader_path/../Frameworks @loader_path/../Libraries";
				OFX_PATH = openfx;
			};
			name = Release;
		};
		1E551F481799509100A4135C /* Debug */ = {
			isa = XCBuildConfiguration;
			buildSettings = {
				PRODUCT_NAME = "$(TARGET_NAME)";
			};
			name = Debug;
		};
		1E551F491799509100A4135C /* Release */ = {
			isa = XCBuildConfiguration;
			buildSettings = {
				PRODUCT_NAME = "$(TARGET_NAME)";
			};
			name = Release;
		};
		1E59337B194A0C6300804448 /* Debug */ = {
			isa = XCBuildConfiguration;
			buildSettings = {
				EXPORTED_SYMBOLS_FILE = "$(OFX_PATH)/Support/include/osxSymbols";
				INFOPLIST_FILE = Constant/Info.plist;
				INSTALL_PATH = "$(LOCAL_LIBRARY_DIR)/OFX/Plugins/$(PROJECT_NAME)";
				PRODUCT_NAME = Constant.ofx;
				WRAPPER_EXTENSION = bundle;
			};
			name = Debug;
		};
		1E59337C194A0C6300804448 /* Release */ = {
			isa = XCBuildConfiguration;
			buildSettings = {
				EXPORTED_SYMBOLS_FILE = "$(OFX_PATH)/Support/include/osxSymbols";
				INFOPLIST_FILE = Constant/Info.plist;
				INSTALL_PATH = "$(LOCAL_LIBRARY_DIR)/OFX/Plugins/$(PROJECT_NAME)";
				PRODUCT_NAME = Constant.ofx;
				WRAPPER_EXTENSION = bundle;
			};
			name = Release;
		};
		1E69C9FF1A2B2EDD0099D609 /* Debug */ = {
			isa = XCBuildConfiguration;
			buildSettings = {
				EXPORTED_SYMBOLS_FILE = "$(OFX_PATH)/Support/include/osxSymbols";
				INFOPLIST_FILE = Saturation/Info.plist;
				INSTALL_PATH = "$(LOCAL_LIBRARY_DIR)/OFX/Plugins/$(PROJECT_NAME)";
				PRODUCT_NAME = Saturation.ofx;
				WRAPPER_EXTENSION = bundle;
			};
			name = Debug;
		};
		1E69CA001A2B2EDD0099D609 /* Release */ = {
			isa = XCBuildConfiguration;
			buildSettings = {
				EXPORTED_SYMBOLS_FILE = "$(OFX_PATH)/Support/include/osxSymbols";
				INFOPLIST_FILE = Saturation/Info.plist;
				INSTALL_PATH = "$(LOCAL_LIBRARY_DIR)/OFX/Plugins/$(PROJECT_NAME)";
				PRODUCT_NAME = Saturation.ofx;
				WRAPPER_EXTENSION = bundle;
			};
			name = Release;
		};
		1E8B5D5918B76A7500C31FDC /* Debug */ = {
			isa = XCBuildConfiguration;
			buildSettings = {
				EXPORTED_SYMBOLS_FILE = "$(OFX_PATH)/Support/include/osxSymbols";
				INFOPLIST_FILE = Misc/Info.plist;
				INSTALL_PATH = "$(LOCAL_LIBRARY_DIR)/OFX/Plugins/$(PROJECT_NAME)";
				PRODUCT_NAME = Misc.ofx;
				WRAPPER_EXTENSION = bundle;
			};
			name = Debug;
		};
		1E8B5D5A18B76A7500C31FDC /* Release */ = {
			isa = XCBuildConfiguration;
			buildSettings = {
				EXPORTED_SYMBOLS_FILE = "$(OFX_PATH)/Support/include/osxSymbols";
				INFOPLIST_FILE = Misc/Info.plist;
				INSTALL_PATH = "$(LOCAL_LIBRARY_DIR)/OFX/Plugins/$(PROJECT_NAME)";
				PRODUCT_NAME = Misc.ofx;
				WRAPPER_EXTENSION = bundle;
			};
			name = Release;
		};
		1E92573119EC1DB80018F19A /* Debug */ = {
			isa = XCBuildConfiguration;
			buildSettings = {
				EXPORTED_SYMBOLS_FILE = "$(OFX_PATH)/Support/include/osxSymbols";
				INFOPLIST_FILE = Clamp/Info.plist;
				INSTALL_PATH = "$(LOCAL_LIBRARY_DIR)/OFX/Plugins/$(PROJECT_NAME)";
				PRODUCT_NAME = Clamp.ofx;
				WRAPPER_EXTENSION = bundle;
			};
			name = Debug;
		};
		1E92573219EC1DB80018F19A /* Release */ = {
			isa = XCBuildConfiguration;
			buildSettings = {
				EXPORTED_SYMBOLS_FILE = "$(OFX_PATH)/Support/include/osxSymbols";
				INFOPLIST_FILE = Clamp/Info.plist;
				INSTALL_PATH = "$(LOCAL_LIBRARY_DIR)/OFX/Plugins/$(PROJECT_NAME)";
				PRODUCT_NAME = Clamp.ofx;
				WRAPPER_EXTENSION = bundle;
			};
			name = Release;
		};
		1EA0C21319BA1243006AB602 /* Debug */ = {
			isa = XCBuildConfiguration;
			buildSettings = {
				EXPORTED_SYMBOLS_FILE = "$(OFX_PATH)/Support/include/osxSymbols";
				INFOPLIST_FILE = Dissolve/Info.plist;
				INSTALL_PATH = "$(LOCAL_LIBRARY_DIR)/OFX/Plugins/$(PROJECT_NAME)";
				PRODUCT_NAME = Dissolve.ofx;
				WRAPPER_EXTENSION = bundle;
			};
			name = Debug;
		};
		1EA0C21419BA1243006AB602 /* Release */ = {
			isa = XCBuildConfiguration;
			buildSettings = {
				EXPORTED_SYMBOLS_FILE = "$(OFX_PATH)/Support/include/osxSymbols";
				INFOPLIST_FILE = Dissolve/Info.plist;
				INSTALL_PATH = "$(LOCAL_LIBRARY_DIR)/OFX/Plugins/$(PROJECT_NAME)";
				PRODUCT_NAME = Dissolve.ofx;
				WRAPPER_EXTENSION = bundle;
			};
			name = Release;
		};
		1EAD4AF21A0A691700AF834D /* Debug */ = {
			isa = XCBuildConfiguration;
			buildSettings = {
				EXPORTED_SYMBOLS_FILE = "$(OFX_PATH)/Support/include/osxSymbols";
				INFOPLIST_FILE = AdjustRoD/Info.plist;
				INSTALL_PATH = "$(LOCAL_LIBRARY_DIR)/OFX/Plugins/$(PROJECT_NAME)";
				PRODUCT_NAME = AdjustRoD.ofx;
				WRAPPER_EXTENSION = bundle;
			};
			name = Debug;
		};
		1EAD4AF31A0A691700AF834D /* Release */ = {
			isa = XCBuildConfiguration;
			buildSettings = {
				EXPORTED_SYMBOLS_FILE = "$(OFX_PATH)/Support/include/osxSymbols";
				INFOPLIST_FILE = AdjustRoD/Info.plist;
				INSTALL_PATH = "$(LOCAL_LIBRARY_DIR)/OFX/Plugins/$(PROJECT_NAME)";
				PRODUCT_NAME = AdjustRoD.ofx;
				WRAPPER_EXTENSION = bundle;
			};
			name = Release;
		};
		1EB9C07E196DD64E003C1849 /* Debug */ = {
			isa = XCBuildConfiguration;
			buildSettings = {
				EXPORTED_SYMBOLS_FILE = "$(OFX_PATH)/Support/include/osxSymbols";
				INFOPLIST_FILE = NoOp/Info.plist;
				INSTALL_PATH = "$(LOCAL_LIBRARY_DIR)/OFX/Plugins/$(PROJECT_NAME)";
				PRODUCT_NAME = NoOp.ofx;
				WRAPPER_EXTENSION = bundle;
			};
			name = Debug;
		};
		1EB9C07F196DD64E003C1849 /* Release */ = {
			isa = XCBuildConfiguration;
			buildSettings = {
				EXPORTED_SYMBOLS_FILE = "$(OFX_PATH)/Support/include/osxSymbols";
				INFOPLIST_FILE = NoOp/Info.plist;
				INSTALL_PATH = "$(LOCAL_LIBRARY_DIR)/OFX/Plugins/$(PROJECT_NAME)";
				PRODUCT_NAME = NoOp.ofx;
				WRAPPER_EXTENSION = bundle;
			};
			name = Release;
		};
		1EBAEFDF199A81DB0037B3E6 /* Debug */ = {
			isa = XCBuildConfiguration;
			buildSettings = {
				EXPORTED_SYMBOLS_FILE = "$(OFX_PATH)/Support/include/osxSymbols";
				INFOPLIST_FILE = Test/Info.plist;
				INSTALL_PATH = "$(LOCAL_LIBRARY_DIR)/OFX/Plugins/$(PROJECT_NAME)";
				PRODUCT_NAME = Test.ofx;
				WRAPPER_EXTENSION = bundle;
			};
			name = Debug;
		};
		1EBAEFE0199A81DB0037B3E6 /* Release */ = {
			isa = XCBuildConfiguration;
			buildSettings = {
				EXPORTED_SYMBOLS_FILE = "$(OFX_PATH)/Support/include/osxSymbols";
				INFOPLIST_FILE = Test/Info.plist;
				INSTALL_PATH = "$(LOCAL_LIBRARY_DIR)/OFX/Plugins/$(PROJECT_NAME)";
				PRODUCT_NAME = Test.ofx;
				WRAPPER_EXTENSION = bundle;
			};
			name = Release;
		};
		1ECA4DF31A3F3A6500C5128B /* Debug */ = {
			isa = XCBuildConfiguration;
			buildSettings = {
				EXPORTED_SYMBOLS_FILE = "$(OFX_PATH)/Support/include/osxSymbols";
				INFOPLIST_FILE = Ramp/Info.plist;
				INSTALL_PATH = "$(LOCAL_LIBRARY_DIR)/OFX/Plugins/$(PROJECT_NAME)";
				PRODUCT_NAME = Ramp.ofx;
				WRAPPER_EXTENSION = bundle;
			};
			name = Debug;
		};
		1ECA4DF41A3F3A6500C5128B /* Release */ = {
			isa = XCBuildConfiguration;
			buildSettings = {
				EXPORTED_SYMBOLS_FILE = "$(OFX_PATH)/Support/include/osxSymbols";
				INFOPLIST_FILE = Ramp/Info.plist;
				INSTALL_PATH = "$(LOCAL_LIBRARY_DIR)/OFX/Plugins/$(PROJECT_NAME)";
				PRODUCT_NAME = Ramp.ofx;
				WRAPPER_EXTENSION = bundle;
			};
			name = Release;
		};
		1ECA4E0C1A3F3ACD00C5128B /* Debug */ = {
			isa = XCBuildConfiguration;
			buildSettings = {
				EXPORTED_SYMBOLS_FILE = "$(OFX_PATH)/Support/include/osxSymbols";
				INFOPLIST_FILE = Radial/Info.plist;
				INSTALL_PATH = "$(LOCAL_LIBRARY_DIR)/OFX/Plugins/$(PROJECT_NAME)";
				PRODUCT_NAME = Radial.ofx;
				WRAPPER_EXTENSION = bundle;
			};
			name = Debug;
		};
		1ECA4E0D1A3F3ACD00C5128B /* Release */ = {
			isa = XCBuildConfiguration;
			buildSettings = {
				EXPORTED_SYMBOLS_FILE = "$(OFX_PATH)/Support/include/osxSymbols";
				INFOPLIST_FILE = Radial/Info.plist;
				INSTALL_PATH = "$(LOCAL_LIBRARY_DIR)/OFX/Plugins/$(PROJECT_NAME)";
				PRODUCT_NAME = Radial.ofx;
				WRAPPER_EXTENSION = bundle;
			};
			name = Release;
		};
		1ECE544A185F2374001ED442 /* Debug */ = {
			isa = XCBuildConfiguration;
			buildSettings = {
				EXPORTED_SYMBOLS_FILE = "$(OFX_PATH)/Support/include/osxSymbols";
				INFOPLIST_FILE = ReConverge/Info.plist;
				INSTALL_PATH = "$(LOCAL_LIBRARY_DIR)/OFX/Plugins/$(PROJECT_NAME)";
				PRODUCT_NAME = ReConverge.ofx;
				WRAPPER_EXTENSION = bundle;
			};
			name = Debug;
		};
		1ECE544B185F2374001ED442 /* Release */ = {
			isa = XCBuildConfiguration;
			buildSettings = {
				EXPORTED_SYMBOLS_FILE = "$(OFX_PATH)/Support/include/osxSymbols";
				INFOPLIST_FILE = ReConverge/Info.plist;
				INSTALL_PATH = "$(LOCAL_LIBRARY_DIR)/OFX/Plugins/$(PROJECT_NAME)";
				PRODUCT_NAME = ReConverge.ofx;
				WRAPPER_EXTENSION = bundle;
			};
			name = Release;
		};
		1ECE5469185F2433001ED442 /* Debug */ = {
			isa = XCBuildConfiguration;
			buildSettings = {
				EXPORTED_SYMBOLS_FILE = "$(OFX_PATH)/Support/include/osxSymbols";
				HEADER_SEARCH_PATHS = (
					"$(OFX_PATH)/include",
					"$(OFX_PATH)/Support/include",
					"$(OFX_PATH)/Support/Plugins/include",
					"$(OFX_PATH)/HostSupport/include",
					"$(OFX_PATH)/Examples/include",
				);
				INFOPLIST_FILE = DebugProxy/Info.plist;
				INSTALL_PATH = "$(LOCAL_LIBRARY_DIR)/OFX/Plugins/$(PROJECT_NAME)";
				PRODUCT_NAME = DebugProxy.ofx;
				WRAPPER_EXTENSION = bundle;
			};
			name = Debug;
		};
		1ECE546A185F2433001ED442 /* Release */ = {
			isa = XCBuildConfiguration;
			buildSettings = {
				EXPORTED_SYMBOLS_FILE = "$(OFX_PATH)/Support/include/osxSymbols";
				HEADER_SEARCH_PATHS = (
					"$(OFX_PATH)/include",
					"$(OFX_PATH)/Support/include",
					"$(OFX_PATH)/Support/Plugins/include",
					"$(OFX_PATH)/HostSupport/include",
					"$(OFX_PATH)/Examples/include",
				);
				INFOPLIST_FILE = DebugProxy/Info.plist;
				INSTALL_PATH = "$(LOCAL_LIBRARY_DIR)/OFX/Plugins/$(PROJECT_NAME)";
				PRODUCT_NAME = DebugProxy.ofx;
				WRAPPER_EXTENSION = bundle;
			};
			name = Release;
		};
		1ECF2F9C19F51D3400E91A38 /* Debug */ = {
			isa = XCBuildConfiguration;
			buildSettings = {
				EXPORTED_SYMBOLS_FILE = "$(OFX_PATH)/Support/include/osxSymbols";
				INFOPLIST_FILE = Keyer/Info.plist;
				INSTALL_PATH = "$(LOCAL_LIBRARY_DIR)/OFX/Plugins/$(PROJECT_NAME)";
				PRODUCT_NAME = Keyer.ofx;
				WRAPPER_EXTENSION = bundle;
			};
			name = Debug;
		};
		1ECF2F9D19F51D3400E91A38 /* Release */ = {
			isa = XCBuildConfiguration;
			buildSettings = {
				EXPORTED_SYMBOLS_FILE = "$(OFX_PATH)/Support/include/osxSymbols";
				INFOPLIST_FILE = Keyer/Info.plist;
				INSTALL_PATH = "$(LOCAL_LIBRARY_DIR)/OFX/Plugins/$(PROJECT_NAME)";
				PRODUCT_NAME = Keyer.ofx;
				WRAPPER_EXTENSION = bundle;
			};
			name = Release;
		};
		1ED4AEA41973DCAD00EE64C8 /* Debug */ = {
			isa = XCBuildConfiguration;
			buildSettings = {
				EXPORTED_SYMBOLS_FILE = "$(OFX_PATH)/Support/include/osxSymbols";
				INFOPLIST_FILE = Noise/Info.plist;
				INSTALL_PATH = "$(LOCAL_LIBRARY_DIR)/OFX/Plugins/$(PROJECT_NAME)";
				PRODUCT_NAME = Noise.ofx;
				WRAPPER_EXTENSION = bundle;
			};
			name = Debug;
		};
		1ED4AEA51973DCAD00EE64C8 /* Release */ = {
			isa = XCBuildConfiguration;
			buildSettings = {
				EXPORTED_SYMBOLS_FILE = "$(OFX_PATH)/Support/include/osxSymbols";
				INFOPLIST_FILE = Noise/Info.plist;
				INSTALL_PATH = "$(LOCAL_LIBRARY_DIR)/OFX/Plugins/$(PROJECT_NAME)";
				PRODUCT_NAME = Noise.ofx;
				WRAPPER_EXTENSION = bundle;
			};
			name = Release;
		};
		1ED5372C1A234CDF007966D5 /* Debug */ = {
			isa = XCBuildConfiguration;
			buildSettings = {
				EXPORTED_SYMBOLS_FILE = "$(OFX_PATH)/Support/include/osxSymbols";
				INFOPLIST_FILE = HSV/Info.plist;
				INSTALL_PATH = "$(LOCAL_LIBRARY_DIR)/OFX/Plugins/$(PROJECT_NAME)";
				PRODUCT_NAME = HSV.ofx;
				WRAPPER_EXTENSION = bundle;
			};
			name = Debug;
		};
		1ED5372D1A234CDF007966D5 /* Release */ = {
			isa = XCBuildConfiguration;
			buildSettings = {
				EXPORTED_SYMBOLS_FILE = "$(OFX_PATH)/Support/include/osxSymbols";
				INFOPLIST_FILE = HSV/Info.plist;
				INSTALL_PATH = "$(LOCAL_LIBRARY_DIR)/OFX/Plugins/$(PROJECT_NAME)";
				PRODUCT_NAME = HSV.ofx;
				WRAPPER_EXTENSION = bundle;
			};
			name = Release;
		};
		1EDE1B8A182D04D9002392CB /* Debug */ = {
			isa = XCBuildConfiguration;
			buildSettings = {
				EXPORTED_SYMBOLS_FILE = "$(OFX_PATH)/Support/include/osxSymbols";
				INFOPLIST_FILE = Anaglyph/Info.plist;
				INSTALL_PATH = "$(LOCAL_LIBRARY_DIR)/OFX/Plugins/$(PROJECT_NAME)";
				PRODUCT_NAME = Anaglyph.ofx;
				WRAPPER_EXTENSION = bundle;
			};
			name = Debug;
		};
		1EDE1B8B182D04D9002392CB /* Release */ = {
			isa = XCBuildConfiguration;
			buildSettings = {
				EXPORTED_SYMBOLS_FILE = "$(OFX_PATH)/Support/include/osxSymbols";
				INFOPLIST_FILE = Anaglyph/Info.plist;
				INSTALL_PATH = "$(LOCAL_LIBRARY_DIR)/OFX/Plugins/$(PROJECT_NAME)";
				PRODUCT_NAME = Anaglyph.ofx;
				WRAPPER_EXTENSION = bundle;
			};
			name = Release;
		};
		1EDE1BAB182D3985002392CB /* Debug */ = {
			isa = XCBuildConfiguration;
			buildSettings = {
				EXPORTED_SYMBOLS_FILE = "$(OFX_PATH)/Support/include/osxSymbols";
				INFOPLIST_FILE = JoinViews/Info.plist;
				INSTALL_PATH = "$(LOCAL_LIBRARY_DIR)/OFX/Plugins/$(PROJECT_NAME)";
				PRODUCT_NAME = JoinViews.ofx;
				WRAPPER_EXTENSION = bundle;
			};
			name = Debug;
		};
		1EDE1BAC182D3985002392CB /* Release */ = {
			isa = XCBuildConfiguration;
			buildSettings = {
				EXPORTED_SYMBOLS_FILE = "$(OFX_PATH)/Support/include/osxSymbols";
				INFOPLIST_FILE = JoinViews/Info.plist;
				INSTALL_PATH = "$(LOCAL_LIBRARY_DIR)/OFX/Plugins/$(PROJECT_NAME)";
				PRODUCT_NAME = JoinViews.ofx;
				WRAPPER_EXTENSION = bundle;
			};
			name = Release;
		};
		1EDE1BC4182D3F38002392CB /* Debug */ = {
			isa = XCBuildConfiguration;
			buildSettings = {
				EXPORTED_SYMBOLS_FILE = "$(OFX_PATH)/Support/include/osxSymbols";
				INFOPLIST_FILE = OneView/Info.plist;
				INSTALL_PATH = "$(LOCAL_LIBRARY_DIR)/OFX/Plugins/$(PROJECT_NAME)";
				PRODUCT_NAME = OneView.ofx;
				WRAPPER_EXTENSION = bundle;
			};
			name = Debug;
		};
		1EDE1BC5182D3F38002392CB /* Release */ = {
			isa = XCBuildConfiguration;
			buildSettings = {
				EXPORTED_SYMBOLS_FILE = "$(OFX_PATH)/Support/include/osxSymbols";
				INFOPLIST_FILE = OneView/Info.plist;
				INSTALL_PATH = "$(LOCAL_LIBRARY_DIR)/OFX/Plugins/$(PROJECT_NAME)";
				PRODUCT_NAME = OneView.ofx;
				WRAPPER_EXTENSION = bundle;
			};
			name = Release;
		};
		1EDE1BDD182D8941002392CB /* Debug */ = {
			isa = XCBuildConfiguration;
			buildSettings = {
				EXPORTED_SYMBOLS_FILE = "$(OFX_PATH)/Support/include/osxSymbols";
				INFOPLIST_FILE = MixViews/Info.plist;
				INSTALL_PATH = "$(LOCAL_LIBRARY_DIR)/OFX/Plugins/$(PROJECT_NAME)";
				PRODUCT_NAME = MixViews.ofx;
				WRAPPER_EXTENSION = bundle;
			};
			name = Debug;
		};
		1EDE1BDE182D8941002392CB /* Release */ = {
			isa = XCBuildConfiguration;
			buildSettings = {
				EXPORTED_SYMBOLS_FILE = "$(OFX_PATH)/Support/include/osxSymbols";
				INFOPLIST_FILE = MixViews/Info.plist;
				INSTALL_PATH = "$(LOCAL_LIBRARY_DIR)/OFX/Plugins/$(PROJECT_NAME)";
				PRODUCT_NAME = MixViews.ofx;
				WRAPPER_EXTENSION = bundle;
			};
			name = Release;
		};
		1EF46F41194A394E00825BDF /* Debug */ = {
			isa = XCBuildConfiguration;
			buildSettings = {
				EXPORTED_SYMBOLS_FILE = "$(OFX_PATH)/Support/include/osxSymbols";
				INFOPLIST_FILE = Shuffle/Info.plist;
				INSTALL_PATH = "$(LOCAL_LIBRARY_DIR)/OFX/Plugins/$(PROJECT_NAME)";
				PRODUCT_NAME = Shuffle.ofx;
				WRAPPER_EXTENSION = bundle;
			};
			name = Debug;
		};
		1EF46F42194A394E00825BDF /* Release */ = {
			isa = XCBuildConfiguration;
			buildSettings = {
				EXPORTED_SYMBOLS_FILE = "$(OFX_PATH)/Support/include/osxSymbols";
				INFOPLIST_FILE = Shuffle/Info.plist;
				INSTALL_PATH = "$(LOCAL_LIBRARY_DIR)/OFX/Plugins/$(PROJECT_NAME)";
				PRODUCT_NAME = Shuffle.ofx;
				WRAPPER_EXTENSION = bundle;
			};
			name = Release;
		};
		1EFA772A1A24F0BA00212DB0 /* Debug */ = {
			isa = XCBuildConfiguration;
			buildSettings = {
				EXPORTED_SYMBOLS_FILE = "$(OFX_PATH)/Support/include/osxSymbols";
				INFOPLIST_FILE = HSVTool/Info.plist;
				INSTALL_PATH = "$(LOCAL_LIBRARY_DIR)/OFX/Plugins/$(PROJECT_NAME)";
				PRODUCT_NAME = HSVTool.ofx;
				WRAPPER_EXTENSION = bundle;
			};
			name = Debug;
		};
		1EFA772B1A24F0BA00212DB0 /* Release */ = {
			isa = XCBuildConfiguration;
			buildSettings = {
				EXPORTED_SYMBOLS_FILE = "$(OFX_PATH)/Support/include/osxSymbols";
				INFOPLIST_FILE = HSVTool/Info.plist;
				INSTALL_PATH = "$(LOCAL_LIBRARY_DIR)/OFX/Plugins/$(PROJECT_NAME)";
				PRODUCT_NAME = HSVTool.ofx;
				WRAPPER_EXTENSION = bundle;
			};
			name = Release;
		};
		1EFB4E1919461B13005932AF /* Debug */ = {
			isa = XCBuildConfiguration;
			buildSettings = {
				EXPORTED_SYMBOLS_FILE = "$(OFX_PATH)/Support/include/osxSymbols";
				INFOPLIST_FILE = Difference/Info.plist;
				INSTALL_PATH = "$(LOCAL_LIBRARY_DIR)/OFX/Plugins/$(PROJECT_NAME)";
				PRODUCT_NAME = Difference.ofx;
				WRAPPER_EXTENSION = bundle;
			};
			name = Debug;
		};
		1EFB4E1A19461B13005932AF /* Release */ = {
			isa = XCBuildConfiguration;
			buildSettings = {
				EXPORTED_SYMBOLS_FILE = "$(OFX_PATH)/Support/include/osxSymbols";
				INFOPLIST_FILE = Difference/Info.plist;
				INSTALL_PATH = "$(LOCAL_LIBRARY_DIR)/OFX/Plugins/$(PROJECT_NAME)";
				PRODUCT_NAME = Difference.ofx;
				WRAPPER_EXTENSION = bundle;
			};
			name = Release;
		};
		1EFBC9911A23A1EB00086E7A /* Debug */ = {
			isa = XCBuildConfiguration;
			buildSettings = {
				EXPORTED_SYMBOLS_FILE = "$(OFX_PATH)/Support/include/osxSymbols";
				INFOPLIST_FILE = VectorToColor/Info.plist;
				INSTALL_PATH = "$(LOCAL_LIBRARY_DIR)/OFX/Plugins/$(PROJECT_NAME)";
				PRODUCT_NAME = VectorToColor.ofx;
				WRAPPER_EXTENSION = bundle;
			};
			name = Debug;
		};
		1EFBC9921A23A1EB00086E7A /* Release */ = {
			isa = XCBuildConfiguration;
			buildSettings = {
				EXPORTED_SYMBOLS_FILE = "$(OFX_PATH)/Support/include/osxSymbols";
				INFOPLIST_FILE = VectorToColor/Info.plist;
				INSTALL_PATH = "$(LOCAL_LIBRARY_DIR)/OFX/Plugins/$(PROJECT_NAME)";
				PRODUCT_NAME = VectorToColor.ofx;
				WRAPPER_EXTENSION = bundle;
			};
			name = Release;
		};
		D721EC11191120B30069DB1D /* Debug */ = {
			isa = XCBuildConfiguration;
			buildSettings = {
				EXPORTED_SYMBOLS_FILE = "$(OFX_PATH)/Support/include/osxSymbols";
				INFOPLIST_FILE = Roto/Info.plist;
				INSTALL_PATH = "$(LOCAL_LIBRARY_DIR)/OFX/Plugins/$(PROJECT_NAME)";
				PRODUCT_NAME = Roto.ofx;
				WRAPPER_EXTENSION = bundle;
			};
			name = Debug;
		};
		D721EC12191120B30069DB1D /* Release */ = {
			isa = XCBuildConfiguration;
			buildSettings = {
				EXPORTED_SYMBOLS_FILE = "$(OFX_PATH)/Support/include/osxSymbols";
				INFOPLIST_FILE = Roto/Info.plist;
				INSTALL_PATH = "$(LOCAL_LIBRARY_DIR)/OFX/Plugins/$(PROJECT_NAME)";
				PRODUCT_NAME = Roto.ofx;
				WRAPPER_EXTENSION = bundle;
			};
			name = Release;
		};
		D7257D5A192E91120040CD9C /* Debug */ = {
			isa = XCBuildConfiguration;
			buildSettings = {
				EXPORTED_SYMBOLS_FILE = "$(OFX_PATH)/Support/include/osxSymbols";
				INFOPLIST_FILE = CornerPin/Info.plist;
				INSTALL_PATH = "$(LOCAL_LIBRARY_DIR)/OFX/Plugins/$(PROJECT_NAME)";
				PRODUCT_NAME = CornerPin.ofx;
				WRAPPER_EXTENSION = bundle;
			};
			name = Debug;
		};
		D7257D5B192E91120040CD9C /* Release */ = {
			isa = XCBuildConfiguration;
			buildSettings = {
				EXPORTED_SYMBOLS_FILE = "$(OFX_PATH)/Support/include/osxSymbols";
				INFOPLIST_FILE = CornerPin/Info.plist;
				INSTALL_PATH = "$(LOCAL_LIBRARY_DIR)/OFX/Plugins/$(PROJECT_NAME)";
				PRODUCT_NAME = CornerPin.ofx;
				WRAPPER_EXTENSION = bundle;
			};
			name = Release;
		};
		D730311419518B6B0024BCA4 /* Debug */ = {
			isa = XCBuildConfiguration;
			buildSettings = {
				EXPORTED_SYMBOLS_FILE = "$(OFX_PATH)/Support/include/osxSymbols";
				INFOPLIST_FILE = CopyRectangle/Info.plist;
				INSTALL_PATH = "$(LOCAL_LIBRARY_DIR)/OFX/Plugins/$(PROJECT_NAME)";
				PRODUCT_NAME = CopyRectangle.ofx;
				WRAPPER_EXTENSION = bundle;
			};
			name = Debug;
		};
		D730311519518B6B0024BCA4 /* Release */ = {
			isa = XCBuildConfiguration;
			buildSettings = {
				EXPORTED_SYMBOLS_FILE = "$(OFX_PATH)/Support/include/osxSymbols";
				INFOPLIST_FILE = CopyRectangle/Info.plist;
				INSTALL_PATH = "$(LOCAL_LIBRARY_DIR)/OFX/Plugins/$(PROJECT_NAME)";
				PRODUCT_NAME = CopyRectangle.ofx;
				WRAPPER_EXTENSION = bundle;
			};
			name = Release;
		};
		D7349E9E18E7767D0097DB1D /* Debug */ = {
			isa = XCBuildConfiguration;
			buildSettings = {
				EXPORTED_SYMBOLS_FILE = "$(OFX_PATH)/Support/include/osxSymbols";
				INFOPLIST_FILE = Transform/Info.plist;
				INSTALL_PATH = "$(LOCAL_LIBRARY_DIR)/OFX/Plugins/$(PROJECT_NAME)";
				PRODUCT_NAME = Transform.ofx;
				WRAPPER_EXTENSION = bundle;
			};
			name = Debug;
		};
		D7349E9F18E7767D0097DB1D /* Release */ = {
			isa = XCBuildConfiguration;
			buildSettings = {
				EXPORTED_SYMBOLS_FILE = "$(OFX_PATH)/Support/include/osxSymbols";
				INFOPLIST_FILE = Transform/Info.plist;
				INSTALL_PATH = "$(LOCAL_LIBRARY_DIR)/OFX/Plugins/$(PROJECT_NAME)";
				PRODUCT_NAME = Transform.ofx;
				WRAPPER_EXTENSION = bundle;
			};
			name = Release;
		};
		D74121E318F9CF3D00A81F8B /* Debug */ = {
			isa = XCBuildConfiguration;
			buildSettings = {
				EXPORTED_SYMBOLS_FILE = "$(OFX_PATH)/Support/include/osxSymbols";
				INFOPLIST_FILE = Merge/Info.plist;
				INSTALL_PATH = "$(LOCAL_LIBRARY_DIR)/OFX/Plugins/$(PROJECT_NAME)";
				PRODUCT_NAME = Merge.ofx;
				WRAPPER_EXTENSION = bundle;
			};
			name = Debug;
		};
		D74121E418F9CF3D00A81F8B /* Release */ = {
			isa = XCBuildConfiguration;
			buildSettings = {
				EXPORTED_SYMBOLS_FILE = "$(OFX_PATH)/Support/include/osxSymbols";
				INFOPLIST_FILE = Merge/Info.plist;
				INSTALL_PATH = "$(LOCAL_LIBRARY_DIR)/OFX/Plugins/$(PROJECT_NAME)";
				PRODUCT_NAME = Merge.ofx;
				WRAPPER_EXTENSION = bundle;
			};
			name = Release;
		};
		D74A80C2194059CC007C3E1C /* Debug */ = {
			isa = XCBuildConfiguration;
			buildSettings = {
				EXPORTED_SYMBOLS_FILE = "$(OFX_PATH)/Support/include/osxSymbols";
				INFOPLIST_FILE = Crop/Info.plist;
				INSTALL_PATH = "$(LOCAL_LIBRARY_DIR)/OFX/Plugins/$(PROJECT_NAME)";
				PRODUCT_NAME = Crop.ofx;
				WRAPPER_EXTENSION = bundle;
			};
			name = Debug;
		};
		D74A80C3194059CC007C3E1C /* Release */ = {
			isa = XCBuildConfiguration;
			buildSettings = {
				EXPORTED_SYMBOLS_FILE = "$(OFX_PATH)/Support/include/osxSymbols";
				INFOPLIST_FILE = Crop/Info.plist;
				INSTALL_PATH = "$(LOCAL_LIBRARY_DIR)/OFX/Plugins/$(PROJECT_NAME)";
				PRODUCT_NAME = Crop.ofx;
				WRAPPER_EXTENSION = bundle;
			};
			name = Release;
		};
		D7BB85C71955C00100A86649 /* Debug */ = {
			isa = XCBuildConfiguration;
			buildSettings = {
				EXPORTED_SYMBOLS_FILE = "$(OFX_PATH)/Support/include/osxSymbols";
				INFOPLIST_FILE = TrackerPM/Info.plist;
				INSTALL_PATH = "$(LOCAL_LIBRARY_DIR)/OFX/Plugins/$(PROJECT_NAME)";
				PRODUCT_NAME = TrackerPM.ofx;
				WRAPPER_EXTENSION = bundle;
			};
			name = Debug;
		};
		D7BB85C81955C00100A86649 /* Release */ = {
			isa = XCBuildConfiguration;
			buildSettings = {
				EXPORTED_SYMBOLS_FILE = "$(OFX_PATH)/Support/include/osxSymbols";
				INFOPLIST_FILE = TrackerPM/Info.plist;
				INSTALL_PATH = "$(LOCAL_LIBRARY_DIR)/OFX/Plugins/$(PROJECT_NAME)";
				PRODUCT_NAME = TrackerPM.ofx;
				WRAPPER_EXTENSION = bundle;
			};
			name = Release;
		};
/* End XCBuildConfiguration section */

/* Begin XCConfigurationList section */
		1E0072E31A40417F00E77042 /* Build configuration list for PBXNativeTarget "Rectangle.ofx" */ = {
			isa = XCConfigurationList;
			buildConfigurations = (
				1E0072E41A40417F00E77042 /* Debug */,
				1E0072E51A40417F00E77042 /* Release */,
			);
			defaultConfigurationIsVisible = 0;
			defaultConfigurationName = Release;
		};
		1E083202199FEB1F00A819A5 /* Build configuration list for PBXNativeTarget "Deinterlace.ofx" */ = {
			isa = XCConfigurationList;
			buildConfigurations = (
				1E083203199FEB1F00A819A5 /* Debug */,
				1E083204199FEB1F00A819A5 /* Release */,
			);
			defaultConfigurationIsVisible = 0;
			defaultConfigurationName = Release;
		};
		1E0E4EA8194CB2970072248F /* Build configuration list for PBXAggregateTarget "all (no multibundle)" */ = {
			isa = XCConfigurationList;
			buildConfigurations = (
				1E0E4EA9194CB2970072248F /* Debug */,
				1E0E4EAA194CB2970072248F /* Release */,
			);
			defaultConfigurationIsVisible = 0;
			defaultConfigurationName = Release;
		};
		1E10A7041997BFE400EE87A1 /* Build configuration list for PBXNativeTarget "ColorMatrix.ofx" */ = {
			isa = XCConfigurationList;
			buildConfigurations = (
				1E10A7051997BFE400EE87A1 /* Debug */,
				1E10A7061997BFE400EE87A1 /* Release */,
			);
			defaultConfigurationIsVisible = 0;
			defaultConfigurationName = Release;
		};
		1E181AF819518CCF00FAB9A9 /* Build configuration list for PBXNativeTarget "Invert.ofx" */ = {
			isa = XCConfigurationList;
			buildConfigurations = (
				1E181AF919518CCF00FAB9A9 /* Debug */,
				1E181AFA19518CCF00FAB9A9 /* Release */,
			);
			defaultConfigurationIsVisible = 0;
			defaultConfigurationName = Release;
		};
		1E1FB8F1190696F200F5515D /* Build configuration list for PBXNativeTarget "Grade.ofx" */ = {
			isa = XCConfigurationList;
			buildConfigurations = (
				1E1FB8F2190696F200F5515D /* Debug */,
				1E1FB8F3190696F200F5515D /* Release */,
			);
			defaultConfigurationIsVisible = 0;
			defaultConfigurationName = Release;
		};
		1E235FE718363C850019C45F /* Build configuration list for PBXNativeTarget "SideBySide.ofx" */ = {
			isa = XCConfigurationList;
			buildConfigurations = (
				1E235FE818363C850019C45F /* Debug */,
				1E235FE918363C850019C45F /* Release */,
			);
			defaultConfigurationIsVisible = 0;
			defaultConfigurationName = Release;
		};
		1E23600118369E4C0019C45F /* Build configuration list for PBXNativeTarget "TimeOffset.ofx" */ = {
			isa = XCConfigurationList;
			buildConfigurations = (
				1E23600218369E4C0019C45F /* Debug */,
				1E23600318369E4C0019C45F /* Release */,
			);
			defaultConfigurationIsVisible = 0;
			defaultConfigurationName = Release;
		};
		1E2A93551990EE690061B1F1 /* Build configuration list for PBXNativeTarget "Retime.ofx" */ = {
			isa = XCConfigurationList;
			buildConfigurations = (
				1E2A93561990EE690061B1F1 /* Debug */,
				1E2A93571990EE690061B1F1 /* Release */,
			);
			defaultConfigurationIsVisible = 0;
			defaultConfigurationName = Release;
		};
		1E31941D19D9B2270027D0E2 /* Build configuration list for PBXNativeTarget "CImg.ofx" */ = {
			isa = XCConfigurationList;
			buildConfigurations = (
				1E31941E19D9B2270027D0E2 /* Debug */,
				1E31941F19D9B2270027D0E2 /* Release */,
			);
			defaultConfigurationIsVisible = 0;
			defaultConfigurationName = Release;
		};
		1E3451EF1906952D0080D699 /* Build configuration list for PBXNativeTarget "ChromaKeyer.ofx" */ = {
			isa = XCConfigurationList;
			buildConfigurations = (
				1E3451F01906952D0080D699 /* Debug */,
				1E3451F11906952D0080D699 /* Release */,
			);
			defaultConfigurationIsVisible = 0;
			defaultConfigurationName = Release;
		};
		1E34520E190695DC0080D699 /* Build configuration list for PBXNativeTarget "ColorCorrect.ofx" */ = {
			isa = XCConfigurationList;
			buildConfigurations = (
				1E34520F190695DC0080D699 /* Debug */,
				1E345210190695DC0080D699 /* Release */,
			);
			defaultConfigurationIsVisible = 0;
			defaultConfigurationName = Release;
		};
		1E3AC8D318B6207600F228A6 /* Build configuration list for PBXNativeTarget "Switch.ofx" */ = {
			isa = XCConfigurationList;
			buildConfigurations = (
				1E3AC8D418B6207600F228A6 /* Debug */,
				1E3AC8D518B6207600F228A6 /* Release */,
			);
			defaultConfigurationIsVisible = 0;
			defaultConfigurationName = Release;
		};
		1E3E3CAE17995BEE005F2132 /* Build configuration list for PBXNativeTarget "ColorLookup.ofx" */ = {
			isa = XCConfigurationList;
			buildConfigurations = (
				1E3E3CAF17995BEE005F2132 /* Debug */,
				1E3E3CB017995BEE005F2132 /* Release */,
			);
			defaultConfigurationIsVisible = 0;
			defaultConfigurationName = Release;
		};
		1E52FFC81955CE120000FB79 /* Build configuration list for PBXNativeTarget "Premult.ofx" */ = {
			isa = XCConfigurationList;
			buildConfigurations = (
				1E52FFC91955CE120000FB79 /* Debug */,
				1E52FFCA1955CE120000FB79 /* Release */,
			);
			defaultConfigurationIsVisible = 0;
			defaultConfigurationName = Release;
		};
		1E551EBC17994D4000A4135C /* Build configuration list for PBXProject "Misc" */ = {
			isa = XCConfigurationList;
			buildConfigurations = (
				1E551ECD17994D4000A4135C /* Debug */,
				1E551ECE17994D4000A4135C /* Release */,
			);
			defaultConfigurationIsVisible = 0;
			defaultConfigurationName = Release;
		};
		1E551F471799509100A4135C /* Build configuration list for PBXAggregateTarget "all" */ = {
			isa = XCConfigurationList;
			buildConfigurations = (
				1E551F481799509100A4135C /* Debug */,
				1E551F491799509100A4135C /* Release */,
			);
			defaultConfigurationIsVisible = 0;
			defaultConfigurationName = Release;
		};
		1E59337A194A0C6300804448 /* Build configuration list for PBXNativeTarget "Constant.ofx" */ = {
			isa = XCConfigurationList;
			buildConfigurations = (
				1E59337B194A0C6300804448 /* Debug */,
				1E59337C194A0C6300804448 /* Release */,
			);
			defaultConfigurationIsVisible = 0;
			defaultConfigurationName = Release;
		};
		1E69C9FE1A2B2EDD0099D609 /* Build configuration list for PBXNativeTarget "Saturation.ofx" */ = {
			isa = XCConfigurationList;
			buildConfigurations = (
				1E69C9FF1A2B2EDD0099D609 /* Debug */,
				1E69CA001A2B2EDD0099D609 /* Release */,
			);
			defaultConfigurationIsVisible = 0;
			defaultConfigurationName = Release;
		};
		1E8B5D5818B76A7500C31FDC /* Build configuration list for PBXNativeTarget "Misc.ofx" */ = {
			isa = XCConfigurationList;
			buildConfigurations = (
				1E8B5D5918B76A7500C31FDC /* Debug */,
				1E8B5D5A18B76A7500C31FDC /* Release */,
			);
			defaultConfigurationIsVisible = 0;
			defaultConfigurationName = Release;
		};
		1E92573019EC1DB80018F19A /* Build configuration list for PBXNativeTarget "Clamp.ofx" */ = {
			isa = XCConfigurationList;
			buildConfigurations = (
				1E92573119EC1DB80018F19A /* Debug */,
				1E92573219EC1DB80018F19A /* Release */,
			);
			defaultConfigurationIsVisible = 0;
			defaultConfigurationName = Release;
		};
		1EA0C21219BA1243006AB602 /* Build configuration list for PBXNativeTarget "Dissolve.ofx" */ = {
			isa = XCConfigurationList;
			buildConfigurations = (
				1EA0C21319BA1243006AB602 /* Debug */,
				1EA0C21419BA1243006AB602 /* Release */,
			);
			defaultConfigurationIsVisible = 0;
			defaultConfigurationName = Release;
		};
		1EAD4AF11A0A691700AF834D /* Build configuration list for PBXNativeTarget "AdjustRoD.ofx" */ = {
			isa = XCConfigurationList;
			buildConfigurations = (
				1EAD4AF21A0A691700AF834D /* Debug */,
				1EAD4AF31A0A691700AF834D /* Release */,
			);
			defaultConfigurationIsVisible = 0;
			defaultConfigurationName = Release;
		};
		1EB9C07D196DD64E003C1849 /* Build configuration list for PBXNativeTarget "NoOp.ofx" */ = {
			isa = XCConfigurationList;
			buildConfigurations = (
				1EB9C07E196DD64E003C1849 /* Debug */,
				1EB9C07F196DD64E003C1849 /* Release */,
			);
			defaultConfigurationIsVisible = 0;
			defaultConfigurationName = Release;
		};
		1EBAEFDE199A81DB0037B3E6 /* Build configuration list for PBXNativeTarget "Test.ofx" */ = {
			isa = XCConfigurationList;
			buildConfigurations = (
				1EBAEFDF199A81DB0037B3E6 /* Debug */,
				1EBAEFE0199A81DB0037B3E6 /* Release */,
			);
			defaultConfigurationIsVisible = 0;
			defaultConfigurationName = Release;
		};
		1ECA4DF21A3F3A6500C5128B /* Build configuration list for PBXNativeTarget "Ramp.ofx" */ = {
			isa = XCConfigurationList;
			buildConfigurations = (
				1ECA4DF31A3F3A6500C5128B /* Debug */,
				1ECA4DF41A3F3A6500C5128B /* Release */,
			);
			defaultConfigurationIsVisible = 0;
			defaultConfigurationName = Release;
		};
		1ECA4E0B1A3F3ACD00C5128B /* Build configuration list for PBXNativeTarget "Radial.ofx" */ = {
			isa = XCConfigurationList;
			buildConfigurations = (
				1ECA4E0C1A3F3ACD00C5128B /* Debug */,
				1ECA4E0D1A3F3ACD00C5128B /* Release */,
			);
			defaultConfigurationIsVisible = 0;
			defaultConfigurationName = Release;
		};
		1ECE5449185F2374001ED442 /* Build configuration list for PBXNativeTarget "ReConverge.ofx" */ = {
			isa = XCConfigurationList;
			buildConfigurations = (
				1ECE544A185F2374001ED442 /* Debug */,
				1ECE544B185F2374001ED442 /* Release */,
			);
			defaultConfigurationIsVisible = 0;
			defaultConfigurationName = Release;
		};
		1ECE5468185F2433001ED442 /* Build configuration list for PBXNativeTarget "DebugProxy.ofx" */ = {
			isa = XCConfigurationList;
			buildConfigurations = (
				1ECE5469185F2433001ED442 /* Debug */,
				1ECE546A185F2433001ED442 /* Release */,
			);
			defaultConfigurationIsVisible = 0;
			defaultConfigurationName = Release;
		};
		1ECF2F9B19F51D3400E91A38 /* Build configuration list for PBXNativeTarget "Keyer.ofx" */ = {
			isa = XCConfigurationList;
			buildConfigurations = (
				1ECF2F9C19F51D3400E91A38 /* Debug */,
				1ECF2F9D19F51D3400E91A38 /* Release */,
			);
			defaultConfigurationIsVisible = 0;
			defaultConfigurationName = Release;
		};
		1ED4AEA31973DCAD00EE64C8 /* Build configuration list for PBXNativeTarget "Noise.ofx" */ = {
			isa = XCConfigurationList;
			buildConfigurations = (
				1ED4AEA41973DCAD00EE64C8 /* Debug */,
				1ED4AEA51973DCAD00EE64C8 /* Release */,
			);
			defaultConfigurationIsVisible = 0;
			defaultConfigurationName = Release;
		};
		1ED5372B1A234CDF007966D5 /* Build configuration list for PBXNativeTarget "HSV.ofx" */ = {
			isa = XCConfigurationList;
			buildConfigurations = (
				1ED5372C1A234CDF007966D5 /* Debug */,
				1ED5372D1A234CDF007966D5 /* Release */,
			);
			defaultConfigurationIsVisible = 0;
			defaultConfigurationName = Release;
		};
		1EDE1B89182D04D9002392CB /* Build configuration list for PBXNativeTarget "Anaglyph.ofx" */ = {
			isa = XCConfigurationList;
			buildConfigurations = (
				1EDE1B8A182D04D9002392CB /* Debug */,
				1EDE1B8B182D04D9002392CB /* Release */,
			);
			defaultConfigurationIsVisible = 0;
			defaultConfigurationName = Release;
		};
		1EDE1BAA182D3985002392CB /* Build configuration list for PBXNativeTarget "JoinViews.ofx" */ = {
			isa = XCConfigurationList;
			buildConfigurations = (
				1EDE1BAB182D3985002392CB /* Debug */,
				1EDE1BAC182D3985002392CB /* Release */,
			);
			defaultConfigurationIsVisible = 0;
			defaultConfigurationName = Release;
		};
		1EDE1BC3182D3F38002392CB /* Build configuration list for PBXNativeTarget "OneView.ofx" */ = {
			isa = XCConfigurationList;
			buildConfigurations = (
				1EDE1BC4182D3F38002392CB /* Debug */,
				1EDE1BC5182D3F38002392CB /* Release */,
			);
			defaultConfigurationIsVisible = 0;
			defaultConfigurationName = Release;
		};
		1EDE1BDC182D8941002392CB /* Build configuration list for PBXNativeTarget "MixViews.ofx" */ = {
			isa = XCConfigurationList;
			buildConfigurations = (
				1EDE1BDD182D8941002392CB /* Debug */,
				1EDE1BDE182D8941002392CB /* Release */,
			);
			defaultConfigurationIsVisible = 0;
			defaultConfigurationName = Release;
		};
		1EF46F40194A394E00825BDF /* Build configuration list for PBXNativeTarget "Shuffle.ofx" */ = {
			isa = XCConfigurationList;
			buildConfigurations = (
				1EF46F41194A394E00825BDF /* Debug */,
				1EF46F42194A394E00825BDF /* Release */,
			);
			defaultConfigurationIsVisible = 0;
			defaultConfigurationName = Release;
		};
		1EFA77291A24F0BA00212DB0 /* Build configuration list for PBXNativeTarget "HSVTool.ofx" */ = {
			isa = XCConfigurationList;
			buildConfigurations = (
				1EFA772A1A24F0BA00212DB0 /* Debug */,
				1EFA772B1A24F0BA00212DB0 /* Release */,
			);
			defaultConfigurationIsVisible = 0;
			defaultConfigurationName = Release;
		};
		1EFB4E1819461B13005932AF /* Build configuration list for PBXNativeTarget "Difference.ofx" */ = {
			isa = XCConfigurationList;
			buildConfigurations = (
				1EFB4E1919461B13005932AF /* Debug */,
				1EFB4E1A19461B13005932AF /* Release */,
			);
			defaultConfigurationIsVisible = 0;
			defaultConfigurationName = Release;
		};
		1EFBC9901A23A1EB00086E7A /* Build configuration list for PBXNativeTarget "VectorToColor.ofx" */ = {
			isa = XCConfigurationList;
			buildConfigurations = (
				1EFBC9911A23A1EB00086E7A /* Debug */,
				1EFBC9921A23A1EB00086E7A /* Release */,
			);
			defaultConfigurationIsVisible = 0;
			defaultConfigurationName = Release;
		};
		D721EC10191120B30069DB1D /* Build configuration list for PBXNativeTarget "Roto.ofx" */ = {
			isa = XCConfigurationList;
			buildConfigurations = (
				D721EC11191120B30069DB1D /* Debug */,
				D721EC12191120B30069DB1D /* Release */,
			);
			defaultConfigurationIsVisible = 0;
			defaultConfigurationName = Release;
		};
		D7257D59192E91120040CD9C /* Build configuration list for PBXNativeTarget "CornerPin.ofx" */ = {
			isa = XCConfigurationList;
			buildConfigurations = (
				D7257D5A192E91120040CD9C /* Debug */,
				D7257D5B192E91120040CD9C /* Release */,
			);
			defaultConfigurationIsVisible = 0;
			defaultConfigurationName = Release;
		};
		D730311319518B6B0024BCA4 /* Build configuration list for PBXNativeTarget "CopyRectangle.ofx" */ = {
			isa = XCConfigurationList;
			buildConfigurations = (
				D730311419518B6B0024BCA4 /* Debug */,
				D730311519518B6B0024BCA4 /* Release */,
			);
			defaultConfigurationIsVisible = 0;
			defaultConfigurationName = Release;
		};
		D7349E9D18E7767D0097DB1D /* Build configuration list for PBXNativeTarget "Transform.ofx" */ = {
			isa = XCConfigurationList;
			buildConfigurations = (
				D7349E9E18E7767D0097DB1D /* Debug */,
				D7349E9F18E7767D0097DB1D /* Release */,
			);
			defaultConfigurationIsVisible = 0;
			defaultConfigurationName = Release;
		};
		D74121E218F9CF3D00A81F8B /* Build configuration list for PBXNativeTarget "Merge.ofx" */ = {
			isa = XCConfigurationList;
			buildConfigurations = (
				D74121E318F9CF3D00A81F8B /* Debug */,
				D74121E418F9CF3D00A81F8B /* Release */,
			);
			defaultConfigurationIsVisible = 0;
			defaultConfigurationName = Release;
		};
		D74A80C1194059CC007C3E1C /* Build configuration list for PBXNativeTarget "Crop.ofx" */ = {
			isa = XCConfigurationList;
			buildConfigurations = (
				D74A80C2194059CC007C3E1C /* Debug */,
				D74A80C3194059CC007C3E1C /* Release */,
			);
			defaultConfigurationIsVisible = 0;
			defaultConfigurationName = Release;
		};
		D7BB85C61955C00100A86649 /* Build configuration list for PBXNativeTarget "TrackerPM.ofx" */ = {
			isa = XCConfigurationList;
			buildConfigurations = (
				D7BB85C71955C00100A86649 /* Debug */,
				D7BB85C81955C00100A86649 /* Release */,
			);
			defaultConfigurationIsVisible = 0;
			defaultConfigurationName = Release;
		};
/* End XCConfigurationList section */
	};
	rootObject = 1E551EB917994D4000A4135C /* Project object */;
}<|MERGE_RESOLUTION|>--- conflicted
+++ resolved
@@ -184,13 +184,6 @@
 		1E31942319D9B2560027D0E2 /* PluginRegistration.cpp in Sources */ = {isa = PBXBuildFile; fileRef = 1E31940E19D9987F0027D0E2 /* PluginRegistration.cpp */; };
 		1E3284611A41C0C900C9A4E4 /* net.sf.openfx.anaglyphPlugin.svg in CopyFiles */ = {isa = PBXBuildFile; fileRef = 1E32845F1A41C09E00C9A4E4 /* net.sf.openfx.anaglyphPlugin.svg */; };
 		1E3284621A41C0C900C9A4E4 /* net.sf.openfx.anaglyphPlugin.png in CopyFiles */ = {isa = PBXBuildFile; fileRef = AC6486CF1A41A4960088844F /* net.sf.openfx.anaglyphPlugin.png */; };
-		1E32846A1A41C0FC00C9A4E4 /* net.sf.cimg.CImgBlur.svg in CopyFiles */ = {isa = PBXBuildFile; fileRef = 1E3284631A41C0E500C9A4E4 /* net.sf.cimg.CImgBlur.svg */; };
-		1E32846B1A41C0FC00C9A4E4 /* net.sf.cimg.CImgDenoise.svg in CopyFiles */ = {isa = PBXBuildFile; fileRef = 1E3284641A41C0E500C9A4E4 /* net.sf.cimg.CImgDenoise.svg */; };
-		1E32846C1A41C0FC00C9A4E4 /* net.sf.cimg.CImgDilate.svg in CopyFiles */ = {isa = PBXBuildFile; fileRef = 1E3284651A41C0E500C9A4E4 /* net.sf.cimg.CImgDilate.svg */; };
-		1E32846D1A41C0FC00C9A4E4 /* net.sf.cimg.CImgErode.svg in CopyFiles */ = {isa = PBXBuildFile; fileRef = 1E3284661A41C0E500C9A4E4 /* net.sf.cimg.CImgErode.svg */; };
-		1E32846E1A41C0FC00C9A4E4 /* net.sf.cimg.CImgNoise.svg in CopyFiles */ = {isa = PBXBuildFile; fileRef = 1E3284671A41C0E500C9A4E4 /* net.sf.cimg.CImgNoise.svg */; };
-		1E32846F1A41C0FC00C9A4E4 /* net.sf.cimg.CImgPlasma.svg in CopyFiles */ = {isa = PBXBuildFile; fileRef = 1E3284681A41C0E500C9A4E4 /* net.sf.cimg.CImgPlasma.svg */; };
-		1E3284701A41C0FC00C9A4E4 /* net.sf.cimg.CImgSmooth.svg in CopyFiles */ = {isa = PBXBuildFile; fileRef = 1E3284691A41C0E500C9A4E4 /* net.sf.cimg.CImgSmooth.svg */; };
 		1E3284731A41C17500C9A4E4 /* net.sf.openfx.Deinterlace.png in CopyFiles */ = {isa = PBXBuildFile; fileRef = AC4774E41A25B8E7008A2B57 /* net.sf.openfx.Deinterlace.png */; };
 		1E3284741A41C17500C9A4E4 /* net.sf.openfx.Deinterlace.svg in CopyFiles */ = {isa = PBXBuildFile; fileRef = 1E3284711A41C16500C9A4E4 /* net.sf.openfx.Deinterlace.svg */; };
 		1E3284781A41C1A700C9A4E4 /* net.sf.openfx.HSVToRGBPlugin.png in CopyFiles */ = {isa = PBXBuildFile; fileRef = ACC5D25C1A2C713700DE1AAA /* net.sf.openfx.HSVToRGBPlugin.png */; };
@@ -239,6 +232,28 @@
 		1E3284B71A41C50D00C9A4E4 /* net.sf.openfx.Deinterlace.svg in CopyFiles */ = {isa = PBXBuildFile; fileRef = 1E3284711A41C16500C9A4E4 /* net.sf.openfx.Deinterlace.svg */; };
 		1E3284B81A41C52F00C9A4E4 /* net.sf.openfx.ColorLookupPlugin.svg in CopyFiles */ = {isa = PBXBuildFile; fileRef = 1E814CAE19C9829C00C2C668 /* net.sf.openfx.ColorLookupPlugin.svg */; };
 		1E3284B91A41C54200C9A4E4 /* net.sf.openfx.anaglyphPlugin.svg in CopyFiles */ = {isa = PBXBuildFile; fileRef = 1E32845F1A41C09E00C9A4E4 /* net.sf.openfx.anaglyphPlugin.svg */; };
+		1E3284BC1A41C6F300C9A4E4 /* net.sf.cimg.CImgBilateral.png in CopyFiles */ = {isa = PBXBuildFile; fileRef = AC64870D1A41BF670088844F /* net.sf.cimg.CImgBilateral.png */; };
+		1E3284BD1A41C6F300C9A4E4 /* net.sf.cimg.CImgBilateral.svg in CopyFiles */ = {isa = PBXBuildFile; fileRef = 1E3284BA1A41C6EB00C9A4E4 /* net.sf.cimg.CImgBilateral.svg */; };
+		1E3284BE1A41C6F300C9A4E4 /* net.sf.cimg.CImgBlur.png in CopyFiles */ = {isa = PBXBuildFile; fileRef = AC4774DC1A25B811008A2B57 /* net.sf.cimg.CImgBlur.png */; };
+		1E3284BF1A41C6F300C9A4E4 /* net.sf.cimg.CImgBlur.svg in CopyFiles */ = {isa = PBXBuildFile; fileRef = 1E3284631A41C0E500C9A4E4 /* net.sf.cimg.CImgBlur.svg */; };
+		1E3284C01A41C6F300C9A4E4 /* net.sf.cimg.CImgDenoise.png in CopyFiles */ = {isa = PBXBuildFile; fileRef = AC4774DD1A25B811008A2B57 /* net.sf.cimg.CImgDenoise.png */; };
+		1E3284C11A41C6F300C9A4E4 /* net.sf.cimg.CImgDenoise.svg in CopyFiles */ = {isa = PBXBuildFile; fileRef = 1E3284641A41C0E500C9A4E4 /* net.sf.cimg.CImgDenoise.svg */; };
+		1E3284C21A41C6F300C9A4E4 /* net.sf.cimg.CImgDilate.png in CopyFiles */ = {isa = PBXBuildFile; fileRef = AC4774DE1A25B811008A2B57 /* net.sf.cimg.CImgDilate.png */; };
+		1E3284C31A41C6F300C9A4E4 /* net.sf.cimg.CImgDilate.svg in CopyFiles */ = {isa = PBXBuildFile; fileRef = 1E3284651A41C0E500C9A4E4 /* net.sf.cimg.CImgDilate.svg */; };
+		1E3284C41A41C6F300C9A4E4 /* net.sf.cimg.CImgErode.png in CopyFiles */ = {isa = PBXBuildFile; fileRef = AC4774DF1A25B811008A2B57 /* net.sf.cimg.CImgErode.png */; };
+		1E3284C51A41C6F300C9A4E4 /* net.sf.cimg.CImgErode.svg in CopyFiles */ = {isa = PBXBuildFile; fileRef = 1E3284661A41C0E500C9A4E4 /* net.sf.cimg.CImgErode.svg */; };
+		1E3284C61A41C6F300C9A4E4 /* net.sf.cimg.CImgErodeSmooth.png in CopyFiles */ = {isa = PBXBuildFile; fileRef = AC64870A1A41BE9D0088844F /* net.sf.cimg.CImgErodeSmooth.png */; };
+		1E3284C71A41C6F300C9A4E4 /* net.sf.cimg.CImgErodeSmooth.svg in CopyFiles */ = {isa = PBXBuildFile; fileRef = AC64870B1A41BE9D0088844F /* net.sf.cimg.CImgErodeSmooth.svg */; };
+		1E3284C81A41C6F300C9A4E4 /* net.sf.cimg.CImgGuided.png in CopyFiles */ = {isa = PBXBuildFile; fileRef = AC6487121A41C0F00088844F /* net.sf.cimg.CImgGuided.png */; };
+		1E3284C91A41C6F300C9A4E4 /* net.sf.cimg.CImgGuided.svg in CopyFiles */ = {isa = PBXBuildFile; fileRef = AC6487131A41C0F00088844F /* net.sf.cimg.CImgGuided.svg */; };
+		1E3284CA1A41C6F300C9A4E4 /* net.sf.cimg.CImgNoise.png in CopyFiles */ = {isa = PBXBuildFile; fileRef = AC6486D01A41A4A90088844F /* net.sf.cimg.CImgNoise.png */; };
+		1E3284CB1A41C6F300C9A4E4 /* net.sf.cimg.CImgNoise.svg in CopyFiles */ = {isa = PBXBuildFile; fileRef = 1E3284671A41C0E500C9A4E4 /* net.sf.cimg.CImgNoise.svg */; };
+		1E3284CC1A41C6F400C9A4E4 /* net.sf.cimg.CImgPlasma.png in CopyFiles */ = {isa = PBXBuildFile; fileRef = AC6486D11A41A4A90088844F /* net.sf.cimg.CImgPlasma.png */; };
+		1E3284CD1A41C6F400C9A4E4 /* net.sf.cimg.CImgPlasma.svg in CopyFiles */ = {isa = PBXBuildFile; fileRef = 1E3284681A41C0E500C9A4E4 /* net.sf.cimg.CImgPlasma.svg */; };
+		1E3284CE1A41C6F400C9A4E4 /* net.sf.cimg.CImgRollingGuidance.png in CopyFiles */ = {isa = PBXBuildFile; fileRef = AC64870F1A41C0640088844F /* net.sf.cimg.CImgRollingGuidance.png */; };
+		1E3284CF1A41C6F400C9A4E4 /* net.sf.cimg.CImgRollingGuidance.svg in CopyFiles */ = {isa = PBXBuildFile; fileRef = AC6487101A41C0650088844F /* net.sf.cimg.CImgRollingGuidance.svg */; };
+		1E3284D01A41C6F400C9A4E4 /* net.sf.cimg.CImgSmooth.png in CopyFiles */ = {isa = PBXBuildFile; fileRef = AC6486D21A41A4A90088844F /* net.sf.cimg.CImgSmooth.png */; };
+		1E3284D11A41C6F400C9A4E4 /* net.sf.cimg.CImgSmooth.svg in CopyFiles */ = {isa = PBXBuildFile; fileRef = 1E3284691A41C0E500C9A4E4 /* net.sf.cimg.CImgSmooth.svg */; };
 		1E3451E31906952D0080D699 /* ofxsCore.cpp in Sources */ = {isa = PBXBuildFile; fileRef = 1E3E3CB517995D5C005F2132 /* ofxsCore.cpp */; };
 		1E3451E41906952D0080D699 /* ofxsImageEffect.cpp in Sources */ = {isa = PBXBuildFile; fileRef = 1E3E3CB617995D5C005F2132 /* ofxsImageEffect.cpp */; };
 		1E3451E61906952D0080D699 /* ofxsInteract.cpp in Sources */ = {isa = PBXBuildFile; fileRef = 1E3E3CB717995D5C005F2132 /* ofxsInteract.cpp */; };
@@ -689,10 +704,6 @@
 		AC0EAC3D1A358A2000449A77 /* net.sf.openfx.SaturationPlugin.png in CopyFiles */ = {isa = PBXBuildFile; fileRef = AC0EAC3C1A358A0C00449A77 /* net.sf.openfx.SaturationPlugin.png */; };
 		AC0EAC3F1A358B7E00449A77 /* net.sf.openfx.KeyerPlugin.png in CopyFiles */ = {isa = PBXBuildFile; fileRef = AC0EAC3E1A358B6E00449A77 /* net.sf.openfx.KeyerPlugin.png */; };
 		AC4774E51A25B8E9008A2B57 /* net.sf.openfx.Deinterlace.png in CopyFiles */ = {isa = PBXBuildFile; fileRef = AC4774E41A25B8E7008A2B57 /* net.sf.openfx.Deinterlace.png */; };
-		AC4774E71A25B8FE008A2B57 /* net.sf.cimg.CImgBlur.png in CopyFiles */ = {isa = PBXBuildFile; fileRef = AC4774DC1A25B811008A2B57 /* net.sf.cimg.CImgBlur.png */; };
-		AC4774E81A25B8FF008A2B57 /* net.sf.cimg.CImgDenoise.png in CopyFiles */ = {isa = PBXBuildFile; fileRef = AC4774DD1A25B811008A2B57 /* net.sf.cimg.CImgDenoise.png */; };
-		AC4774E91A25B900008A2B57 /* net.sf.cimg.CImgDilate.png in CopyFiles */ = {isa = PBXBuildFile; fileRef = AC4774DE1A25B811008A2B57 /* net.sf.cimg.CImgDilate.png */; };
-		AC4774EA1A25B902008A2B57 /* net.sf.cimg.CImgErode.png in CopyFiles */ = {isa = PBXBuildFile; fileRef = AC4774DF1A25B811008A2B57 /* net.sf.cimg.CImgErode.png */; };
 		AC60A33C19FE9C7900375A86 /* Ramp.cpp in Sources */ = {isa = PBXBuildFile; fileRef = AC60A32A19FE995F00375A86 /* Ramp.cpp */; };
 		AC6486DC1A41A57B0088844F /* net.sf.openfx.anaglyphPlugin.png in CopyFiles */ = {isa = PBXBuildFile; fileRef = AC6486CF1A41A4960088844F /* net.sf.openfx.anaglyphPlugin.png */; };
 		AC6486DE1A41A5B10088844F /* net.sf.openfx.joinViewsPlugin.png in CopyFiles */ = {isa = PBXBuildFile; fileRef = AC6486D31A41A4D00088844F /* net.sf.openfx.joinViewsPlugin.png */; };
@@ -704,13 +715,6 @@
 		AC6486E41A41A5D10088844F /* net.sf.openfx.Rectangle.png in CopyFiles */ = {isa = PBXBuildFile; fileRef = AC6486D91A41A5490088844F /* net.sf.openfx.Rectangle.png */; };
 		AC6486E51A41A5DD0088844F /* net.sf.openfx.sideBySidePlugin.png in CopyFiles */ = {isa = PBXBuildFile; fileRef = AC6486DA1A41A5540088844F /* net.sf.openfx.sideBySidePlugin.png */; };
 		AC6486E61A41A5E40088844F /* net.sf.openfx.VectorToColorPlugin.png in CopyFiles */ = {isa = PBXBuildFile; fileRef = AC6486DB1A41A5620088844F /* net.sf.openfx.VectorToColorPlugin.png */; };
-		AC6486E71A41B7860088844F /* net.sf.cimg.CImgNoise.png in CopyFiles */ = {isa = PBXBuildFile; fileRef = AC6486D01A41A4A90088844F /* net.sf.cimg.CImgNoise.png */; };
-		AC6486E81A41B9B70088844F /* net.sf.cimg.CImgPlasma.png in CopyFiles */ = {isa = PBXBuildFile; fileRef = AC6486D11A41A4A90088844F /* net.sf.cimg.CImgPlasma.png */; };
-		AC6486E91A41B9B90088844F /* net.sf.cimg.CImgSmooth.png in CopyFiles */ = {isa = PBXBuildFile; fileRef = AC6486D21A41A4A90088844F /* net.sf.cimg.CImgSmooth.png */; };
-		AC64870C1A41BEC40088844F /* net.sf.cimg.CImgErodeSmooth.png in CopyFiles */ = {isa = PBXBuildFile; fileRef = AC64870A1A41BE9D0088844F /* net.sf.cimg.CImgErodeSmooth.png */; };
-		AC64870E1A41BF6C0088844F /* net.sf.cimg.CImgBilateral.png in CopyFiles */ = {isa = PBXBuildFile; fileRef = AC64870D1A41BF670088844F /* net.sf.cimg.CImgBilateral.png */; };
-		AC6487111A41C06B0088844F /* net.sf.cimg.CImgRollingGuidance.png in CopyFiles */ = {isa = PBXBuildFile; fileRef = AC64870F1A41C0640088844F /* net.sf.cimg.CImgRollingGuidance.png */; };
-		AC6487141A41C0F50088844F /* net.sf.cimg.CImgGuided.png in CopyFiles */ = {isa = PBXBuildFile; fileRef = AC6487121A41C0F00088844F /* net.sf.cimg.CImgGuided.png */; };
 		ACC5D25E1A2C714600DE1AAA /* net.sf.openfx.HSVToRGBPlugin.png in CopyFiles */ = {isa = PBXBuildFile; fileRef = ACC5D25C1A2C713700DE1AAA /* net.sf.openfx.HSVToRGBPlugin.png */; };
 		ACC5D25F1A2C714900DE1AAA /* net.sf.openfx.RGBToHSVPlugin.png in CopyFiles */ = {isa = PBXBuildFile; fileRef = ACC5D25D1A2C713700DE1AAA /* net.sf.openfx.RGBToHSVPlugin.png */; };
 		ACC5D2601A2C714C00DE1AAA /* net.sf.openfx.HSVToolPlugin.png in CopyFiles */ = {isa = PBXBuildFile; fileRef = ACC5D25B1A2C712E00DE1AAA /* net.sf.openfx.HSVToolPlugin.png */; };
@@ -1595,30 +1599,28 @@
 			dstPath = "";
 			dstSubfolderSpec = 7;
 			files = (
-<<<<<<< HEAD
-=======
-				AC6486E71A41B7860088844F /* net.sf.cimg.CImgNoise.png in CopyFiles */,
-				AC6487141A41C0F50088844F /* net.sf.cimg.CImgGuided.png in CopyFiles */,
-				AC64870C1A41BEC40088844F /* net.sf.cimg.CImgErodeSmooth.png in CopyFiles */,
-				AC6487111A41C06B0088844F /* net.sf.cimg.CImgRollingGuidance.png in CopyFiles */,
-				AC64870E1A41BF6C0088844F /* net.sf.cimg.CImgBilateral.png in CopyFiles */,
-				AC4774E81A25B8FF008A2B57 /* net.sf.cimg.CImgDenoise.png in CopyFiles */,
-				AC6486E81A41B9B70088844F /* net.sf.cimg.CImgPlasma.png in CopyFiles */,
->>>>>>> 2fa49d1a
-				AC4774E71A25B8FE008A2B57 /* net.sf.cimg.CImgBlur.png in CopyFiles */,
-				1E32846A1A41C0FC00C9A4E4 /* net.sf.cimg.CImgBlur.svg in CopyFiles */,
-				AC4774E81A25B8FF008A2B57 /* net.sf.cimg.CImgDenoise.png in CopyFiles */,
-				1E32846B1A41C0FC00C9A4E4 /* net.sf.cimg.CImgDenoise.svg in CopyFiles */,
-				AC4774E91A25B900008A2B57 /* net.sf.cimg.CImgDilate.png in CopyFiles */,
-				1E32846C1A41C0FC00C9A4E4 /* net.sf.cimg.CImgDilate.svg in CopyFiles */,
-				AC4774EA1A25B902008A2B57 /* net.sf.cimg.CImgErode.png in CopyFiles */,
-				1E32846D1A41C0FC00C9A4E4 /* net.sf.cimg.CImgErode.svg in CopyFiles */,
-				AC6486E71A41B7860088844F /* net.sf.cimg.CImgNoise.png in CopyFiles */,
-				1E32846E1A41C0FC00C9A4E4 /* net.sf.cimg.CImgNoise.svg in CopyFiles */,
-				AC6486E81A41B9B70088844F /* net.sf.cimg.CImgPlasma.png in CopyFiles */,
-				1E32846F1A41C0FC00C9A4E4 /* net.sf.cimg.CImgPlasma.svg in CopyFiles */,
-				AC6486E91A41B9B90088844F /* net.sf.cimg.CImgSmooth.png in CopyFiles */,
-				1E3284701A41C0FC00C9A4E4 /* net.sf.cimg.CImgSmooth.svg in CopyFiles */,
+				1E3284BC1A41C6F300C9A4E4 /* net.sf.cimg.CImgBilateral.png in CopyFiles */,
+				1E3284BD1A41C6F300C9A4E4 /* net.sf.cimg.CImgBilateral.svg in CopyFiles */,
+				1E3284BE1A41C6F300C9A4E4 /* net.sf.cimg.CImgBlur.png in CopyFiles */,
+				1E3284BF1A41C6F300C9A4E4 /* net.sf.cimg.CImgBlur.svg in CopyFiles */,
+				1E3284C01A41C6F300C9A4E4 /* net.sf.cimg.CImgDenoise.png in CopyFiles */,
+				1E3284C11A41C6F300C9A4E4 /* net.sf.cimg.CImgDenoise.svg in CopyFiles */,
+				1E3284C21A41C6F300C9A4E4 /* net.sf.cimg.CImgDilate.png in CopyFiles */,
+				1E3284C31A41C6F300C9A4E4 /* net.sf.cimg.CImgDilate.svg in CopyFiles */,
+				1E3284C41A41C6F300C9A4E4 /* net.sf.cimg.CImgErode.png in CopyFiles */,
+				1E3284C51A41C6F300C9A4E4 /* net.sf.cimg.CImgErode.svg in CopyFiles */,
+				1E3284C61A41C6F300C9A4E4 /* net.sf.cimg.CImgErodeSmooth.png in CopyFiles */,
+				1E3284C71A41C6F300C9A4E4 /* net.sf.cimg.CImgErodeSmooth.svg in CopyFiles */,
+				1E3284C81A41C6F300C9A4E4 /* net.sf.cimg.CImgGuided.png in CopyFiles */,
+				1E3284C91A41C6F300C9A4E4 /* net.sf.cimg.CImgGuided.svg in CopyFiles */,
+				1E3284CA1A41C6F300C9A4E4 /* net.sf.cimg.CImgNoise.png in CopyFiles */,
+				1E3284CB1A41C6F300C9A4E4 /* net.sf.cimg.CImgNoise.svg in CopyFiles */,
+				1E3284CC1A41C6F400C9A4E4 /* net.sf.cimg.CImgPlasma.png in CopyFiles */,
+				1E3284CD1A41C6F400C9A4E4 /* net.sf.cimg.CImgPlasma.svg in CopyFiles */,
+				1E3284CE1A41C6F400C9A4E4 /* net.sf.cimg.CImgRollingGuidance.png in CopyFiles */,
+				1E3284CF1A41C6F400C9A4E4 /* net.sf.cimg.CImgRollingGuidance.svg in CopyFiles */,
+				1E3284D01A41C6F400C9A4E4 /* net.sf.cimg.CImgSmooth.png in CopyFiles */,
+				1E3284D11A41C6F400C9A4E4 /* net.sf.cimg.CImgSmooth.svg in CopyFiles */,
 			);
 			runOnlyForDeploymentPostprocessing = 0;
 		};
@@ -1714,6 +1716,8 @@
 		1E32849E1A41C3DF00C9A4E4 /* net.sf.openfx.SaturationPlugin.svg */ = {isa = PBXFileReference; fileEncoding = 4; lastKnownFileType = text.xml; path = net.sf.openfx.SaturationPlugin.svg; sourceTree = "<group>"; };
 		1E3284A11A41C3FE00C9A4E4 /* net.sf.openfx.sideBySidePlugin.svg */ = {isa = PBXFileReference; fileEncoding = 4; lastKnownFileType = text.xml; path = net.sf.openfx.sideBySidePlugin.svg; sourceTree = "<group>"; };
 		1E3284A51A41C46D00C9A4E4 /* net.sf.openfx.VectorToColorPlugin.svg */ = {isa = PBXFileReference; fileEncoding = 4; lastKnownFileType = text.xml; path = net.sf.openfx.VectorToColorPlugin.svg; sourceTree = "<group>"; };
+		1E3284BA1A41C6EB00C9A4E4 /* net.sf.cimg.CImgBilateral.svg */ = {isa = PBXFileReference; fileEncoding = 4; lastKnownFileType = text.xml; path = net.sf.cimg.CImgBilateral.svg; sourceTree = "<group>"; };
+		1E3284BB1A41C6EB00C9A4E4 /* TODO.txt */ = {isa = PBXFileReference; fileEncoding = 4; lastKnownFileType = text; path = TODO.txt; sourceTree = "<group>"; };
 		1E3451F21906952D0080D699 /* ChromaKeyer.ofx.bundle */ = {isa = PBXFileReference; explicitFileType = wrapper.cfbundle; includeInIndex = 0; path = ChromaKeyer.ofx.bundle; sourceTree = BUILT_PRODUCTS_DIR; };
 		1E3451F3190695850080D699 /* ChromaKeyer.cpp */ = {isa = PBXFileReference; fileEncoding = 4; lastKnownFileType = sourcecode.cpp.cpp; path = ChromaKeyer.cpp; sourceTree = "<group>"; };
 		1E3451F4190695850080D699 /* ChromaKeyer.h */ = {isa = PBXFileReference; fileEncoding = 4; lastKnownFileType = sourcecode.c.h; path = ChromaKeyer.h; sourceTree = "<group>"; };
@@ -2541,18 +2545,7 @@
 		1E31940919D998450027D0E2 /* CImg */ = {
 			isa = PBXGroup;
 			children = (
-<<<<<<< HEAD
 				1E55FCE619F104C70093F33B /* CImg.h */,
-=======
-				AC6487121A41C0F00088844F /* net.sf.cimg.CImgGuided.png */,
-				AC6487131A41C0F00088844F /* net.sf.cimg.CImgGuided.svg */,
-				AC64870F1A41C0640088844F /* net.sf.cimg.CImgRollingGuidance.png */,
-				AC6487101A41C0650088844F /* net.sf.cimg.CImgRollingGuidance.svg */,
-				AC64870D1A41BF670088844F /* net.sf.cimg.CImgBilateral.png */,
-				AC6486D01A41A4A90088844F /* net.sf.cimg.CImgNoise.png */,
-				AC6486D11A41A4A90088844F /* net.sf.cimg.CImgPlasma.png */,
-				AC6486D21A41A4A90088844F /* net.sf.cimg.CImgSmooth.png */,
->>>>>>> 2fa49d1a
 				1E868B7019E6D8CD00B793BA /* CImgBilateral.cpp */,
 				1E868B7119E6D8CD00B793BA /* CImgBilateral.h */,
 				1E868B6D19E6B8C100B793BA /* CImgBlur.cpp */,
@@ -2582,8 +2575,8 @@
 				1E31940B19D9987F0027D0E2 /* CImgSmooth.h */,
 				1E31940C19D9987F0027D0E2 /* Info.plist */,
 				1E31940D19D9987F0027D0E2 /* Makefile */,
-				AC64870A1A41BE9D0088844F /* net.sf.cimg.CImgErodeSmooth.png */,
-				AC64870B1A41BE9D0088844F /* net.sf.cimg.CImgErodeSmooth.svg */,
+				AC64870D1A41BF670088844F /* net.sf.cimg.CImgBilateral.png */,
+				1E3284BA1A41C6EB00C9A4E4 /* net.sf.cimg.CImgBilateral.svg */,
 				AC4774DC1A25B811008A2B57 /* net.sf.cimg.CImgBlur.png */,
 				1E3284631A41C0E500C9A4E4 /* net.sf.cimg.CImgBlur.svg */,
 				AC4774DD1A25B811008A2B57 /* net.sf.cimg.CImgDenoise.png */,
@@ -2592,13 +2585,20 @@
 				1E3284651A41C0E500C9A4E4 /* net.sf.cimg.CImgDilate.svg */,
 				AC4774DF1A25B811008A2B57 /* net.sf.cimg.CImgErode.png */,
 				1E3284661A41C0E500C9A4E4 /* net.sf.cimg.CImgErode.svg */,
+				AC64870A1A41BE9D0088844F /* net.sf.cimg.CImgErodeSmooth.png */,
+				AC64870B1A41BE9D0088844F /* net.sf.cimg.CImgErodeSmooth.svg */,
+				AC6487121A41C0F00088844F /* net.sf.cimg.CImgGuided.png */,
+				AC6487131A41C0F00088844F /* net.sf.cimg.CImgGuided.svg */,
 				AC6486D01A41A4A90088844F /* net.sf.cimg.CImgNoise.png */,
 				1E3284671A41C0E500C9A4E4 /* net.sf.cimg.CImgNoise.svg */,
 				AC6486D11A41A4A90088844F /* net.sf.cimg.CImgPlasma.png */,
 				1E3284681A41C0E500C9A4E4 /* net.sf.cimg.CImgPlasma.svg */,
+				AC64870F1A41C0640088844F /* net.sf.cimg.CImgRollingGuidance.png */,
+				AC6487101A41C0650088844F /* net.sf.cimg.CImgRollingGuidance.svg */,
 				AC6486D21A41A4A90088844F /* net.sf.cimg.CImgSmooth.png */,
 				1E3284691A41C0E500C9A4E4 /* net.sf.cimg.CImgSmooth.svg */,
 				1E31940E19D9987F0027D0E2 /* PluginRegistration.cpp */,
+				1E3284BB1A41C6EB00C9A4E4 /* TODO.txt */,
 			);
 			path = CImg;
 			sourceTree = "<group>";
