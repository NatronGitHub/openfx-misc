--- conflicted
+++ resolved
@@ -3039,11 +3039,7 @@
             std::set<std::string>& clipPlanes = clipMap[clip];
             std::pair<std::set<std::string>::iterator, bool> ret = clipPlanes.insert(ofxPlaneStr);
             if (ret.second) {
-<<<<<<< HEAD
-                clipComponents.addClipComponents(*clip, ofxPlaneStr);
-=======
                 clipComponents.addClipPlane(*clip, ofxPlaneStr);
->>>>>>> 521e8a46
             }
 
         }
