/* ***** BEGIN LICENSE BLOCK *****
 * This file is part of openfx-misc <https://github.com/devernay/openfx-misc>,
 * Copyright (C) 2013-2017 INRIA
 *
 * openfx-misc is free software: you can redistribute it and/or modify
 * it under the terms of the GNU General Public License as published by
 * the Free Software Foundation; either version 2 of the License, or
 * (at your option) any later version.
 *
 * openfx-misc is distributed in the hope that it will be useful,
 * but WITHOUT ANY WARRANTY; without even the implied warranty of
 * MERCHANTABILITY or FITNESS FOR A PARTICULAR PURPOSE.  See the
 * GNU General Public License for more details.
 *
 * You should have received a copy of the GNU General Public License
 * along with openfx-misc.  If not, see <http://www.gnu.org/licenses/gpl-2.0.html>
 * ***** END LICENSE BLOCK ***** */

/*
 * OFX Shuffle plugin.
 */

#include <cmath>
#include <set>
#include <algorithm>
#if defined(_WIN32) || defined(__WIN32__) || defined(WIN32)
#include <windows.h>
#endif

#include "ofxsProcessing.H"
#include "ofxsPixelProcessor.h"
#include "ofxsMacros.h"
#include "ofxsCoords.h"
#include "ofxsMultiPlane.h"

using namespace OFX;

OFXS_NAMESPACE_ANONYMOUS_ENTER

#define kPluginName "ShuffleOFX"
#define kPluginGrouping "Channel"
#define kPluginDescription "Rearrange channels from one or two inputs and/or convert to different bit depth or components. No colorspace conversion is done (mapping is linear, even for 8-bit and 16-bit types)."
#define kPluginIdentifier "net.sf.openfx.ShufflePlugin"
#define kPluginVersionMajor 2 // Incrementing this number means that you have broken backwards compatibility of the plug-in.
#define kPluginVersionMinor 0 // Increment this when you have fixed a bug or made it faster.

#define kSupportsTiles 1
#define kSupportsMultiResolution 1
#define kSupportsRenderScale 1
#define kSupportsMultipleClipPARs false
#define kSupportsMultipleClipDepths true // can convert depth
#define kRenderThreadSafety eRenderFullySafe

#define kEnableMultiPlanar true

#define kParamOutputComponents "outputComponents"
#define kParamOutputComponentsLabel "Output Components"
#define kParamOutputComponentsHint "Select what types of components the plug-in should output, this has an effect only when the Output Layer is set to the Color layer." \
    " This controls what should be the components for the Color Layer: Alpha, RGB or RGBA"
#define kParamOutputComponentsOptionRGBA "RGBA"
#define kParamOutputComponentsOptionRGB "RGB"
#define kParamOutputComponentsOptionAlpha "Alpha"

#define kParamOutputChannels "outputLayer"
#define kParamOutputChannelsLabel "Output Plane"
#define kParamOutputChannelsHint "The plane that will be written to in output"


#define kParamOutputBitDepth "outputBitDepth"
#define kParamOutputBitDepthLabel "Output Bit Depth"
#define kParamOutputBitDepthHint "Bit depth of the output.\nWARNING: the conversion is linear, even for 8-bit or 16-bit depth. Use with care."
#define kParamOutputBitDepthOptionByte "Byte (8 bits)"
#define kParamOutputBitDepthOptionShort "Short (16 bits)"
#define kParamOutputBitDepthOptionFloat "Float (32 bits)"

#define kParamOutputPremultiplication "outputPremult"
#define kParamOutputPremultiplicationLabel "Output Premult"
#define kParamOutputPremultiplicationHint "Set the premultiplication metadata on the output. This does not modify the data itself. The premultiplication metadata will flow downstream so that further down effects " \
    "know what kind of data to expect. By default it should be set to Unpremultiplied and you should always provide the Shuffle node " \
    "unpremultiplied data. Providing alpha-premultiplied data in input of the Shuffle may produce wrong results because of the potential loss " \
    "of the associated alpha channel."


#define kParamOutputR "outputR"
#define kParamOutputRChoice kParamOutputR "Choice"
#define kParamOutputRRefreshButton kParamOutputR "RefreshButton"
#define kParamOutputRLabel "R"
#define kParamOutputRHint "Input channel for the output red channel"

#define kParamOutputG "outputG"
#define kParamOutputGChoice kParamOutputG "Choice"
#define kParamOutputGRefreshButton kParamOutputG "RefreshButton"
#define kParamOutputGLabel "G"
#define kParamOutputGHint "Input channel for the output green channel"

#define kParamOutputB "outputB"
#define kParamOutputBChoice kParamOutputB "Choice"
#define kParamOutputBRefreshButton kParamOutputB "RefreshButton"
#define kParamOutputBLabel "B"
#define kParamOutputBHint "Input channel for the output blue channel"


#define kParamOutputA "outputA"
#define kParamOutputAChoice kParamOutputA "Choice"
#define kParamOutputARefreshButton kParamOutputA "RefreshButton"
#define kParamOutputALabel "A"
#define kParamOutputAHint "Input channel for the output alpha channel"


#define kParamClipInfo "clipInfo"
#define kParamClipInfoLabel "Clip Info..."
#define kParamClipInfoHint "Display information about the inputs"

// TODO: sRGB/Rec.709 conversions for byte/short types

enum InputChannelEnum
{
    eInputChannelAR = 0,
    eInputChannelAG,
    eInputChannelAB,
    eInputChannelAA,
    eInputChannel0,
    eInputChannel1,
    eInputChannelBR,
    eInputChannelBG,
    eInputChannelBB,
    eInputChannelBA,
};

#define kClipA "A"
#define kClipB "B"

static bool gSupportsBytes  = false;
static bool gSupportsShorts = false;
static bool gSupportsFloats = false;
static bool gSupportsRGBA   = false;
static bool gSupportsRGB    = false;
static bool gSupportsAlpha  = false;
static bool gIsMultiPlanarV1 = false;
static bool gIsMultiPlanarV2 = false;
static bool gHostIsNatronVersion3OrGreater = false;
static PixelComponentEnum gOutputComponentsMap[4]; // 3 components + a sentinel at the end with ePixelComponentNone
static BitDepthEnum gOutputBitDepthMap[4]; // 3 possible bit depths + a sentinel


class ShufflerBase
    : public ImageProcessor
{
protected:
    const Image *_srcImgA;
    const Image *_srcImgB;
    PixelComponentEnum _outputLayer;
    int _outputComponentCount;
    BitDepthEnum _outputBitDepth;
    std::vector<InputChannelEnum> _channelMap;

public:
    ShufflerBase(ImageEffect &instance)
        : ImageProcessor(instance)
        , _srcImgA(0)
        , _srcImgB(0)
        , _outputLayer(ePixelComponentNone)
        , _outputComponentCount(0)
        , _outputBitDepth(eBitDepthNone)
        , _channelMap()
    {
    }

    void setSrcImg(const Image *A,
                   const Image *B) {_srcImgA = A; _srcImgB = B; }

    void setValues(PixelComponentEnum outputComponents,
                   int outputComponentCount,
                   BitDepthEnum outputBitDepth,
                   const std::vector<InputChannelEnum> &channelMap)
    {
        _outputLayer = outputComponents,
        _outputComponentCount = outputComponentCount,
        _outputBitDepth = outputBitDepth;
        assert( _outputComponentCount == (int)channelMap.size() );
        _channelMap = channelMap;
    }
};

//////////////////////////////
// PIXEL CONVERSION ROUTINES

/// maps 0-(numvals-1) to 0.-1.
template<int numvals>
static float
intToFloat(int value)
{
    return value / (float)(numvals - 1);
}

/// maps °.-1. to 0-(numvals-1)
template<int numvals>
static int
floatToInt(float value)
{
    if (value <= 0) {
        return 0;
    } else if (value >= 1.) {
        return numvals - 1;
    }

    return value * (numvals - 1) + 0.5f;
}

template <typename SRCPIX, typename DSTPIX>
static DSTPIX convertPixelDepth(SRCPIX pix);

///explicit template instantiations

template <>
float
convertPixelDepth(unsigned char pix)
{
    return intToFloat<65536>(pix);
}

template <>
unsigned short
convertPixelDepth(unsigned char pix)
{
    // 0x01 -> 0x0101, 0x02 -> 0x0202, ..., 0xff -> 0xffff
    return (unsigned short)( (pix << 8) + pix );
}

template <>
unsigned char
convertPixelDepth(unsigned char pix)
{
    return pix;
}

template <>
unsigned char
convertPixelDepth(unsigned short pix)
{
    // the following is from ImageMagick's quantum.h
    return (unsigned char)( ( (pix + 128UL) - ( (pix + 128UL) >> 8 ) ) >> 8 );
}

template <>
float
convertPixelDepth(unsigned short pix)
{
    return intToFloat<65536>(pix);
}

template <>
unsigned short
convertPixelDepth(unsigned short pix)
{
    return pix;
}

template <>
unsigned char
convertPixelDepth(float pix)
{
    return (unsigned char)floatToInt<256>(pix);
}

template <>
unsigned short
convertPixelDepth(float pix)
{
    return (unsigned short)floatToInt<65536>(pix);
}

template <>
float
convertPixelDepth(float pix)
{
    return pix;
}

template <class PIXSRC, class PIXDST, int nComponentsDst>
class Shuffler
    : public ShufflerBase
{
public:
    Shuffler(ImageEffect &instance)
        : ShufflerBase(instance)
    {
    }

private:
    void multiThreadProcessImages(OfxRectI procWindow)
    {
        const Image* channelMapImg[nComponentsDst];
        int channelMapComp[nComponentsDst]; // channel component, or value if no image
        int srcMapComp[4]; // R,G,B,A components for src
        PixelComponentEnum srcComponents = ePixelComponentNone;

        if (_srcImgA) {
            srcComponents = _srcImgA->getPixelComponents();
        } else if (_srcImgB) {
            srcComponents = _srcImgB->getPixelComponents();
        }
        switch (srcComponents) {
        case ePixelComponentRGBA:
            srcMapComp[0] = 0;
            srcMapComp[1] = 1;
            srcMapComp[2] = 2;
            srcMapComp[3] = 3;
            break;
        case ePixelComponentRGB:
            srcMapComp[0] = 0;
            srcMapComp[1] = 1;
            srcMapComp[2] = 2;
            srcMapComp[3] = -1;
            break;
        case ePixelComponentAlpha:
            srcMapComp[0] = -1;
            srcMapComp[1] = -1;
            srcMapComp[2] = -1;
            srcMapComp[3] = 0;
            break;
#ifdef OFX_EXTENSIONS_NATRON
        case ePixelComponentXY:
            srcMapComp[0] = 0;
            srcMapComp[1] = 1;
            srcMapComp[2] = -1;
            srcMapComp[3] = -1;
            break;
#endif
        default:
            srcMapComp[0] = -1;
            srcMapComp[1] = -1;
            srcMapComp[2] = -1;
            srcMapComp[3] = -1;
            break;
        }
        for (int c = 0; c < nComponentsDst; ++c) {
            channelMapImg[c] = NULL;
            channelMapComp[c] = 0;
            switch (_channelMap[c]) {
            case eInputChannelAR:
                if ( _srcImgA && ( srcMapComp[0] >= 0) ) {
                    channelMapImg[c] = _srcImgA;
                    channelMapComp[c] = srcMapComp[0];     // srcImg may not have R!!!
                }
                break;
            case eInputChannelAG:
                if ( _srcImgA && ( srcMapComp[1] >= 0) ) {
                    channelMapImg[c] = _srcImgA;
                    channelMapComp[c] = srcMapComp[1];
                }
                break;
            case eInputChannelAB:
                if ( _srcImgA && ( srcMapComp[2] >= 0) ) {
                    channelMapImg[c] = _srcImgA;
                    channelMapComp[c] = srcMapComp[2];
                }
                break;
            case eInputChannelAA:
                if ( _srcImgA && ( srcMapComp[3] >= 0) ) {
                    channelMapImg[c] = _srcImgA;
                    channelMapComp[c] = srcMapComp[3];
                }
                break;
            case eInputChannel0:
                channelMapComp[c] = 0;
                break;
            case eInputChannel1:
                channelMapComp[c] = 1;
                break;
            case eInputChannelBR:
                if ( _srcImgB && ( srcMapComp[0] >= 0) ) {
                    channelMapImg[c] = _srcImgB;
                    channelMapComp[c] = srcMapComp[0];
                }
                break;
            case eInputChannelBG:
                if ( _srcImgB && ( srcMapComp[1] >= 0) ) {
                    channelMapImg[c] = _srcImgB;
                    channelMapComp[c] = srcMapComp[1];
                }
                break;
            case eInputChannelBB:
                if ( _srcImgB && ( srcMapComp[2] >= 0) ) {
                    channelMapImg[c] = _srcImgB;
                    channelMapComp[c] = srcMapComp[2];
                }
                break;
            case eInputChannelBA:
                if ( _srcImgB && ( srcMapComp[3] >= 0) ) {
                    channelMapImg[c] = _srcImgB;
                    channelMapComp[c] = srcMapComp[3];
                }
                break;
            } // switch
        }
        // now compute the transformed image, component by component
        for (int c = 0; c < nComponentsDst; ++c) {
            const Image* srcImg = channelMapImg[c];
            int srcComp = channelMapComp[c];

            for (int y = procWindow.y1; y < procWindow.y2; y++) {
                if ( _effect.abort() ) {
                    break;
                }

                PIXDST *dstPix = (PIXDST *) _dstImg->getPixelAddress(procWindow.x1, y);

                for (int x = procWindow.x1; x < procWindow.x2; x++) {
                    PIXSRC *srcPix = (PIXSRC *)  (srcImg ? srcImg->getPixelAddress(x, y) : 0);
                    // if there is a srcImg but we are outside of its RoD, it should be considered black and transparent
                    dstPix[c] = srcImg ? convertPixelDepth<PIXSRC, PIXDST>(srcPix ? srcPix[srcComp] : 0) : convertPixelDepth<float, PIXDST>(srcComp);
                    dstPix += nComponentsDst;
                }
            }
        }
    } // multiThreadProcessImages
};

struct InputPlaneChannel
{
    Image* img;
    int channelIndex;
    bool fillZero;

    InputPlaneChannel() : img(0), channelIndex(-1), fillZero(true) {}
};

class MultiPlaneShufflerBase
    : public ImageProcessor
{
protected:

    int _outputComponentCount;
    BitDepthEnum _outputBitDepth;
    int _nComponentsDst;
    std::vector<InputPlaneChannel> _inputPlanes;

public:
    MultiPlaneShufflerBase(ImageEffect &instance)
        : ImageProcessor(instance)
        , _outputComponentCount(0)
        , _outputBitDepth(eBitDepthNone)
        , _nComponentsDst(0)
        , _inputPlanes(_nComponentsDst)
    {
    }

    void setValues(int outputComponentCount,
                   BitDepthEnum outputBitDepth,
                   const std::vector<InputPlaneChannel>& planes)
    {
        _outputComponentCount = outputComponentCount,
        _outputBitDepth = outputBitDepth;
        _inputPlanes = planes;
    }
};


template <class PIXSRC, class PIXDST, int nComponentsDst>
class MultiPlaneShuffler
    : public MultiPlaneShufflerBase
{
public:
    MultiPlaneShuffler(ImageEffect &instance)
        : MultiPlaneShufflerBase(instance)
    {
    }

private:
    void multiThreadProcessImages(OfxRectI procWindow)
    {
        assert(_inputPlanes.size() == nComponentsDst);
        // now compute the transformed image, component by component
        for (int c = 0; c < nComponentsDst; ++c) {
            const Image* srcImg = _inputPlanes[c].img;
            int srcComp = _inputPlanes[c].channelIndex;
            if (!srcImg) {
                srcComp = _inputPlanes[c].fillZero ? 0 : 1;
            }
            assert( !srcImg || ( srcComp >= 0 && srcComp < srcImg->getPixelComponentCount() ) );

            for (int y = procWindow.y1; y < procWindow.y2; y++) {
                if ( _effect.abort() ) {
                    break;
                }

                PIXDST *dstPix = (PIXDST *) _dstImg->getPixelAddress(procWindow.x1, y);

                for (int x = procWindow.x1; x < procWindow.x2; x++) {
                    PIXSRC *srcPix = (PIXSRC *)  (srcImg ? srcImg->getPixelAddress(x, y) : 0);
                    // if there is a srcImg but we are outside of its RoD, it should be considered black and transparent
                    if (!srcImg) {
                        // Use constant value depending on fillZero
                        dstPix[c] = convertPixelDepth<float, PIXDST>(srcComp);
                    } else {
                        dstPix[c] = convertPixelDepth<PIXSRC, PIXDST>(srcPix ? srcPix[srcComp] : 0);
                    }

                    dstPix += nComponentsDst;
                }
            }
        }
    }
};


////////////////////////////////////////////////////////////////////////////////
/** @brief The plugin that does our work */
class ShufflePlugin
    : public MultiPlane::MultiPlaneEffect
{
public:
    /** @brief ctor */
    ShufflePlugin(OfxImageEffectHandle handle,
                  ContextEnum context)
        : MultiPlane::MultiPlaneEffect(handle)
        , _dstClip(0)
        , _srcClipA(0)
        , _srcClipB(0)
        , _outputLayer(0)
        , _outputBitDepth(0)
        , _channelParam()
        , _outputComponents(0)
    {
        _dstClip = fetchClip(kOfxImageEffectOutputClipName);
        assert( _dstClip && (1 <= _dstClip->getPixelComponentCount() && _dstClip->getPixelComponentCount() <= 4) );
        _srcClipA = fetchClip(context == eContextGeneral ? kClipA : kOfxImageEffectSimpleSourceClipName);
        assert( _srcClipA && (1 <= _srcClipA->getPixelComponentCount() && _srcClipA->getPixelComponentCount() <= 4) );
        if (context == eContextGeneral) {
            _srcClipB = fetchClip(kClipB);
            assert( _srcClipB && (1 <= _srcClipB->getPixelComponentCount() && _srcClipB->getPixelComponentCount() <= 4) );
        }
        if (gIsMultiPlanarV1 || gIsMultiPlanarV2) {
            _outputLayer = fetchChoiceParam(kParamOutputChannels);
        }
        if (getImageEffectHostDescription()->supportsMultipleClipDepths) {
            _outputBitDepth = fetchChoiceParam(kParamOutputBitDepth);
        }
        _channelParam[0] = fetchChoiceParam(kParamOutputR);
        _channelParam[1] = fetchChoiceParam(kParamOutputG);
        _channelParam[2] = fetchChoiceParam(kParamOutputB);
        _channelParam[3] = fetchChoiceParam(kParamOutputA);
        try {
            if (paramExists(kParamOutputRChoice)) {
                _channelStringParam[0] = fetchStringParam(kParamOutputRChoice);
                _channelStringParam[1] = fetchStringParam(kParamOutputGChoice);
                _channelStringParam[2] = fetchStringParam(kParamOutputBChoice);
                _channelStringParam[3] = fetchStringParam(kParamOutputAChoice);
            }
        } catch (...) {
            _channelStringParam[0] = _channelStringParam[1] = _channelStringParam[2] = _channelStringParam[3] = 0;
        }

        _outputComponents = fetchChoiceParam(kParamOutputComponents);
        
        if (gIsMultiPlanarV1 || gIsMultiPlanarV2) {
            std::vector<Clip*> abClips(2);
            abClips[0] = _srcClipA;
            abClips[1] = _srcClipB;
            fetchDynamicMultiplaneChoiceParameter(kParamOutputR, true /*splitPlanesIntoChannels*/, false/*addNoneOption*/, false /*isOutput*/, /*hideIfClipDisconnected*/ false,abClips);
            fetchDynamicMultiplaneChoiceParameter(kParamOutputG, true /*splitPlanesIntoChannels*/, false/*addNoneOption*/, false /*isOutput*/, /*hideIfClipDisconnected*/ false, abClips);
            fetchDynamicMultiplaneChoiceParameter(kParamOutputB, true /*splitPlanesIntoChannels*/, false/*addNoneOption*/, false /*isOutput*/, /*hideIfClipDisconnected*/ false, abClips);
            fetchDynamicMultiplaneChoiceParameter(kParamOutputA, true /*splitPlanesIntoChannels*/, false/*addNoneOption*/, false /*isOutput*/, /*hideIfClipDisconnected*/ false, abClips);
            fetchDynamicMultiplaneChoiceParameter(kParamOutputChannels, false /*splitPlanesIntoChannels*/, false/*addNoneOption*/, true /*isOutput*/, /*hideIfClipDisconnected*/ false, _dstClip);
            onAllParametersFetched();
        }

        _outputPremult = fetchChoiceParam(kParamOutputPremultiplication);

    }

private:

    void setChannelsFromRed(double time);

    /* Override the render */
    virtual void render(const RenderArguments &args) OVERRIDE FINAL;

    /* override is identity */
    virtual bool isIdentity(const IsIdentityArguments &args, Clip * &identityClip, double &identityTime) OVERRIDE FINAL;
    virtual bool getRegionOfDefinition(const RegionOfDefinitionArguments &args, OfxRectD &rod) OVERRIDE FINAL;
    virtual void getClipComponents(const ClipComponentsArguments& args, ClipComponentsSetter& clipComponents) OVERRIDE FINAL;

    /** @brief get the clip preferences */
    virtual void getClipPreferences(ClipPreferencesSetter &clipPreferences) OVERRIDE FINAL;

    /* override changedParam */
    virtual void changedParam(const InstanceChangedArgs &args, const std::string &paramName) OVERRIDE FINAL;

    /** @brief called when a clip has just been changed in some way (a rewire maybe) */
    virtual void changedClip(const InstanceChangedArgs &args, const std::string &clipName) OVERRIDE FINAL;

private:

    void setOutputComponentsParam(PixelComponentEnum comps);

    bool isIdentityInternal(double time, Clip*& identityClip);

    void updateInputChannelsVisibility(const MultiPlane::ImagePlaneDesc& plane);


    /* internal render function */
    template <class DSTPIX, int nComponentsDst>
    void renderInternalForDstBitDepth(const RenderArguments &args, BitDepthEnum srcBitDepth);

    template <int nComponentsDst>
    void renderInternal(const RenderArguments &args, BitDepthEnum srcBitDepth, BitDepthEnum dstBitDepth);

    /* set up and run a processor */
    void setupAndProcess(ShufflerBase &, const RenderArguments &args);
    void setupAndProcessMultiPlane(MultiPlaneShufflerBase &, const RenderArguments &args);

    MultiPlane::ImagePlaneDesc getPlaneFromOutputComponents() const;

    MultiPlane::ImagePlaneDesc getDstPixelComps();

    void updateOutputParamsVisibility(const MultiPlane::ImagePlaneDesc& plane);

    // This is called by Natron 3 in clipChanged on the outputClip: it replaces getClipPreferences since the results
    // of getClipPreferences are cached and thus it is not always called.
    // @param dstPlaneOut [out] If non null, will be set to the plane written to in output
    void onMetadataChanged(MultiPlane::ImagePlaneDesc* dstPlaneOut);

    // do not need to delete these, the ImageEffect is managing them for us
    Clip *_dstClip;
    Clip *_srcClipA;
    Clip *_srcClipB;

    // The output plane selected by the user
    ChoiceParam *_outputLayer;
    ChoiceParam *_outputBitDepth;

    // The input plane for each channel
    ChoiceParam* _channelParam[4];
    StringParam* _channelStringParam[4];

    // Components type when the output layer is the color plane (Alpha - RGB - RGBA)
    ChoiceParam *_outputComponents;
    ChoiceParam *_outputPremult;
};

void
ShufflePlugin::getClipComponents(const ClipComponentsArguments& args,
                                 ClipComponentsSetter& clipComponents)
{
    assert(gIsMultiPlanarV2 || gIsMultiPlanarV1);


    {
        MultiPlane::ImagePlaneDesc plane;
        OFX::Clip* clip = 0;
        int channelIndex = -1;
        MultiPlane::MultiPlaneEffect::GetPlaneNeededRetCodeEnum stat = getPlaneNeeded(_outputLayer->getName(), &clip, &plane, &channelIndex);
        if (stat == MultiPlane::MultiPlaneEffect::eGetPlaneNeededRetCodeFailed) {
            return;
        }
<<<<<<< HEAD
        clipComponents.addClipComponents(*_dstClip, MultiPlane::ImagePlaneDesc::mapPlaneToOFXPlaneString(plane));
=======
        clipComponents.addClipPlane(*_dstClip, MultiPlane::ImagePlaneDesc::mapPlaneToOFXPlaneString(plane));
>>>>>>> 521e8a46
    }

    clipComponents.setPassThroughClip(_srcClipA, args.time, args.view);

    std::map<Clip*, std::set<std::string> > clipMap;
    for (int i = 0; i < 4; ++i) {
        MultiPlane::ImagePlaneDesc plane;
        OFX::Clip* clip = 0;
        int channelIndex = -1;
        MultiPlane::MultiPlaneEffect::GetPlaneNeededRetCodeEnum stat = getPlaneNeeded(_channelParam[i]->getName(), &clip, &plane, &channelIndex);

        if (stat != MultiPlane::MultiPlaneEffect::eGetPlaneNeededRetCodeReturnedChannelInPlane) {
            continue;
        }
        assert(clip);

        std::set<std::string>& availablePlanes = clipMap[clip];

        std::string ofxComponentsStr = MultiPlane::ImagePlaneDesc::mapPlaneToOFXPlaneString(plane);
        std::pair<std::set<std::string>::iterator, bool> ret = availablePlanes.insert(ofxComponentsStr);
        if (ret.second) {
<<<<<<< HEAD
            clipComponents.addClipComponents(*clip, ofxComponentsStr);
=======
            clipComponents.addClipPlane(*clip, ofxComponentsStr);
>>>>>>> 521e8a46
        }

    }
}

struct IdentityChoiceData
{
    Clip* clip;
    MultiPlane::ImagePlaneDesc plane;
    int index;

    IdentityChoiceData()
    : clip(0)
    , plane()
    , index(-1)
    {

    }
};

bool
ShufflePlugin::isIdentityInternal(double time,
                                  Clip*& identityClip)
{
    PixelComponentEnum srcAComponents = _srcClipA ? _srcClipA->getPixelComponents() : ePixelComponentNone;
    PixelComponentEnum srcBComponents = _srcClipB ? _srcClipB->getPixelComponents() : ePixelComponentNone;
    PixelComponentEnum dstComponents = _dstClip ? _dstClip->getPixelComponents() : ePixelComponentNone;

    if (!gIsMultiPlanarV2 && !gIsMultiPlanarV1) {
        InputChannelEnum r = InputChannelEnum( _channelParam[0]->getValueAtTime(time) );
        InputChannelEnum g = InputChannelEnum( _channelParam[1]->getValueAtTime(time) );
        InputChannelEnum b = InputChannelEnum( _channelParam[2]->getValueAtTime(time) );
        InputChannelEnum a = InputChannelEnum( _channelParam[3]->getValueAtTime(time) );

        if ( (r == eInputChannelAR) && (g == eInputChannelAG) && (b == eInputChannelAB) && (a == eInputChannelAA) && _srcClipA && (srcAComponents == dstComponents) ) {
            identityClip = _srcClipA;

            return true;
        }
        if ( (r == eInputChannelBR) && (g == eInputChannelBG) && (b == eInputChannelBB) && (a == eInputChannelBA) && _srcClipB && (srcBComponents == dstComponents) ) {
            identityClip = _srcClipB;

            return true;
        }

        return false;
    } else {
        IdentityChoiceData data[4];

        MultiPlane::ImagePlaneDesc dstPlane;
        {
            OFX::Clip* clip = 0;
            int channelIndex = -1;
            MultiPlane::MultiPlaneEffect::GetPlaneNeededRetCodeEnum stat = getPlaneNeeded(_outputLayer->getName(), &clip, &dstPlane, &channelIndex);
            if (stat != MultiPlane::MultiPlaneEffect::eGetPlaneNeededRetCodeReturnedPlane) {
                return false;
            }
        }
        

        int expectedIndex = -1;
        for (int i = 0; i < 4; ++i) {
            MultiPlane::MultiPlaneEffect::GetPlaneNeededRetCodeEnum stat = getPlaneNeeded(_channelParam[i]->getName(), &data[i].clip, &data[i].plane, &data[i].index);

            if (stat == MultiPlane::MultiPlaneEffect::eGetPlaneNeededRetCodeFailed) {
                //We might have an index in the param different from the actual components if getClipPreferences was not called so far
                return false;
            }
            if (!data[i].plane.isColorPlane()) {
                if (i != 3) {
                    //This is not the color plane, no identity
                    return false;
                } else {

                    //In this case if the A choice is visible, the user either checked "Create alpha" or he/she set it explicitly to 0 or 1
                    if (data[i].index == 3 && !_channelParam[3]->getIsSecret()) {
                        return false;
                    } else {
                        ///Do not do the checks below
                        continue;
                    }
                }
            }
            if (i > 0) {
                if ( (data[i].index != expectedIndex) || (data[i].plane != data[0].plane) ||
                     ( data[i].clip != data[0].clip) ) {
                    return false;
                }
            }
            expectedIndex = data[i].index + 1;
        }

        // 2 planes might not be equal but be the color plane (e.g RGB and RGBA)
        if (data[0].plane != dstPlane && data[0].plane.isColorPlane() != dstPlane.isColorPlane()) {
            return false;
        }
        identityClip = data[0].clip;

        return true;
    }
} // ShufflePlugin::isIdentityInternal

bool
ShufflePlugin::isIdentity(const IsIdentityArguments &args,
                          Clip * &identityClip,
                          double & /*identityTime*/)
{
    const double time = args.time;

    return isIdentityInternal(time, identityClip);
}

bool
ShufflePlugin::getRegionOfDefinition(const RegionOfDefinitionArguments &args,
                                     OfxRectD &rod)
{
    const double time = args.time;
    Clip* identityClip = 0;

    if ( isIdentityInternal(time, identityClip) ) {
        rod = identityClip->getRegionOfDefinition(args.time);

        return true;
    }
    if ( _srcClipA && _srcClipA->isConnected() && _srcClipB && _srcClipB->isConnected() ) {
        OfxRectD rodA = _srcClipA->getRegionOfDefinition(args.time);
        OfxRectD rodB = _srcClipB->getRegionOfDefinition(args.time);
        Coords::rectBoundingBox(rodA, rodB, &rod);

        return true;
    }

    return false;
}

////////////////////////////////////////////////////////////////////////////////
/** @brief render for the filter */


/* set up and run a processor */
void
ShufflePlugin::setupAndProcess(ShufflerBase &processor,
                               const RenderArguments &args)
{
    std::auto_ptr<Image> dst( _dstClip->fetchImage(args.time) );

    if ( !dst.get() ) {
        throwSuiteStatusException(kOfxStatFailed);
    }
    const double time = args.time;
    BitDepthEnum dstBitDepth    = dst->getPixelDepth();
    PixelComponentEnum dstComponents  = dst->getPixelComponents();
    if ( ( dstBitDepth != _dstClip->getPixelDepth() ) ||
         ( dstComponents != _dstClip->getPixelComponents() ) ) {
        setPersistentMessage(Message::eMessageError, "", "OFX Host gave image with wrong depth or components");
        throwSuiteStatusException(kOfxStatFailed);
    }
    if ( (dst->getRenderScale().x != args.renderScale.x) ||
         ( dst->getRenderScale().y != args.renderScale.y) ||
         ( ( dst->getField() != eFieldNone) /* for DaVinci Resolve */ && ( dst->getField() != args.fieldToRender) ) ) {
        setPersistentMessage(Message::eMessageError, "", "OFX Host gave image with wrong scale or field properties");
        throwSuiteStatusException(kOfxStatFailed);
    }


    InputChannelEnum r, g, b, a;
    // compute the components mapping tables
    std::vector<InputChannelEnum> channelMap;
    std::auto_ptr<const Image> srcA( ( _srcClipA && _srcClipA->isConnected() ) ?
                                     _srcClipA->fetchImage(args.time) : 0 );
    std::auto_ptr<const Image> srcB( ( _srcClipB && _srcClipB->isConnected() ) ?
                                     _srcClipB->fetchImage(args.time) : 0 );
    BitDepthEnum srcBitDepth = eBitDepthNone;
    PixelComponentEnum srcComponents = ePixelComponentNone;
    if ( srcA.get() ) {
        if ( (srcA->getRenderScale().x != args.renderScale.x) ||
             ( srcA->getRenderScale().y != args.renderScale.y) ||
             ( ( srcA->getField() != eFieldNone) /* for DaVinci Resolve */ && ( srcA->getField() != args.fieldToRender) ) ) {
            setPersistentMessage(Message::eMessageError, "", "OFX Host gave image with wrong scale or field properties");
            throwSuiteStatusException(kOfxStatFailed);
        }
        srcBitDepth      = srcA->getPixelDepth();
        srcComponents = srcA->getPixelComponents();
        assert(_srcClipA->getPixelComponents() == srcComponents);
    }

    if ( srcB.get() ) {
        if ( (srcB->getRenderScale().x != args.renderScale.x) ||
             ( srcB->getRenderScale().y != args.renderScale.y) ||
             ( ( srcB->getField() != eFieldNone) /* for DaVinci Resolve */ && ( srcB->getField() != args.fieldToRender) ) ) {
            setPersistentMessage(Message::eMessageError, "", "OFX Host gave image with wrong scale or field properties");
            throwSuiteStatusException(kOfxStatFailed);
        }
        BitDepthEnum srcBBitDepth      = srcB->getPixelDepth();
        PixelComponentEnum srcBComponents = srcB->getPixelComponents();
        assert(_srcClipB->getPixelComponents() == srcBComponents);
        // both input must have the same bit depth and components
        if ( ( (srcBitDepth != eBitDepthNone) && (srcBitDepth != srcBBitDepth) ) ||
             ( ( srcComponents != ePixelComponentNone) && ( srcComponents != srcBComponents) ) ) {
            throwSuiteStatusException(kOfxStatErrImageFormat);
        }
    }

    r = (InputChannelEnum)_channelParam[0]->getValueAtTime(time);
    g = (InputChannelEnum)_channelParam[1]->getValueAtTime(time);
    b = (InputChannelEnum)_channelParam[2]->getValueAtTime(time);
    a = (InputChannelEnum)_channelParam[3]->getValueAtTime(time);


    switch (dstComponents) {
    case ePixelComponentRGBA:
        channelMap.resize(4);
        channelMap[0] = r;
        channelMap[1] = g;
        channelMap[2] = b;
        channelMap[3] = a;
        break;
    case ePixelComponentXY:
        channelMap.resize(2);
        channelMap[0] = r;
        channelMap[1] = g;
        break;
    case ePixelComponentRGB:
        channelMap.resize(3);
        channelMap[0] = r;
        channelMap[1] = g;
        channelMap[2] = b;
        break;
    case ePixelComponentAlpha:
        channelMap.resize(1);
        channelMap[0] = a;
        break;
    default:
        channelMap.resize(0);
        break;
    }
    processor.setSrcImg( srcA.get(), srcB.get() );

    PixelComponentEnum outputComponents = gOutputComponentsMap[_outputComponents->getValueAtTime(time)];
    assert(dstComponents == outputComponents);
    BitDepthEnum outputBitDepth = srcBitDepth;
    if (getImageEffectHostDescription()->supportsMultipleClipDepths) {
        outputBitDepth = gOutputBitDepthMap[_outputBitDepth->getValueAtTime(time)];
    }
    assert(outputBitDepth == dstBitDepth);
    int outputComponentCount = dst->getPixelComponentCount();

    processor.setValues(outputComponents, outputComponentCount, outputBitDepth, channelMap);

    processor.setDstImg( dst.get() );
    processor.setRenderWindow(args.renderWindow);

    processor.process();
} // ShufflePlugin::setupAndProcess

class InputImagesHolder_RAII
{
    std::vector<Image*> images;

public:

    InputImagesHolder_RAII()
        : images()
    {
    }

    void appendImage(Image* img)
    {
        images.push_back(img);
    }

    ~InputImagesHolder_RAII()
    {
        for (std::size_t i = 0; i < images.size(); ++i) {
            delete images[i];
        }
    }
};

void
ShufflePlugin::setupAndProcessMultiPlane(MultiPlaneShufflerBase & processor,
                                         const RenderArguments &args)
{
    const double time = args.time;

    MultiPlane::ImagePlaneDesc dstPlane;
    {
        OFX::Clip* clip = 0;
        int channelIndex = -1;
        MultiPlane::MultiPlaneEffect::GetPlaneNeededRetCodeEnum stat = getPlaneNeeded(_outputLayer->getName(), &clip, &dstPlane, &channelIndex);
        if (stat != MultiPlane::MultiPlaneEffect::eGetPlaneNeededRetCodeReturnedPlane) {
            throwSuiteStatusException(kOfxStatFailed);
            return;
        }
    }


    std::auto_ptr<Image> dst( _dstClip->fetchImagePlane( args.time, args.renderView, MultiPlane::ImagePlaneDesc::mapPlaneToOFXPlaneString(dstPlane).c_str() ) );
    if ( !dst.get() ) {
        throwSuiteStatusException(kOfxStatFailed);
    }
    BitDepthEnum dstBitDepth    = dst->getPixelDepth();
    int nDstComponents = dst->getPixelComponentCount();
    if ( ( dstBitDepth != _dstClip->getPixelDepth() ) ||
         ( nDstComponents != _dstClip->getPixelComponentCount() ) ) {
        setPersistentMessage(Message::eMessageError, "", "OFX Host gave image with wrong depth or components");
        throwSuiteStatusException(kOfxStatFailed);
    }
    if ( (dst->getRenderScale().x != args.renderScale.x) ||
         ( dst->getRenderScale().y != args.renderScale.y) ||
         ( ( dst->getField() != eFieldNone) /* for DaVinci Resolve */ && ( dst->getField() != args.fieldToRender) ) ) {
        setPersistentMessage(Message::eMessageError, "", "OFX Host gave image with wrong scale or field properties");
        throwSuiteStatusException(kOfxStatFailed);
    }


    InputImagesHolder_RAII imagesHolder;
    BitDepthEnum srcBitDepth = eBitDepthNone;
    std::map<Clip*, std::map<std::string, Image*> > fetchedPlanes;
    std::vector<InputPlaneChannel> planes;
    for (int i = 0; i < nDstComponents; ++i) {
        InputPlaneChannel p;
        Clip* clip = 0;
        MultiPlane::ImagePlaneDesc plane;
        MultiPlane::MultiPlaneEffect::GetPlaneNeededRetCodeEnum stat = getPlaneNeeded(nDstComponents == 1 ? _channelParam[3]->getName() : _channelParam[i]->getName(), &clip, &plane, &p.channelIndex);
        if (stat == MultiPlane::MultiPlaneEffect::eGetPlaneNeededRetCodeFailed) {
            setPersistentMessage(Message::eMessageError, "", "Cannot find requested channels in input");
            throwSuiteStatusException(kOfxStatFailed);
            return;
        }


        p.img = 0;
        if (stat == MultiPlane::MultiPlaneEffect::eGetPlaneNeededRetCodeReturnedConstant0 || (MultiPlane::MultiPlaneEffect::eGetPlaneNeededRetCodeReturnedChannelInPlane && plane.getNumComponents() == 0)) {
            p.fillZero = true;
        } else if (stat == MultiPlane::MultiPlaneEffect::eGetPlaneNeededRetCodeReturnedConstant1) {
            p.fillZero = false;
        } else {
            std::map<std::string, Image*>& clipPlanes = fetchedPlanes[clip];
            std::string ofxPlaneString = MultiPlane::ImagePlaneDesc::mapPlaneToOFXPlaneString(plane);
            std::map<std::string, Image*>::iterator foundPlane = clipPlanes.find(ofxPlaneString);
            if ( foundPlane != clipPlanes.end() ) {
                p.img = foundPlane->second;
            } else {
                p.img = clip->fetchImagePlane( args.time, args.renderView, ofxPlaneString.c_str() );
                if (p.img) {
                    clipPlanes.insert( std::make_pair(plane.getPlaneID(), p.img) );
                    imagesHolder.appendImage(p.img);
                }
            }
        }

        if (p.img) {
            if ( (p.img->getRenderScale().x != args.renderScale.x) ||
                 ( p.img->getRenderScale().y != args.renderScale.y) ||
                 ( ( p.img->getField() != eFieldNone) /* for DaVinci Resolve */ && ( p.img->getField() != args.fieldToRender) ) ) {
                setPersistentMessage(Message::eMessageError, "", "OFX Host gave image with wrong scale or field properties");
                throwSuiteStatusException(kOfxStatFailed);
            }
            if (srcBitDepth == eBitDepthNone) {
                srcBitDepth = p.img->getPixelDepth();
            } else {
                // both input must have the same bit depth and components
                if ( (srcBitDepth != eBitDepthNone) && ( srcBitDepth != p.img->getPixelDepth() ) ) {
                    throwSuiteStatusException(kOfxStatErrImageFormat);
                }
            }
            if ( (p.channelIndex < 0) || ( p.channelIndex >= (int)p.img->getPixelComponentCount() ) ) {
                throwSuiteStatusException(kOfxStatErrImageFormat);
            }
        }
        planes.push_back(p);
    }

    BitDepthEnum outputBitDepth = srcBitDepth;
    if (getImageEffectHostDescription()->supportsMultipleClipDepths) {
        outputBitDepth = gOutputBitDepthMap[_outputBitDepth->getValueAtTime(time)];
    }

    processor.setValues(nDstComponents, outputBitDepth, planes);

    processor.setDstImg( dst.get() );
    processor.setRenderWindow(args.renderWindow);

    processor.process();
} // ShufflePlugin::setupAndProcessMultiPlane

template <class DSTPIX, int nComponentsDst>
void
ShufflePlugin::renderInternalForDstBitDepth(const RenderArguments &args,
                                            BitDepthEnum srcBitDepth)
{
    if (!gIsMultiPlanarV2 && !gIsMultiPlanarV1) {
        switch (srcBitDepth) {
        case eBitDepthUByte: {
            Shuffler<unsigned char, DSTPIX, nComponentsDst> fred(*this);
            setupAndProcess(fred, args);
            break;
        }
        case eBitDepthUShort: {
            Shuffler<unsigned short, DSTPIX, nComponentsDst> fred(*this);
            setupAndProcess(fred, args);
            break;
        }
        case eBitDepthFloat: {
            Shuffler<float, DSTPIX, nComponentsDst> fred(*this);
            setupAndProcess(fred, args);
            break;
        }
        default:
            throwSuiteStatusException(kOfxStatErrUnsupported);
        }
    } else {
        switch (srcBitDepth) {
        case eBitDepthUByte: {
            MultiPlaneShuffler<unsigned char, DSTPIX, nComponentsDst> fred(*this);
            setupAndProcessMultiPlane(fred, args);
            break;
        }
        case eBitDepthUShort: {
            MultiPlaneShuffler<unsigned short, DSTPIX, nComponentsDst> fred(*this);
            setupAndProcessMultiPlane(fred, args);
            break;
        }
        case eBitDepthFloat: {
            MultiPlaneShuffler<float, DSTPIX, nComponentsDst> fred(*this);
            setupAndProcessMultiPlane(fred, args);
            break;
        }
        default:
            throwSuiteStatusException(kOfxStatErrUnsupported);
        }
    }
}

// the internal render function
template <int nComponentsDst>
void
ShufflePlugin::renderInternal(const RenderArguments &args,
                              BitDepthEnum srcBitDepth,
                              BitDepthEnum dstBitDepth)
{
    switch (dstBitDepth) {
    case eBitDepthUByte:
        renderInternalForDstBitDepth<unsigned char, nComponentsDst>(args, srcBitDepth);
        break;
    case eBitDepthUShort:
        renderInternalForDstBitDepth<unsigned short, nComponentsDst>(args, srcBitDepth);
        break;
    case eBitDepthFloat:
        renderInternalForDstBitDepth<float, nComponentsDst>(args, srcBitDepth);
        break;
    default:
        throwSuiteStatusException(kOfxStatErrUnsupported);
    }
}

// the overridden render function
void
ShufflePlugin::render(const RenderArguments &args)
{
    assert (_srcClipA && _srcClipB && _dstClip);
    if (!_srcClipA || !_srcClipB || !_dstClip) {
        throwSuiteStatusException(kOfxStatFailed);
    }
    const double time = args.time;
    // instantiate the render code based on the pixel depth of the dst clip
    BitDepthEnum dstBitDepth    = _dstClip->getPixelDepth();
    PixelComponentEnum dstComponents  = _dstClip->getPixelComponents();
#ifdef DEBUG
    // Follow the OpenFX spec:
    // check that dstComponents is consistent with the result of getClipPreferences
    // (@see getClipPreferences).
    if (!gIsMultiPlanarV2 && !gIsMultiPlanarV1) {
        // set the components of _dstClip
        PixelComponentEnum outputComponents = gOutputComponentsMap[_outputComponents->getValueAtTime(time)];
        assert(dstComponents == outputComponents);
    }

    if (getImageEffectHostDescription()->supportsMultipleClipDepths) {
        // set the bitDepth of _dstClip
        BitDepthEnum outputBitDepth = gOutputBitDepthMap[_outputBitDepth->getValueAtTime(time)];
        assert(dstBitDepth == outputBitDepth);
    }
#endif
    int dstComponentCount  = _dstClip->getPixelComponentCount();
    assert(1 <= dstComponentCount && dstComponentCount <= 4);

    assert( kSupportsMultipleClipPARs   || _srcClipA->getPixelAspectRatio() == _dstClip->getPixelAspectRatio() );
    assert( kSupportsMultipleClipDepths || _srcClipA->getPixelDepth()       == _dstClip->getPixelDepth() );
    assert( kSupportsMultipleClipPARs   || _srcClipB->getPixelAspectRatio() == _dstClip->getPixelAspectRatio() );
    assert( kSupportsMultipleClipDepths || _srcClipB->getPixelDepth()       == _dstClip->getPixelDepth() );
    // get the components of _dstClip

    if (!gIsMultiPlanarV2) {
        PixelComponentEnum outputComponents = gOutputComponentsMap[_outputComponents->getValueAtTime(time)];
        if (dstComponents != outputComponents) {
            setPersistentMessage(Message::eMessageError, "", "Shuffle: OFX Host did not take into account output components");
            throwSuiteStatusException(kOfxStatErrImageFormat);
        }
    }

    if (getImageEffectHostDescription()->supportsMultipleClipDepths) {
        // get the bitDepth of _dstClip
        BitDepthEnum outputBitDepth = gOutputBitDepthMap[_outputBitDepth->getValueAtTime(time)];
        if (dstBitDepth != outputBitDepth) {
            setPersistentMessage(Message::eMessageError, "", "Shuffle: OFX Host did not take into account output bit depth");
            throwSuiteStatusException(kOfxStatErrImageFormat);
        }
    }

    BitDepthEnum srcBitDepth = _srcClipA->getPixelDepth();

    if ( _srcClipA->isConnected() && _srcClipB->isConnected() ) {
        BitDepthEnum srcBBitDepth = _srcClipB->getPixelDepth();
        // both input must have the same bit depth
        if (srcBitDepth != srcBBitDepth) {
            setPersistentMessage(Message::eMessageError, "", "Shuffle: both inputs must have the same bit depth");
            throwSuiteStatusException(kOfxStatErrImageFormat);
        }
    }

    switch (dstComponentCount) {
    case 4:
        renderInternal<4>(args, srcBitDepth, dstBitDepth);
        break;
    case 3:
        renderInternal<3>(args, srcBitDepth, dstBitDepth);
        break;
    case 2:
        renderInternal<2>(args, srcBitDepth, dstBitDepth);
        break;
    case 1:
        renderInternal<1>(args, srcBitDepth, dstBitDepth);
        break;
    }
} // ShufflePlugin::render

MultiPlane::ImagePlaneDesc
ShufflePlugin::getPlaneFromOutputComponents() const
{
    PixelComponentEnum comps = gOutputComponentsMap[_outputComponents->getValue()];
    switch (comps) {
        case OFX::ePixelComponentRGB:
            return MultiPlane::ImagePlaneDesc::getRGBComponents();
        case OFX::ePixelComponentAlpha:
            return MultiPlane::ImagePlaneDesc::getAlphaComponents();
        case OFX::ePixelComponentRGBA:
            return MultiPlane::ImagePlaneDesc::getRGBAComponents();
        default:
            return MultiPlane::ImagePlaneDesc::getNoneComponents();
    }

}

MultiPlane::ImagePlaneDesc
ShufflePlugin::getDstPixelComps()
{


    if (!gIsMultiPlanarV2 && !gIsMultiPlanarV1) {
        return getPlaneFromOutputComponents();
    } else {
        MultiPlane::ImagePlaneDesc dstPlane;
        {
            OFX::Clip* clip = 0;
            int channelIndex = -1;
            MultiPlane::MultiPlaneEffect::GetPlaneNeededRetCodeEnum stat = getPlaneNeeded(_outputLayer->getName(), &clip, &dstPlane, &channelIndex);
            if (stat != MultiPlane::MultiPlaneEffect::eGetPlaneNeededRetCodeReturnedPlane) {
                throwSuiteStatusException(kOfxStatFailed);
            }
        }
        if (dstPlane.isColorPlane()) {
            // If color plane, select the value chosen by the user from the output components choice
            return getPlaneFromOutputComponents();
        } else {
            return dstPlane;
        }
    }
} // getDstPixelComps

void
ShufflePlugin::onMetadataChanged(MultiPlane::ImagePlaneDesc* dstPlaneOut)
{
    MultiPlane::ImagePlaneDesc dstPlane = getDstPixelComps();
    // Enable components
    updateInputChannelsVisibility(dstPlane);
    updateOutputParamsVisibility(dstPlane);
    if (dstPlaneOut) {
        *dstPlaneOut = dstPlane;
    }
}

void
ShufflePlugin::updateOutputParamsVisibility(const MultiPlane::ImagePlaneDesc& plane)
{


    if (gIsMultiPlanarV2 || gIsMultiPlanarV1) {
        bool secret;
        if (plane.isColorPlane()) {
            // If color plane, select the value chosen by the user from the output components choice
            secret = false;
        } else {
            secret = true;
        }
        _outputComponents->setIsSecretAndDisabled(secret);
    }
    // Premult is only needed for RGBA
    _outputPremult->setIsSecretAndDisabled(plane != MultiPlane::ImagePlaneDesc::getRGBAComponents());
}

/* Override the clip preferences */
void
ShufflePlugin::getClipPreferences(ClipPreferencesSetter &clipPreferences)
{

    // Refresh channel selectors in the base class
    MultiPlaneEffect::getClipPreferences(clipPreferences);

    // Update visibility of parameters depending on the output plane and components type
    MultiPlane::ImagePlaneDesc dstPlane;
    onMetadataChanged(&dstPlane);

    // Get clip preferences expects a hard coded components string but here we may have any kind of plane.
    // To respect OpenFX, we map our plane number of components to the components of the corresponding color plane
    // e.g: if our plane is Toto.XYZ and has 3 channels, it becomes RGB
    MultiPlane::ImagePlaneDesc colorPlaneMapped = MultiPlane::ImagePlaneDesc::mapNCompsToColorPlane(dstPlane.getNumComponents());
    PixelComponentEnum dstPixelComps = mapStrToPixelComponentEnum(MultiPlane::ImagePlaneDesc::mapPlaneToOFXPlaneString(colorPlaneMapped));
    clipPreferences.setClipComponents(*_dstClip, dstPixelComps);


    if (getImageEffectHostDescription()->supportsMultipleClipDepths) {
        // set the bitDepth of _dstClip
        BitDepthEnum outputBitDepth = gOutputBitDepthMap[_outputBitDepth->getValue()];
        clipPreferences.setClipBitDepth(*_dstClip, outputBitDepth);
    }

    PreMultiplicationEnum premult = eImageUnPreMultiplied; // default for Alpha and others
    if (dstPixelComps == ePixelComponentRGB) {
        premult = eImageOpaque;
    } else {
        premult = (PreMultiplicationEnum)_outputPremult->getValue();
    }
    clipPreferences.setOutputPremultiplication(premult);
} // ShufflePlugin::getClipPreferences

static std::string
imageFormatString(PixelComponentEnum components,
                  BitDepthEnum bitDepth)
{
    std::string s;

    switch (components) {
    case ePixelComponentRGBA:
        s += "RGBA";
        break;
    case ePixelComponentRGB:
        s += "RGB";
        break;
    case ePixelComponentAlpha:
        s += "Alpha";
        break;
#ifdef OFX_EXTENSIONS_NUKE
    case ePixelComponentMotionVectors:
        s += "MotionVectors";
        break;
    case ePixelComponentStereoDisparity:
        s += "StereoDisparity";
        break;
#endif
#ifdef OFX_EXTENSIONS_NATRON
    case ePixelComponentXY:
        s += "XY";
        break;
#endif
    case ePixelComponentCustom:
        s += "Custom";
        break;
    case ePixelComponentNone:
        s += "None";
        break;
    default:
        s += "[unknown components]";
        break;
    }
    switch (bitDepth) {
    case eBitDepthUByte:
        s += "8u";
        break;
    case eBitDepthUShort:
        s += "16u";
        break;
    case eBitDepthFloat:
        s += "32f";
        break;
    case eBitDepthCustom:
        s += "x";
        break;
    case eBitDepthNone:
        s += "0";
        break;
#ifdef OFX_EXTENSIONS_VEGAS
    case eBitDepthUByteBGRA:
        s += "8uBGRA";
        break;
    case eBitDepthUShortBGRA:
        s += "16uBGRA";
        break;
    case eBitDepthFloatBGRA:
        s += "32fBGRA";
        break;
#endif
    default:
        s += "[unknown bit depth]";
        break;
    }

    return s;
} // imageFormatString

static bool
endsWith(const std::string &str,
         const std::string &suffix)
{
    return ( ( str.size() >= suffix.size() ) &&
             (str.compare(str.size() - suffix.size(), suffix.size(), suffix) == 0) );
}

void
ShufflePlugin::setChannelsFromRed(double time)
{
    int r_i;

    _channelParam[0]->getValueAtTime(time, r_i);
    std::string rChannel;
    _channelParam[0]->getOption(r_i, rChannel);

    if ( endsWith(rChannel, ".R") || endsWith(rChannel, ".r") ) {
        std::string base = rChannel.substr(0, rChannel.size() - 2);
        bool gSet = false;
        bool bSet = false;
        bool aSet = false;
        int nOpt = _channelParam[1]->getNOptions();
        int indexOf0 = -1;
        int indexOf1 = -1;

        for (int i = 0; i < nOpt; ++i) {
            std::string opt;
            _channelParam[0]->getOption(i, opt);

            if (opt == kMultiPlaneChannelParamOption0) {
                indexOf0 = i;
            } else if (opt == kMultiPlaneChannelParamOption1) {
                indexOf1 = i;
            } else if (opt.substr( 0, base.size() ) == base) {
                std::string chan = opt.substr( base.size() );
                if ( (chan == ".G") || (chan == ".g") ) {
                    _channelParam[1]->setValue(i);
                    if (_channelStringParam[1]) {
                        _channelStringParam[1]->setValue(opt);
                    }
                    gSet = true;
                } else if ( (chan == ".B") || (chan == ".b") ) {
                    _channelParam[2]->setValue(i);
                    if (_channelStringParam[2]) {
                        _channelStringParam[2]->setValue(opt);
                    }
                    bSet = true;
                } else if ( (chan == ".A") || (chan == ".a") ) {
                    _channelParam[3]->setValue(i);
                    if (_channelStringParam[3]) {
                        _channelStringParam[3]->setValue(opt);
                    }
                    aSet = true;
                }
            }
            if ( gSet && bSet && aSet && (indexOf0 != -1) && (indexOf1 != -1) ) {
                // we're done
                break;
            }
        }
        assert(indexOf0 != -1 && indexOf1 != -1);
        if (!gSet) {
            _channelParam[1]->setValue(indexOf0);
        }
        if (!bSet) {
            _channelParam[2]->setValue(indexOf0);
        }
        if (!aSet) {
            _channelParam[3]->setValue(indexOf1);
        }
    }
} // ShufflePlugin::setChannelsFromRed

void
ShufflePlugin::setOutputComponentsParam(PixelComponentEnum components)
{
    assert(components == ePixelComponentRGB || components == ePixelComponentRGBA || components == ePixelComponentAlpha);
    int index = -1;
    for (int i = 0; i < 4; ++i) {
        if (gOutputComponentsMap[i] == ePixelComponentNone) {
            break;
        }
        if (gOutputComponentsMap[i] == components) {
            index = i;
            break;
        }
    }
    assert(index != -1);
    _outputComponents->setValue(index);
}

void
ShufflePlugin::changedParam(const InstanceChangedArgs &args,
                            const std::string &paramName)
{
    //Commented out as it cannot be done here: enableComponents() relies on the clip components but the clip
    //components might not yet be set if the user changed a clip pref slaved param. Instead we have to move it into the getClipPreferences
    /*if (paramName == kParamOutputComponents || paramName == kParamOutputChannels) {
        enableComponents();
       } else*/
    if ( (paramName == kParamClipInfo) && (args.reason == eChangeUserEdit) ) {
        std::string msg;
        msg += "Input A: ";
        if (!_srcClipA) {
            msg += "N/A";
        } else {
            msg += imageFormatString( _srcClipA->getPixelComponents(), _srcClipA->getPixelDepth() );
        }
        msg += "\n";
        if (getContext() == eContextGeneral) {
            msg += "Input B: ";
            if (!_srcClipB) {
                msg += "N/A";
            } else {
                msg += imageFormatString( _srcClipB->getPixelComponents(), _srcClipB->getPixelDepth() );
            }
            msg += "\n";
        }
        msg += "Output: ";
        if (!_dstClip) {
            msg += "N/A";
        } else {
            msg += imageFormatString( _dstClip->getPixelComponents(), _dstClip->getPixelDepth() );
        }
        msg += "\n";
        sendMessage(Message::eMessageMessage, "", msg);
    } else if (paramName == _channelParam[0]->getName()) {
#ifdef OFX_EXTENSIONS_NATRON
        setChannelsFromRed(args.time);
#endif
    } else {
        MultiPlaneEffect::changedParam(args, paramName);
    }

} // ShufflePlugin::changedParam

void
ShufflePlugin::changedClip(const InstanceChangedArgs & args,
                           const std::string &clipName)
{
    if ( (getContext() == eContextGeneral) &&
         ( ( clipName == kClipA) || ( clipName == kClipB) ) ) {
        // check that A and B are compatible if they're both connected
        if ( _srcClipA && _srcClipA->isConnected() && _srcClipB && _srcClipB->isConnected() ) {
            BitDepthEnum srcABitDepth = _srcClipA->getPixelDepth();
            BitDepthEnum srcBBitDepth = _srcClipB->getPixelDepth();
            // both input must have the same bit depth
            if (srcABitDepth != srcBBitDepth) {
                setPersistentMessage(Message::eMessageError, "", "Shuffle: both inputs must have the same bit depth");
                throwSuiteStatusException(kOfxStatErrImageFormat);
            }
        }
    }

    MultiPlaneEffect::changedClip(args, clipName);
    onMetadataChanged(NULL /*dstPlaneOut*/);

}

void
ShufflePlugin::updateInputChannelsVisibility(const MultiPlane::ImagePlaneDesc& plane)
{
    const std::vector<std::string>& compNames = plane.getChannels();
    if (compNames.size() == 1) {
        _channelParam[0]->setIsSecretAndDisabled(true);
        _channelParam[1]->setIsSecretAndDisabled(true);
        _channelParam[2]->setIsSecretAndDisabled(true);
        _channelParam[3]->setIsSecretAndDisabled(false);
        _channelParam[3]->setLabel(compNames[0]);
    } else if (compNames.size() == 2) {
        _channelParam[0]->setIsSecretAndDisabled(false);
        _channelParam[0]->setLabel(compNames[0]);
        _channelParam[1]->setIsSecretAndDisabled(false);
        _channelParam[1]->setLabel(compNames[1]);
        _channelParam[2]->setIsSecretAndDisabled(true);
        _channelParam[3]->setIsSecretAndDisabled(true);
    } else if (compNames.size() == 3) {
        _channelParam[0]->setIsSecretAndDisabled(false);
        _channelParam[0]->setLabel(compNames[0]);
        _channelParam[1]->setLabel(compNames[1]);
        _channelParam[1]->setIsSecretAndDisabled(false);
        _channelParam[2]->setIsSecretAndDisabled(false);
        _channelParam[2]->setLabel(compNames[2]);
        _channelParam[3]->setIsSecretAndDisabled(true);
    } else if (compNames.size() == 4) {
        _channelParam[0]->setLabel(compNames[0]);
        _channelParam[0]->setIsSecretAndDisabled(false);
        _channelParam[1]->setLabel(compNames[1]);
        _channelParam[1]->setIsSecretAndDisabled(false);
        _channelParam[2]->setIsSecretAndDisabled(false);
        _channelParam[2]->setLabel(compNames[2]);
        _channelParam[3]->setIsSecretAndDisabled(false);
        _channelParam[3]->setLabel(compNames[3]);
    }

} // ShufflePlugin::updateInputChannelsVisibility

mDeclarePluginFactory(ShufflePluginFactory, {ofxsThreadSuiteCheck();}, {});
void
ShufflePluginFactory::describe(ImageEffectDescriptor &desc)
{
    // basic labels
    desc.setLabel(kPluginName);
    desc.setPluginGrouping(kPluginGrouping);
    desc.setPluginDescription(kPluginDescription);

    desc.addSupportedContext(eContextFilter);
    desc.addSupportedContext(eContextGeneral);
    desc.addSupportedBitDepth(eBitDepthUByte);
    desc.addSupportedBitDepth(eBitDepthUShort);
    desc.addSupportedBitDepth(eBitDepthFloat);


    for (ImageEffectHostDescription::PixelDepthArray::const_iterator it = getImageEffectHostDescription()->_supportedPixelDepths.begin();
         it != getImageEffectHostDescription()->_supportedPixelDepths.end();
         ++it) {
        switch (*it) {
            case eBitDepthUByte:
                gSupportsBytes  = true;
                break;
            case eBitDepthUShort:
                gSupportsShorts = true;
                break;
            case eBitDepthFloat:
                gSupportsFloats = true;
                break;
            default:
                // other bitdepths are not supported by this plugin
                break;
        }
    }

    {
        int i = 0;
        // Note: gOutputBitDepthMap must have size # of bit depths + 1 !
        if (gSupportsFloats) {
            gOutputBitDepthMap[i] = eBitDepthFloat;
            ++i;
        }
        if (gSupportsShorts) {
            gOutputBitDepthMap[i] = eBitDepthUShort;
            ++i;
        }
        if (gSupportsBytes) {
            gOutputBitDepthMap[i] = eBitDepthUByte;
            ++i;
        }
        assert( sizeof(gOutputBitDepthMap) >= sizeof(gOutputBitDepthMap[0]) * (i + 1) );
        gOutputBitDepthMap[i] = eBitDepthNone;
    }
    for (ImageEffectHostDescription::PixelComponentArray::const_iterator it = getImageEffectHostDescription()->_supportedComponents.begin();
         it != getImageEffectHostDescription()->_supportedComponents.end();
         ++it) {
        switch (*it) {
        case ePixelComponentRGBA:
            gSupportsRGBA  = true;
            break;
        case ePixelComponentRGB:
            gSupportsRGB = true;
            break;
        case ePixelComponentAlpha:
            gSupportsAlpha = true;
            break;
        default:
            // other components are not supported by this plugin
            break;
        }
    }
    {
        int i = 0;
        // Note: gOutputComponentsMap must have size # of component types + 1 !
        if (gSupportsRGBA) {
            gOutputComponentsMap[i] = ePixelComponentRGBA;
            ++i;
        }
        if (gSupportsRGB) {
            gOutputComponentsMap[i] = ePixelComponentRGB;
            ++i;
        }
        if (gSupportsAlpha) {
            gOutputComponentsMap[i] = ePixelComponentAlpha;
            ++i;
        }
        assert( sizeof(gOutputComponentsMap) >= sizeof(gOutputComponentsMap[0]) * (i + 1) );
        gOutputComponentsMap[i] = ePixelComponentNone;
    }

    // set a few flags
    desc.setSingleInstance(false);
    desc.setHostFrameThreading(false);
    desc.setSupportsMultiResolution(kSupportsMultiResolution);
    desc.setSupportsTiles(kSupportsTiles);
    desc.setTemporalClipAccess(false);
    desc.setRenderTwiceAlways(false);
    desc.setSupportsMultipleClipPARs(kSupportsMultipleClipPARs);
    // say we can support multiple pixel depths on in and out
    desc.setSupportsMultipleClipDepths(kSupportsMultipleClipDepths);
    desc.setRenderThreadSafety(kRenderThreadSafety);

    bool supportsDynamicChoices = false;
#ifdef OFX_EXTENSIONS_NATRON
    if (getImageEffectHostDescription()->isNatron && getImageEffectHostDescription()->versionMajor >= 3) {
        gHostIsNatronVersion3OrGreater = true;
    }
    supportsDynamicChoices = getImageEffectHostDescription()->supportsDynamicChoices;

    //Do not add channel selectors, it is pointless
    desc.setChannelSelector(ePixelComponentNone);
#endif
#ifdef OFX_EXTENSIONS_NUKE
    gIsMultiPlanarV1 = kEnableMultiPlanar && getImageEffectHostDescription()->isMultiPlanar;
    gIsMultiPlanarV2 = gIsMultiPlanarV1 && supportsDynamicChoices && fetchSuite(kFnOfxImageEffectPlaneSuite, 2);
    if (gIsMultiPlanarV1 || gIsMultiPlanarV2) {
        // This enables fetching different planes from the input.
        // Generally the user will read a multi-layered EXR file in the Reader node and then use the shuffle
        // to redirect the plane's channels into RGBA color plane.

        desc.setIsMultiPlanar(true);

        // We are pass-through in output, meaning another shuffle below could very well
        // access all planes again. Note that for multi-planar effects this is mandatory to be called
        // since default is false.
        desc.setPassThroughForNotProcessedPlanes(ePassThroughLevelPassThroughNonRenderedPlanes);
    }
#else
    gIsMultiPlanar = false;
#endif
} // ShufflePluginFactory::describe

void
ShufflePluginFactory::describeInContext(ImageEffectDescriptor &desc,
                                        ContextEnum context)
{
#ifdef OFX_EXTENSIONS_NUKE
    if ( gIsMultiPlanarV2 && !fetchSuite(kFnOfxImageEffectPlaneSuite, 2) ) {
        throwHostMissingSuiteException(kFnOfxImageEffectPlaneSuite);
    } else if ( gIsMultiPlanarV1 && !fetchSuite(kFnOfxImageEffectPlaneSuite, 1) ) {
        throwHostMissingSuiteException(kFnOfxImageEffectPlaneSuite);
    }
#endif

    if (context == eContextGeneral) {
        ClipDescriptor* srcClipB = desc.defineClip(kClipB);
        srcClipB->addSupportedComponent(ePixelComponentRGBA);
        srcClipB->addSupportedComponent(ePixelComponentRGB);
        srcClipB->addSupportedComponent(ePixelComponentAlpha);
#ifdef OFX_EXTENSIONS_NATRON
        srcClipB->addSupportedComponent(ePixelComponentXY);
#endif
        srcClipB->setTemporalClipAccess(false);
        srcClipB->setSupportsTiles(kSupportsTiles);
        srcClipB->setOptional(true);

        ClipDescriptor* srcClipA = desc.defineClip(kClipA);
        srcClipA->addSupportedComponent(ePixelComponentRGBA);
        srcClipA->addSupportedComponent(ePixelComponentRGB);
        srcClipA->addSupportedComponent(ePixelComponentAlpha);
#ifdef OFX_EXTENSIONS_NATRON
        srcClipA->addSupportedComponent(ePixelComponentXY);
#endif
        srcClipA->setTemporalClipAccess(false);
        srcClipA->setSupportsTiles(kSupportsTiles);
        srcClipA->setOptional(false);
    } else {
        ClipDescriptor* srcClip = desc.defineClip(kOfxImageEffectSimpleSourceClipName);
        srcClip->addSupportedComponent(ePixelComponentRGBA);
        srcClip->addSupportedComponent(ePixelComponentRGB);
        srcClip->addSupportedComponent(ePixelComponentAlpha);
#ifdef OFX_EXTENSIONS_NATRON
        srcClip->addSupportedComponent(ePixelComponentXY);
#endif
        srcClip->setTemporalClipAccess(false);
        srcClip->setSupportsTiles(kSupportsTiles);
    }
    {
        // create the mandated output clip
        ClipDescriptor *dstClip = desc.defineClip(kOfxImageEffectOutputClipName);
        dstClip->addSupportedComponent(ePixelComponentRGBA);
        dstClip->addSupportedComponent(ePixelComponentRGB);
        dstClip->addSupportedComponent(ePixelComponentAlpha);
#ifdef OFX_EXTENSIONS_NATRON
        dstClip->addSupportedComponent(ePixelComponentXY);
#endif
        dstClip->setSupportsTiles(kSupportsTiles);
    }

    // make some pages and to things in
    PageParamDescriptor *page = desc.definePageParam("Controls");

    // outputComponents
    if (gIsMultiPlanarV1 || gIsMultiPlanarV2) {
        // defines kParamOutputChannels
        MultiPlane::Factory::describeInContextAddPlaneChoice(desc, page, kParamOutputChannels, kParamOutputChannelsLabel, kParamOutputChannelsHint);
    }
    {
        ChoiceParamDescriptor *param = desc.defineChoiceParam(kParamOutputComponents);
        param->setLabel(kParamOutputComponentsLabel);
        param->setHint(kParamOutputComponentsHint);
        // the following must be in the same order as in describe(), so that the map works
        if (gSupportsRGBA) {
            assert(gOutputComponentsMap[param->getNOptions()] == ePixelComponentRGBA);
            param->appendOption(kParamOutputComponentsOptionRGBA);
        }
        if (gSupportsRGB) {
            assert(gOutputComponentsMap[param->getNOptions()] == ePixelComponentRGB);
            param->appendOption(kParamOutputComponentsOptionRGB);
        }
        if (gSupportsAlpha) {
            assert(gOutputComponentsMap[param->getNOptions()] == ePixelComponentAlpha);
            param->appendOption(kParamOutputComponentsOptionAlpha);
        }
        param->setDefault(0);
        desc.addClipPreferencesSlaveParam(*param);
        if (page) {
            page->addChild(*param);
        }
    }

    {
        ChoiceParamDescriptor* param = desc.defineChoiceParam(kParamOutputPremultiplication);
        param->setLabel(kParamOutputPremultiplicationLabel);
        param->setHint(kParamOutputPremultiplicationHint);
        assert(param->getNOptions() == eImageOpaque);
        param->appendOption("Opaque");
        assert(param->getNOptions() == eImagePreMultiplied);
        param->appendOption("Premultiplied");
        assert(param->getNOptions() == eImageUnPreMultiplied);
        param->appendOption("Unpremultiplied");
        param->setDefault( (int)eImageUnPreMultiplied );
        if (page) {
            page->addChild(*param);
        }
        desc.addClipPreferencesSlaveParam(*param);
    }

    // ouputBitDepth
    if (getImageEffectHostDescription()->supportsMultipleClipDepths) {
        ChoiceParamDescriptor *param = desc.defineChoiceParam(kParamOutputBitDepth);
        param->setLabel(kParamOutputBitDepthLabel);
        param->setHint(kParamOutputBitDepthHint);
        // the following must be in the same order as in describe(), so that the map works
        if (gSupportsFloats) {
            // coverity[check_return]
            assert(0 <= param->getNOptions() && param->getNOptions() < 4 && gOutputBitDepthMap[param->getNOptions()] == eBitDepthFloat);
            param->appendOption(kParamOutputBitDepthOptionFloat);
        }
        if (gSupportsShorts) {
            // coverity[check_return]
            assert(0 <= param->getNOptions() && param->getNOptions() < 4 && gOutputBitDepthMap[param->getNOptions()] == eBitDepthUShort);
            param->appendOption(kParamOutputBitDepthOptionShort);
        }
        if (gSupportsBytes) {
            // coverity[check_return]
            assert(0 <= param->getNOptions() && param->getNOptions() < 4 && gOutputBitDepthMap[param->getNOptions()] == eBitDepthUByte);
            param->appendOption(kParamOutputBitDepthOptionByte);
        }
        param->setDefault(0);
#ifndef DEBUG
        // Shuffle only does linear conversion, which is useless for 8-bits and 16-bits formats.
        // Disable it for now (in the future, there may be colorspace conversion options)
        param->setIsSecretAndDisabled(true); // always secret
#endif
        desc.addClipPreferencesSlaveParam(*param);
        if (page) {
            page->addChild(*param);
        }
    }

    std::vector<std::string> clipsForChannels(2);
    clipsForChannels[0] = kClipA;
    clipsForChannels[1] = kClipB;

    if (gSupportsRGB || gSupportsRGBA) {
        // outputR
        if (gIsMultiPlanarV1 || gIsMultiPlanarV2) {
            ChoiceParamDescriptor* r = MultiPlane::Factory::describeInContextAddPlaneChannelChoice(desc, page, clipsForChannels, kParamOutputR, kParamOutputRLabel, kParamOutputRHint);
            r->setDefault(eInputChannelAR);
            ChoiceParamDescriptor* g = MultiPlane::Factory::describeInContextAddPlaneChannelChoice(desc, page, clipsForChannels, kParamOutputG, kParamOutputGLabel, kParamOutputGHint);
            g->setDefault(eInputChannelAG);
            ChoiceParamDescriptor* b = MultiPlane::Factory::describeInContextAddPlaneChannelChoice(desc, page, clipsForChannels, kParamOutputB, kParamOutputBLabel, kParamOutputBHint);
            b->setDefault(eInputChannelAB);
        } else {
            {
                ChoiceParamDescriptor *param = desc.defineChoiceParam(kParamOutputR);
                param->setLabel(kParamOutputRLabel);
                param->setHint(kParamOutputRHint);
                MultiPlane::Factory::addInputChannelOptionsRGBA(param, clipsForChannels, true /*addConstants*/, true /*onlyColorPlane*/);
                param->setDefault(eInputChannelAR);
                if (page) {
                    page->addChild(*param);
                }
            }
            {
                ChoiceParamDescriptor *param = desc.defineChoiceParam(kParamOutputG);
                param->setLabel(kParamOutputGLabel);
                param->setHint(kParamOutputGHint);
                MultiPlane::Factory::addInputChannelOptionsRGBA(param, clipsForChannels, true /*addConstants*/, true /*onlyColorPlane*/);
                param->setDefault(eInputChannelAG);
                if (page) {
                    page->addChild(*param);
                }
            }
            {
                ChoiceParamDescriptor *param = desc.defineChoiceParam(kParamOutputB);
                param->setLabel(kParamOutputBLabel);
                param->setHint(kParamOutputBHint);
                MultiPlane::Factory::addInputChannelOptionsRGBA(param, clipsForChannels, true /*addConstants*/, true /*onlyColorPlane*/);
                param->setDefault(eInputChannelAB);
                if (page) {
                    page->addChild(*param);
                }
            }
        }
    }
    // ouputA
    if (gSupportsRGBA || gSupportsAlpha) {
        if (gIsMultiPlanarV1 || gIsMultiPlanarV2) {
            ChoiceParamDescriptor* a = MultiPlane::Factory::describeInContextAddPlaneChannelChoice(desc, page, clipsForChannels, kParamOutputA, kParamOutputALabel, kParamOutputAHint);
            a->setDefault(eInputChannelAA);
        } else {
            {
                ChoiceParamDescriptor *param = desc.defineChoiceParam(kParamOutputA);
                param->setLabel(kParamOutputALabel);
                param->setHint(kParamOutputAHint);
                MultiPlane::Factory::addInputChannelOptionsRGBA(param, clipsForChannels, true /*addConstants*/, true /*onlyColorPlane*/);
                param->setDefault(eInputChannelAA);
                if (page) {
                    page->addChild(*param);
                }
            }
        }
    }


    // clipInfo
    {
        PushButtonParamDescriptor *param = desc.definePushButtonParam(kParamClipInfo);
        param->setLabel(kParamClipInfoLabel);
        param->setHint(kParamClipInfoHint);
        if (page) {
            page->addChild(*param);
        }
    }
} // ShufflePluginFactory::describeInContext

ImageEffect*
ShufflePluginFactory::createInstance(OfxImageEffectHandle handle,
                                     ContextEnum context)
{
    return new ShufflePlugin(handle, context);
}

static ShufflePluginFactory p(kPluginIdentifier, kPluginVersionMajor, kPluginVersionMinor);
mRegisterPluginFactoryInstance(p)

OFXS_NAMESPACE_ANONYMOUS_EXIT<|MERGE_RESOLUTION|>--- conflicted
+++ resolved
@@ -655,11 +655,7 @@
         if (stat == MultiPlane::MultiPlaneEffect::eGetPlaneNeededRetCodeFailed) {
             return;
         }
-<<<<<<< HEAD
-        clipComponents.addClipComponents(*_dstClip, MultiPlane::ImagePlaneDesc::mapPlaneToOFXPlaneString(plane));
-=======
         clipComponents.addClipPlane(*_dstClip, MultiPlane::ImagePlaneDesc::mapPlaneToOFXPlaneString(plane));
->>>>>>> 521e8a46
     }
 
     clipComponents.setPassThroughClip(_srcClipA, args.time, args.view);
@@ -681,11 +677,7 @@
         std::string ofxComponentsStr = MultiPlane::ImagePlaneDesc::mapPlaneToOFXPlaneString(plane);
         std::pair<std::set<std::string>::iterator, bool> ret = availablePlanes.insert(ofxComponentsStr);
         if (ret.second) {
-<<<<<<< HEAD
-            clipComponents.addClipComponents(*clip, ofxComponentsStr);
-=======
             clipComponents.addClipPlane(*clip, ofxComponentsStr);
->>>>>>> 521e8a46
         }
 
     }
