--- conflicted
+++ resolved
@@ -553,22 +553,11 @@
         }
 
         _outputComponents = fetchChoiceParam(kParamOutputComponents);
-<<<<<<< HEAD
-        
-=======
-
->>>>>>> 62c88577
+
         if (gIsMultiPlanarV1 || gIsMultiPlanarV2) {
             std::vector<Clip*> abClips(2);
             abClips[0] = _srcClipA;
             abClips[1] = _srcClipB;
-<<<<<<< HEAD
-            fetchDynamicMultiplaneChoiceParameter(kParamOutputR, true /*splitPlanesIntoChannels*/, false/*addNoneOption*/, false /*isOutput*/, /*hideIfClipDisconnected*/ false,abClips);
-            fetchDynamicMultiplaneChoiceParameter(kParamOutputG, true /*splitPlanesIntoChannels*/, false/*addNoneOption*/, false /*isOutput*/, /*hideIfClipDisconnected*/ false, abClips);
-            fetchDynamicMultiplaneChoiceParameter(kParamOutputB, true /*splitPlanesIntoChannels*/, false/*addNoneOption*/, false /*isOutput*/, /*hideIfClipDisconnected*/ false, abClips);
-            fetchDynamicMultiplaneChoiceParameter(kParamOutputA, true /*splitPlanesIntoChannels*/, false/*addNoneOption*/, false /*isOutput*/, /*hideIfClipDisconnected*/ false, abClips);
-            fetchDynamicMultiplaneChoiceParameter(kParamOutputChannels, false /*splitPlanesIntoChannels*/, false/*addNoneOption*/, true /*isOutput*/, /*hideIfClipDisconnected*/ false, _dstClip);
-=======
             {
                 FetchChoiceParamOptions args = FetchChoiceParamOptions::createFetchChoiceParamOptionsForInputChannel();
                 args.dependsClips = abClips;
@@ -594,7 +583,6 @@
                 args.dependsClips.push_back(_dstClip);
                 fetchDynamicMultiplaneChoiceParameter(kParamOutputChannels, args);
             }
->>>>>>> 62c88577
             onAllParametersFetched();
         }
 
@@ -644,15 +632,9 @@
     void setupAndProcessMultiPlane(MultiPlaneShufflerBase &, const RenderArguments &args);
 
     MultiPlane::ImagePlaneDesc getPlaneFromOutputComponents() const;
-<<<<<<< HEAD
 
     MultiPlane::ImagePlaneDesc getDstPixelComps();
 
-=======
-
-    MultiPlane::ImagePlaneDesc getDstPixelComps();
-
->>>>>>> 62c88577
     void updateOutputParamsVisibility(const MultiPlane::ImagePlaneDesc& plane);
 
     // This is called by Natron 3 in clipChanged on the outputClip: it replaces getClipPreferences since the results
@@ -683,47 +665,8 @@
                                  ClipComponentsSetter& clipComponents)
 {
     assert(gIsMultiPlanarV2 || gIsMultiPlanarV1);
-<<<<<<< HEAD
-
-
-    {
-        MultiPlane::ImagePlaneDesc plane;
-        OFX::Clip* clip = 0;
-        int channelIndex = -1;
-        MultiPlane::MultiPlaneEffect::GetPlaneNeededRetCodeEnum stat = getPlaneNeeded(_outputLayer->getName(), &clip, &plane, &channelIndex);
-        if (stat == MultiPlane::MultiPlaneEffect::eGetPlaneNeededRetCodeFailed) {
-            return;
-        }
-        clipComponents.addClipPlane(*_dstClip, MultiPlane::ImagePlaneDesc::mapPlaneToOFXPlaneString(plane));
-    }
-
-    clipComponents.setPassThroughClip(_srcClipA, args.time, args.view);
-
-    std::map<Clip*, std::set<std::string> > clipMap;
-    for (int i = 0; i < 4; ++i) {
-        MultiPlane::ImagePlaneDesc plane;
-        OFX::Clip* clip = 0;
-        int channelIndex = -1;
-        MultiPlane::MultiPlaneEffect::GetPlaneNeededRetCodeEnum stat = getPlaneNeeded(_channelParam[i]->getName(), &clip, &plane, &channelIndex);
-
-        if (stat != MultiPlane::MultiPlaneEffect::eGetPlaneNeededRetCodeReturnedChannelInPlane) {
-            continue;
-        }
-        assert(clip);
-
-        std::set<std::string>& availablePlanes = clipMap[clip];
-
-        std::string ofxComponentsStr = MultiPlane::ImagePlaneDesc::mapPlaneToOFXPlaneString(plane);
-        std::pair<std::set<std::string>::iterator, bool> ret = availablePlanes.insert(ofxComponentsStr);
-        if (ret.second) {
-            clipComponents.addClipPlane(*clip, ofxComponentsStr);
-        }
-
-    }
-=======
     MultiPlaneEffect::getClipComponents(args, clipComponents);
     clipComponents.setPassThroughClip(_srcClipA, args.time, args.view);
->>>>>>> 62c88577
 }
 
 struct IdentityChoiceData
@@ -1340,19 +1283,11 @@
 
     // Refresh channel selectors in the base class
     MultiPlaneEffect::getClipPreferences(clipPreferences);
-<<<<<<< HEAD
 
     // Update visibility of parameters depending on the output plane and components type
     MultiPlane::ImagePlaneDesc dstPlane;
     onMetadataChanged(&dstPlane);
 
-=======
-
-    // Update visibility of parameters depending on the output plane and components type
-    MultiPlane::ImagePlaneDesc dstPlane;
-    onMetadataChanged(&dstPlane);
-
->>>>>>> 62c88577
     // Get clip preferences expects a hard coded components string but here we may have any kind of plane.
     // To respect OpenFX, we map our plane number of components to the components of the corresponding color plane
     // e.g: if our plane is Toto.XYZ and has 3 channels, it becomes RGB
