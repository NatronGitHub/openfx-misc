/* ***** BEGIN LICENSE BLOCK *****
 * This file is part of openfx-misc <https://github.com/devernay/openfx-misc>,
 * Copyright (C) 2013-2017 INRIA
 *
 * openfx-misc is free software: you can redistribute it and/or modify
 * it under the terms of the GNU General Public License as published by
 * the Free Software Foundation; either version 2 of the License, or
 * (at your option) any later version.
 *
 * openfx-misc is distributed in the hope that it will be useful,
 * but WITHOUT ANY WARRANTY; without even the implied warranty of
 * MERCHANTABILITY or FITNESS FOR A PARTICULAR PURPOSE.  See the
 * GNU General Public License for more details.
 *
 * You should have received a copy of the GNU General Public License
 * along with openfx-misc.  If not, see <http://www.gnu.org/licenses/gpl-2.0.html>
 * ***** END LICENSE BLOCK ***** */

/*
 * OFX Rectangle plugin.
 */

// NOTE: This plugin is very similar to Radial. Any changes made here should probably be made in Radial.

#include <cmath>
#include <climits>
#include <cfloat> // DBL_MAX
#include <algorithm>

//#define DEBUG_HOSTDESCRIPTION
#ifdef DEBUG_HOSTDESCRIPTION
#include <iostream> // for host description printing code
#include "ofxOpenGLRender.h"
#endif

#include "ofxsProcessing.H"
#include "ofxsCoords.h"
#include "ofxsMaskMix.h"
#include "ofxsRectangleInteract.h"
#include "ofxsMacros.h"
#include "ofxsGenerator.h"
#ifdef OFX_EXTENSIONS_NATRON
#include "ofxNatron.h"
#endif
#include "ofxsThreadSuite.h"

#ifdef __APPLE__
#include <OpenGL/gl.h>
#else
#include <GL/gl.h>
#endif
#define POINT_TOLERANCE 6
#define POINT_SIZE 5

using namespace OFX;

OFXS_NAMESPACE_ANONYMOUS_ENTER

#define kPluginName "RectangleOFX"
#define kPluginGrouping "Draw"
#define kPluginDescription \
    "Draw a rectangle.\n" \
    "The rectangle is composited with the source image using the 'over' operator.\n" \
    "\n" \
    "If no source is connected, this effect behaves like a generator. Its region of definition is:\n" \
    "- The selected format if the Extent parameter is a format.\n" \
    "- The project output format if Color0 is not black and transparent.\n" \
    "- The selected extent plus a one-pixel border if Color0 is black and transparent.\n" \
    "\n" \
    "See also: http://opticalenquiry.com/nuke/index.php?title=Rectangle"

#define kPluginIdentifier "net.sf.openfx.Rectangle"
// History:
// version 1.0: initial version
// version 2.0: use kNatronOfxParamProcess* parameters
// version 2.1: antialiased render & remove blackOutside parameter (the outside color is always color0)
#define kPluginVersionMajor 2 // Incrementing this number means that you have broken backwards compatibility of the plug-in.
#define kPluginVersionMinor 1 // Increment this when you have fixed a bug or made it faster.

#define kSupportsByte true
#define kSupportsUShort true
#define kSupportsHalf false
#define kSupportsFloat true

#define kSupportsTiles 1
#define kSupportsMultiResolution 1
#define kSupportsRenderScale 1
#define kSupportsMultipleClipPARs false
#define kSupportsMultipleClipDepths false
#define kRenderThreadSafety eRenderFullySafe

#ifdef OFX_EXTENSIONS_NATRON
#define kParamProcessR kNatronOfxParamProcessR
#define kParamProcessRLabel kNatronOfxParamProcessRLabel
#define kParamProcessRHint kNatronOfxParamProcessRHint
#define kParamProcessG kNatronOfxParamProcessG
#define kParamProcessGLabel kNatronOfxParamProcessGLabel
#define kParamProcessGHint kNatronOfxParamProcessGHint
#define kParamProcessB kNatronOfxParamProcessB
#define kParamProcessBLabel kNatronOfxParamProcessBLabel
#define kParamProcessBHint kNatronOfxParamProcessBHint
#define kParamProcessA kNatronOfxParamProcessA
#define kParamProcessALabel kNatronOfxParamProcessALabel
#define kParamProcessAHint kNatronOfxParamProcessAHint
#else
#define kParamProcessR      "processR"
#define kParamProcessRLabel "R"
#define kParamProcessRHint  "Process red component."
#define kParamProcessG      "processG"
#define kParamProcessGLabel "G"
#define kParamProcessGHint  "Process green component."
#define kParamProcessB      "processB"
#define kParamProcessBLabel "B"
#define kParamProcessBHint  "Process blue component."
#define kParamProcessA      "processA"
#define kParamProcessALabel "A"
#define kParamProcessAHint  "Process alpha component."
#endif

#define kParamCornerRadius "cornerRadius"
#define kParamCornerRadiusLabel "Corner Radius"
#define kParamCornerRadiusHint "If non-zero, this is the radius of the round corners."

#define kParamSoftness "softness"
#define kParamSoftnessLabel "Softness"
#define kParamSoftnessHint "Softness of the rectangle edges. Draws an anti-aliased rectangle if zero"

#define kParamColor0 "color0"
#define kParamColor0Label "Color 0"

#define kParamColor1 "color1"
#define kParamColor1Label "Color 1"

#define kParamExpandRoD "expandRoD"
#define kParamExpandRoDLabel "Expand RoD"
#define kParamExpandRoDHint "Expand the source region of definition by the shape RoD (if Source is connected and color0=(0,0,0,0))."

struct RGBAValues
{
    double r, g, b, a;
    RGBAValues(double v) : r(v), g(v), b(v), a(v) {}

    RGBAValues() : r(0), g(0), b(0), a(0) {}
};

static inline
double
rampSmooth(double t)
{
    t *= 2.;
    if (t < 1) {
        return t * t / (2.);
    } else {
        t -= 1.;

        return -0.5 * (t * (t - 2) - 1);
    }
}

class RectangleProcessorBase
    : public ImageProcessor
{
protected:
    const Image *_srcImg;
    const Image *_maskImg;
    bool _doMasking;
    double _mix;
    bool _maskInvert;
    bool _processR;
    bool _processG;
    bool _processB;
    bool _processA;
    OfxPointD _btmLeft, _size;
    OfxPointD _cornerRadius;
    double _softness;
    RGBAValues _color0, _color1;

public:
    RectangleProcessorBase(ImageEffect &instance)
        : ImageProcessor(instance)
        , _srcImg(0)
        , _maskImg(0)
        , _doMasking(false)
        , _mix(1.)
        , _maskInvert(false)
        , _processR(false)
        , _processG(false)
        , _processB(false)
        , _processA(false)
        , _softness(0.)
    {
        _btmLeft.x = _btmLeft.y = _size.x = _size.y = 0.;
        _cornerRadius.x = _cornerRadius.y = 0.;
        _color0.r = _color0.g = _color0.b = _color0.a = 0.;
        _color1.r = _color1.g = _color1.b = _color1.a = 0.;
    }

    /** @brief set the src image */
    void setSrcImg(const Image *v)
    {
        _srcImg = v;
    }

    void setMaskImg(const Image *v,
                    bool maskInvert)
    {
        _maskImg = v;
        _maskInvert = maskInvert;
    }

    void doMasking(bool v)
    {
        _doMasking = v;
    }

    void setValues(const OfxPointD& btmLeft,
                   const OfxPointD& size,
                   const OfxPointD& cornerRadius,
                   double softness,
                   const RGBAValues& color0,
                   const RGBAValues& color1,
                   double mix,
                   bool processR,
                   bool processG,
                   bool processB,
                   bool processA)
    {
        _btmLeft = btmLeft;
        _size = size;
        _cornerRadius = cornerRadius;
        _softness = std::max(0., softness);
        _color0 = color0;
        _color1 = color1;
        _mix = mix;
        _processR = processR;
        _processG = processG;
        _processB = processB;
        _processA = processA;
    }
};


template <class PIX, int nComponents, int maxValue>
class RectangleProcessor
    : public RectangleProcessorBase
{
public:
    RectangleProcessor(ImageEffect &instance)
        : RectangleProcessorBase(instance)
    {
    }

private:
    void multiThreadProcessImages(OfxRectI procWindow)
    {
#     ifndef __COVERITY__ // too many coverity[dead_error_line] errors
        const bool r = _processR && (nComponents != 1);
        const bool g = _processG && (nComponents >= 2);
        const bool b = _processB && (nComponents >= 3);
        const bool a = _processA && (nComponents == 1 || nComponents == 4);
        if (r) {
            if (g) {
                if (b) {
                    if (a) {
                        return process<true, true, true, true >(procWindow); // RGBA
                    } else {
                        return process<true, true, true, false>(procWindow); // RGBa
                    }
                } else {
                    if (a) {
                        return process<true, true, false, true >(procWindow); // RGbA
                    } else {
                        return process<true, true, false, false>(procWindow); // RGba
                    }
                }
            } else {
                if (b) {
                    if (a) {
                        return process<true, false, true, true >(procWindow); // RgBA
                    } else {
                        return process<true, false, true, false>(procWindow); // RgBa
                    }
                } else {
                    if (a) {
                        return process<true, false, false, true >(procWindow); // RgbA
                    } else {
                        return process<true, false, false, false>(procWindow); // Rgba
                    }
                }
            }
        } else {
            if (g) {
                if (b) {
                    if (a) {
                        return process<false, true, true, true >(procWindow); // rGBA
                    } else {
                        return process<false, true, true, false>(procWindow); // rGBa
                    }
                } else {
                    if (a) {
                        return process<false, true, false, true >(procWindow); // rGbA
                    } else {
                        return process<false, true, false, false>(procWindow); // rGba
                    }
                }
            } else {
                if (b) {
                    if (a) {
                        return process<false, false, true, true >(procWindow); // rgBA
                    } else {
                        return process<false, false, true, false>(procWindow); // rgBa
                    }
                } else {
                    if (a) {
                        return process<false, false, false, true >(procWindow); // rgbA
                    } else {
                        return process<false, false, false, false>(procWindow); // rgba
                    }
                }
            }
        }
#     endif // ifndef __COVERITY__
    } // multiThreadProcessImages

private:

    template<bool processR, bool processG, bool processB, bool processA>
    void process(const OfxRectI& procWindow)
    {
        assert( (!processR && !processG && !processB) || (nComponents == 3 || nComponents == 4) );
        assert( !processA || (nComponents == 1 || nComponents == 4) );

        float tmpPix[4];
        OfxPointD rs = _dstImg->getRenderScale();
        double par = _dstImg->getPixelAspectRatio();
        OfxPointD btmLeft_canonical = { _btmLeft.x, _btmLeft.y };
        OfxPointD topRight_canonical = { _btmLeft.x + _size.x, _btmLeft.y + _size.y };
        OfxPointD btmLeft; // btmLeft position in pixel
        Coords::toPixelSub(btmLeft_canonical, rs, par, &btmLeft);
        OfxPointD topRight; // topRight position in pixel
        Coords::toPixelSub(topRight_canonical, rs, par, &topRight);
        OfxPointD softness; // softness value in pixel
        softness.x = _softness * rs.x / par;
        softness.y = _softness * rs.y;
        OfxPointD r; // cornerRadius value in pixel
        r.x = _cornerRadius.x * rs.x / par;
        r.y = _cornerRadius.y * rs.y;

        for (int y = procWindow.y1; y < procWindow.y2; ++y) {
            if ( _effect.abort() ) {
                break;
            }

            PIX *dstPix = (PIX *) _dstImg->getPixelAddress(procWindow.x1, y);

            for (int x = procWindow.x1; x < procWindow.x2; ++x, dstPix += nComponents) {
                const PIX *srcPix = (const PIX *)  (_srcImg ? _srcImg->getPixelAddress(x, y) : 0);
                double dx = std::min(x - btmLeft.x, topRight.x - x);
                double dy = std::min(y - btmLeft.y, topRight.y - y);

                if ( (dx <= -0.5) || (dy <= -0.5) ) {
                    // outside of the rectangle
                    tmpPix[0] = (float)_color0.r;
                    tmpPix[1] = (float)_color0.g;
                    tmpPix[2] = (float)_color0.b;
                    tmpPix[3] = (float)_color0.a;
                } else {
                    float a = 1.; // mix factor with the outside
                    // test if the center of the pixel is within one of the rounded corners
                    if ( (r.x > 0) && (r.y > 0) &&
                         ( ( x < (btmLeft.x + r.x) ) || ( x > (topRight.x - r.x) ) ) &&
                         ( ( y < (btmLeft.y + r.y) ) || ( y > (topRight.y - r.y) ) ) ) {
                        // CORNERS

                        // compute the corresponding ellipse center (in pixel coordinates
                        OfxPointD c; // center position in pixel
                        c.x = x < (btmLeft.x + r.x) ? (btmLeft.x + r.x) : (topRight.x - r.x);
                        c.y = y < (btmLeft.y + r.y) ? (btmLeft.y + r.y) : (topRight.y - r.y);

                        // The following is the ellipse drawing code from the Radial plugin

                        // approximate subpixel rendering of the disc:
                        // - test the pixel corner closer to the center. if it is outside, the pixel is fully outside
                        // - test the pixel corner farther to the center. if it is inside, the pixel is fully outside
                        // - else the pixel is mixed, and its value is (color0*abs(sqrt(dsq_farther)-1)+color1_smoothed*abs(sqrt(dsq_closer)-1))/(sqrt(dsq_farther)+sqrt(dsq_closer))
                        OfxPointD p_closer = {(double)x, (double)y};
                        OfxPointD p_farther = {(double)x, (double)y};

                        if (x <= c.x - 0.5) {
                            p_closer.x += 0.5;
                            p_farther.x -= 0.5;
                        } else if (x >= c.x + 0.5) {
                            p_closer.x -= 0.5;
                            p_farther.x += 0.5;
                        }
                        if (y <= c.y - 0.5) {
                            p_closer.y += 0.5;
                            p_farther.y -= 0.5;
                        } else if (y >= c.y + 0.5) {
                            p_closer.y -= 0.5;
                            p_farther.y += 0.5;
                        }
                        double dx_closer = (p_closer.x - c.x) / r.x;
                        double dy_closer = (p_closer.y - c.y) / r.y;
                        double dx_farther = (p_farther.x - c.x) / r.x;
                        double dy_farther = (p_farther.y - c.y) / r.y;


                        if ( (dx_closer >= 1) || (dy_closer >= 1) ) {
                            // outside
                            tmpPix[0] = (float)_color0.r;
                            tmpPix[1] = (float)_color0.g;
                            tmpPix[2] = (float)_color0.b;
                            tmpPix[3] = (float)_color0.a;
                        } else {
                            // maybe inside

                            //double dsq = dxe * dxe + dye * dye;
                            double dsq_closer = dx_closer * dx_closer + dy_closer * dy_closer;
                            double dsq_farther = dx_farther * dx_farther + dy_farther * dy_farther;
                            assert(dsq_closer <= dsq_farther);
                            if (dsq_closer > dsq_farther) {
                                // protect against bug
                                std::swap(dsq_closer, dsq_farther);
                            }
                            if (dsq_closer >= 1) {
                                // fully outside
                                tmpPix[0] = (float)_color0.r;
                                tmpPix[1] = (float)_color0.g;
                                tmpPix[2] = (float)_color0.b;
                                tmpPix[3] = (float)_color0.a;
                            } else {
                                // always consider the value closest top the center to avoid discontinuities/artifacts
                                if (_softness == 0) {
                                    // solid color
                                    tmpPix[0] = (float)_color1.r;
                                    tmpPix[1] = (float)_color1.g;
                                    tmpPix[2] = (float)_color1.b;
                                    tmpPix[3] = (float)_color1.a;
                                } else {
                                    // compute the non-round rect coeff (tx*ty) first.
                                    float tx, ty;
                                    if (dx >= softness.x) {
                                        tx = 1.f;
                                    } else {
                                        tx = (float)rampSmooth(dx / softness.x);
                                    }
                                    if (dy >= softness.y) {
                                        ty = 1.f;
                                    } else {
                                        ty = (float)rampSmooth(dy / softness.y);
                                    }

                                    // then the corner coeff.
                                    double dellipse; // distance to the ellipse along the radius
                                    // compute the point on the ellipse that goes through the ellipse center and the considered point.
                                    if (dsq_closer <= 0) {
                                        dellipse = std::min(r.x, r.y);
                                    } else {
                                        double radius = std::sqrt(dsq_closer);
                                        // distance must be measured at full scale in canonical coords
                                        double vx = (p_closer.x - c.x) * (1 / radius - 1) * par / rs.x;
                                        double vy = (p_closer.y - c.y) * (1 / radius - 1) / rs.y;
                                        dellipse = std::sqrt(vx * vx + vy * vy);
                                    }
                                    assert(dellipse >= 0.);
                                    float t = dellipse / _softness;
                                    if (t < 1) {
                                        t = (float)rampSmooth(t);
                                    }

                                    // take the min of the rectangle softness and the corner softness
                                    t = std::min(t, tx * ty);

                                    if (t >= 1) {
                                        tmpPix[0] = (float)_color1.r;
                                        tmpPix[1] = (float)_color1.g;
                                        tmpPix[2] = (float)_color1.b;
                                        tmpPix[3] = (float)_color1.a;
                                    } else {
                                        //if (_plinear) {
                                        //    // it seems to be the way Nuke does it... I could understand t*t, but why t*t*t?
                                        //    t = t * t * t;
                                        //}
                                        tmpPix[0] = (float)_color0.r * (1.f - t) + (float)_color1.r * t;
                                        tmpPix[1] = (float)_color0.g * (1.f - t) + (float)_color1.g * t;
                                        tmpPix[2] = (float)_color0.b * (1.f - t) + (float)_color1.b * t;
                                        tmpPix[3] = (float)_color0.a * (1.f - t) + (float)_color1.a * t;
                                    }
                                }

                                if (dsq_farther <= 1) {
                                    // fully inside
                                    a = 1.;
                                } else {
                                    // mixed pixel, partly inside / partly outside, center of pixel is outside
                                    assert(dsq_closer < 1 && dsq_farther > 1);
                                    // now mix with the outside pix;
                                    a = ( 1 - std::sqrt( std::max(dsq_closer, 0.) ) ) / ( std::sqrt( std::max(dsq_farther, 0.) ) - std::sqrt( std::max(dsq_closer, 0.) ) );
                                }
                            } // if (!fully_outside
                        } // if (outside vs. maybe inside)
                    } else {
                        // RECTANGLE

                        // within the rectangle area minus the corners

                        // inside or mixed
                        // is it a mixed pixel?
                        if (dx < 0.5) {
                            a *= dx + 0.5;
                            dx = 0.5;
                        }
                        if (dy < 0.5) {
                            a *= dy + 0.5;
                            dy = 0.5;
                        }
                        if ( (_softness == 0) || ( (dx >= softness.x) && (dy >= softness.y) ) ) {
                            // inside of the rectangle
                            tmpPix[0] = (float)_color1.r;
                            tmpPix[1] = (float)_color1.g;
                            tmpPix[2] = (float)_color1.b;
                            tmpPix[3] = (float)_color1.a;
                        } else {
                            float tx, ty;
                            if (dx >= softness.x) {
                                tx = 1.f;
                            } else {
                                tx = (float)rampSmooth(dx / softness.x);
                            }
                            if (dy >= softness.y) {
                                ty = 1.f;
                            } else {
                                ty = (float)rampSmooth(dy / softness.y);
                            }
                            float t = tx * ty;
                            if (t >= 1) {
                                tmpPix[0] = (float)_color1.r;
                                tmpPix[1] = (float)_color1.g;
                                tmpPix[2] = (float)_color1.b;
                                tmpPix[3] = (float)_color1.a;
                            } else {
                                //if (_plinear) {
                                //    // it seems to be the way Nuke does it... I could understand t*t, but why t*t*t?
                                //    t = t*t*t;
                                //}
                                tmpPix[0] = (float)_color0.r * (1.f - t) + (float)_color1.r * t;
                                tmpPix[1] = (float)_color0.g * (1.f - t) + (float)_color1.g * t;
                                tmpPix[2] = (float)_color0.b * (1.f - t) + (float)_color1.b * t;
                                tmpPix[3] = (float)_color0.a * (1.f - t) + (float)_color1.a * t;
                            }
                        }
                    }
                    assert(a >= 0. && a <= 1.);
                    if (a != 1.) {
                        // mixed pixel (inside/outside)
                        assert(0 <= a && a <= 1.);
                        tmpPix[0] = (float)_color0.r * (1.f - a) + tmpPix[0] * a;
                        tmpPix[1] = (float)_color0.g * (1.f - a) + tmpPix[1] * a;
                        tmpPix[2] = (float)_color0.b * (1.f - a) + tmpPix[2] * a;
                        tmpPix[3] = (float)_color0.a * (1.f - a) + tmpPix[3] * a;
                    }
                }
                float a = tmpPix[3];

                // ofxsMaskMixPix takes non-normalized values
                tmpPix[0] *= maxValue;
                tmpPix[1] *= maxValue;
                tmpPix[2] *= maxValue;
                tmpPix[3] *= maxValue;
                float srcPixRGBA[4] = {0, 0, 0, 0};
                if (srcPix) {
                    if (nComponents >= 3) {
                        srcPixRGBA[0] = srcPix[0];
                        srcPixRGBA[1] = srcPix[1];
                        srcPixRGBA[2] = srcPix[2];
                    }
                    if ( (nComponents == 1) || (nComponents == 4) ) {
                        srcPixRGBA[3] = srcPix[nComponents - 1];
                    }
                }
                if (processR) {
                    tmpPix[0] = tmpPix[0] + srcPixRGBA[0] * (1.f - (float)a);
                } else {
                    tmpPix[0] = srcPixRGBA[0];
                }
                if (processG) {
                    tmpPix[1] = tmpPix[1] + srcPixRGBA[1] * (1.f - (float)a);
                } else {
                    tmpPix[1] = srcPixRGBA[1];
                }
                if (processB) {
                    tmpPix[2] = tmpPix[2] + srcPixRGBA[2] * (1.f - (float)a);
                } else {
                    tmpPix[2] = srcPixRGBA[2];
                }
                if (processA) {
                    tmpPix[3] = tmpPix[3] + srcPixRGBA[3] * (1.f - (float)a);
                } else {
                    tmpPix[3] = srcPixRGBA[3];
                }
                if (nComponents == 1) {
                    tmpPix[0] = tmpPix[3];
                }
                ofxsMaskMixPix<PIX, nComponents, maxValue, true>(tmpPix, x, y, srcPix, _doMasking, _maskImg, (float)_mix, _maskInvert, dstPix);
            }
        }
    } // process
};


////////////////////////////////////////////////////////////////////////////////
/** @brief The plugin that does our work */
class RectanglePlugin
    : public GeneratorPlugin
{
public:
    /** @brief ctor */
    RectanglePlugin(OfxImageEffectHandle handle)
        : GeneratorPlugin(handle, false, kSupportsByte, kSupportsUShort, kSupportsHalf, kSupportsFloat)
        , _srcClip(0)
        , _maskClip(0)
        , _processR(0)
        , _processG(0)
        , _processB(0)
        , _processA(0)
        , _color0(0)
        , _color1(0)
        , _expandRoD(0)
    {
        _srcClip = getContext() == eContextGenerator ? NULL : fetchClip(kOfxImageEffectSimpleSourceClipName);
        assert( (!_srcClip && getContext() == eContextGenerator) ||
                ( _srcClip && (!_srcClip->isConnected() || _srcClip->getPixelComponents() ==  ePixelComponentRGBA ||
                               _srcClip->getPixelComponents() == ePixelComponentRGB ||
                               _srcClip->getPixelComponents() == ePixelComponentXY ||
                               _srcClip->getPixelComponents() == ePixelComponentAlpha) ) );
        _maskClip = fetchClip(getContext() == eContextPaint ? "Brush" : "Mask");
        assert(!_maskClip || !_maskClip->isConnected() || _maskClip->getPixelComponents() == ePixelComponentAlpha);

        _processR = fetchBooleanParam(kParamProcessR);
        _processG = fetchBooleanParam(kParamProcessG);
        _processB = fetchBooleanParam(kParamProcessB);
        _processA = fetchBooleanParam(kParamProcessA);
        assert(_processR && _processG && _processB && _processA);
        _cornerRadius = fetchDouble2DParam(kParamCornerRadius);
        _softness = fetchDoubleParam(kParamSoftness);
        _color0 = fetchRGBAParam(kParamColor0);
        _color1 = fetchRGBAParam(kParamColor1);
        _expandRoD = fetchBooleanParam(kParamExpandRoD);
        assert(_softness && _color0 && _color1 && _expandRoD);

        _mix = fetchDoubleParam(kParamMix);
        _maskApply = paramExists(kParamMaskApply) ? fetchBooleanParam(kParamMaskApply) : 0;
        _maskInvert = fetchBooleanParam(kParamMaskInvert);
        assert(_mix && _maskInvert);
    }

private:
    /* override is identity */
    virtual bool isIdentity(const IsIdentityArguments &args, Clip * &identityClip, double &identityTime) OVERRIDE FINAL;

    /* Override the clip preferences */
    void getClipPreferences(ClipPreferencesSetter &clipPreferences) OVERRIDE FINAL;

    virtual bool getRegionOfDefinition(const RegionOfDefinitionArguments &args, OfxRectD &rod) OVERRIDE FINAL;

    /* Override the render */
    virtual void render(const RenderArguments &args) OVERRIDE FINAL;

    template <int nComponents>
    void renderInternal(const RenderArguments &args, BitDepthEnum dstBitDepth);

    /* set up and run a processor */
    void setupAndProcess(RectangleProcessorBase &, const RenderArguments &args);

    virtual Clip* getSrcClip() const OVERRIDE FINAL
    {
        return _srcClip;
    }

private:

    // do not need to delete these, the ImageEffect is managing them for us
    Clip *_srcClip;
    Clip *_maskClip;
    BooleanParam* _processR;
    BooleanParam* _processG;
    BooleanParam* _processB;
    BooleanParam* _processA;
    Double2DParam* _cornerRadius;
    DoubleParam* _softness;
    RGBAParam* _color0;
    RGBAParam* _color1;
    BooleanParam* _expandRoD;
    DoubleParam* _mix;
    BooleanParam* _maskApply;
    BooleanParam* _maskInvert;
};

////////////////////////////////////////////////////////////////////////////////
/** @brief render for the filter */

////////////////////////////////////////////////////////////////////////////////
// basic plugin render function, just a skelington to instantiate templates from

/* set up and run a processor */
void
RectanglePlugin::setupAndProcess(RectangleProcessorBase &processor,
                                 const RenderArguments &args)
{
    const double time = args.time;

    std::auto_ptr<Image> dst( _dstClip->fetchImage(time) );

    if ( !dst.get() ) {
        throwSuiteStatusException(kOfxStatFailed);
    }

    BitDepthEnum dstBitDepth    = dst->getPixelDepth();
    PixelComponentEnum dstComponents  = dst->getPixelComponents();
    if ( ( dstBitDepth != _dstClip->getPixelDepth() ) ||
         ( dstComponents != _dstClip->getPixelComponents() ) ) {
        setPersistentMessage(Message::eMessageError, "", "OFX Host gave image with wrong depth or components");
        throwSuiteStatusException(kOfxStatFailed);
    }
    if ( (dst->getRenderScale().x != args.renderScale.x) ||
         ( dst->getRenderScale().y != args.renderScale.y) ||
         ( ( dst->getField() != eFieldNone) /* for DaVinci Resolve */ && ( dst->getField() != args.fieldToRender) ) ) {
        setPersistentMessage(Message::eMessageError, "", "OFX Host gave image with wrong scale or field properties");
        throwSuiteStatusException(kOfxStatFailed);
    }
    std::auto_ptr<const Image> src( ( _srcClip && _srcClip->isConnected() ) ?
                                    _srcClip->fetchImage(time) : 0 );
    if ( src.get() ) {
        if ( (src->getRenderScale().x != args.renderScale.x) ||
             ( src->getRenderScale().y != args.renderScale.y) ||
             ( ( src->getField() != eFieldNone) /* for DaVinci Resolve */ && ( src->getField() != args.fieldToRender) ) ) {
            setPersistentMessage(Message::eMessageError, "", "OFX Host gave image with wrong scale or field properties");
            throwSuiteStatusException(kOfxStatFailed);
        }
        BitDepthEnum srcBitDepth      = src->getPixelDepth();
        PixelComponentEnum srcComponents = src->getPixelComponents();
        if ( (srcBitDepth != dstBitDepth) || (srcComponents != dstComponents) ) {
            throwSuiteStatusException(kOfxStatErrImageFormat);
        }
    }
    bool doMasking = ( ( !_maskApply || _maskApply->getValueAtTime(time) ) && _maskClip && _maskClip->isConnected() );
    std::auto_ptr<const Image> mask(doMasking ? _maskClip->fetchImage(time) : 0);
    if (doMasking) {
        if ( mask.get() ) {
            if ( (mask->getRenderScale().x != args.renderScale.x) ||
                 ( mask->getRenderScale().y != args.renderScale.y) ||
                 ( ( mask->getField() != eFieldNone) /* for DaVinci Resolve */ && ( mask->getField() != args.fieldToRender) ) ) {
                setPersistentMessage(Message::eMessageError, "", "OFX Host gave image with wrong scale or field properties");
                throwSuiteStatusException(kOfxStatFailed);
            }
        }
        bool maskInvert = _maskInvert->getValueAtTime(time);
        processor.doMasking(true);
        processor.setMaskImg(mask.get(), maskInvert);
    }

    if ( src.get() && dst.get() ) {
        BitDepthEnum srcBitDepth      = src->getPixelDepth();
        PixelComponentEnum srcComponents = src->getPixelComponents();
        BitDepthEnum dstBitDepth       = dst->getPixelDepth();
        PixelComponentEnum dstComponents  = dst->getPixelComponents();

        // see if they have the same depths and bytes and all
        if ( (srcBitDepth != dstBitDepth) || (srcComponents != dstComponents) ) {
            throwSuiteStatusException(kOfxStatErrImageFormat);
        }
    }

    // set the images
    processor.setDstImg( dst.get() );
    processor.setSrcImg( src.get() );

    // set the render window
    processor.setRenderWindow(args.renderWindow);

    OfxPointD btmLeft, size;
    {
        OfxRectD rod;
        bool wasCaught = GeneratorPlugin::getRegionOfDefinition(rod);
        if (!wasCaught) {
            //Overlay in default mode, use the project rod
            size = getProjectSize();
            btmLeft = getProjectOffset();
        } else {
            btmLeft.x = rod.x1;
            btmLeft.y = rod.y1;
            size.x = rod.x2 - rod.x1;
            size.y = rod.y2 - rod.y1;
        }
    }
    OfxPointD cornerRadius;
    _cornerRadius->getValueAtTime(time, cornerRadius.x, cornerRadius.y);
    if (cornerRadius.x > size.x / 2) {
        cornerRadius.x = size.x / 2;
    }
    if (cornerRadius.y > size.y / 2) {
        cornerRadius.y = size.y / 2;
    }
    double softness = _softness->getValueAtTime(time);
    RGBAValues color0, color1;
    _color0->getValueAtTime(time, color0.r, color0.g, color0.b, color0.a);
    _color1->getValueAtTime(time, color1.r, color1.g, color1.b, color1.a);

    bool processR = _processR->getValueAtTime(time);
    bool processG = _processG->getValueAtTime(time);
    bool processB = _processB->getValueAtTime(time);
    bool processA = _processA->getValueAtTime(time);
    double mix = _mix->getValueAtTime(time);

    processor.setValues(btmLeft, size,
                        cornerRadius,
                        softness,
                        color0, color1,
                        mix,
                        processR, processG, processB, processA);
    // Call the base class process member, this will call the derived templated process code
    processor.process();
} // RectanglePlugin::setupAndProcess

// the internal render function
template <int nComponents>
void
RectanglePlugin::renderInternal(const RenderArguments &args,
                                BitDepthEnum dstBitDepth)
{
    switch (dstBitDepth) {
    case eBitDepthUByte: {
        RectangleProcessor<unsigned char, nComponents, 255> fred(*this);
        setupAndProcess(fred, args);
        break;
    }
    case eBitDepthUShort: {
        RectangleProcessor<unsigned short, nComponents, 65535> fred(*this);
        setupAndProcess(fred, args);
        break;
    }
    case eBitDepthFloat: {
        RectangleProcessor<float, nComponents, 1> fred(*this);
        setupAndProcess(fred, args);
        break;
    }
    default:
        throwSuiteStatusException(kOfxStatErrUnsupported);
    }
}

// the overridden render function
void
RectanglePlugin::render(const RenderArguments &args)
{
    assert( _dstClip && _dstClip->isConnected() );
    // instantiate the render code based on the pixel depth of the dst clip
    BitDepthEnum dstBitDepth    = _dstClip->getPixelDepth();
    PixelComponentEnum dstComponents  = _dstClip->getPixelComponents();

    assert( kSupportsMultipleClipPARs   || !_srcClip || _srcClip->getPixelAspectRatio() == _dstClip->getPixelAspectRatio() );
    assert( kSupportsMultipleClipDepths || !_srcClip || _srcClip->getPixelDepth()       == _dstClip->getPixelDepth() );
    assert(dstComponents == ePixelComponentRGBA || dstComponents == ePixelComponentRGB || dstComponents == ePixelComponentXY || dstComponents == ePixelComponentAlpha);
    if (dstComponents == ePixelComponentRGBA) {
        renderInternal<4>(args, dstBitDepth);
    } else if (dstComponents == ePixelComponentRGB) {
        renderInternal<3>(args, dstBitDepth);
    } else if (dstComponents == ePixelComponentXY) {
        renderInternal<2>(args, dstBitDepth);
    } else {
        assert(dstComponents == ePixelComponentAlpha);
        renderInternal<1>(args, dstBitDepth);
    }
}

bool
RectanglePlugin::isIdentity(const IsIdentityArguments &args,
                            Clip * &identityClip,
                            double &identityTime)
{
    if ( GeneratorPlugin::isIdentity(args, identityClip, identityTime) ) {
        return true;
    }

    if (!_srcClip || !_srcClip->isConnected()) {
        return false;
    }
    const double time = args.time;
    double mix = _mix->getValueAtTime(time);

    if (mix == 0. /*|| (!processR && !processG && !processB && !processA)*/) {
        identityClip = _srcClip;

        return true;
    }

    {
        bool processR = _processR->getValueAtTime(time);
        bool processG = _processG->getValueAtTime(time);
        bool processB = _processB->getValueAtTime(time);
        bool processA = _processA->getValueAtTime(time);
        if (!processR && !processG && !processB && !processA) {
            identityClip = _srcClip;

            return true;
        }
    }

    RGBAValues color0, color1;
    _color0->getValueAtTime(time, color0.r, color0.g, color0.b, color0.a);
    _color1->getValueAtTime(time, color1.r, color1.g, color1.b, color1.a);
    if ( (color0.r == 0.) && (color0.g == 0.) && (color0.b == 0.) && (color0.a == 0.) &&
         (color1.r == 0.) && (color1.g == 0.) && (color1.b == 0.) && (color1.a == 0.) ) {
        identityClip = _srcClip;

        return true;
    }

    bool doMasking = ( ( !_maskApply || _maskApply->getValueAtTime(time) ) && _maskClip && _maskClip->isConnected() );
    if (doMasking) {
        bool maskInvert = _maskInvert->getValueAtTime(time);
        if (!maskInvert) {
            OfxRectI maskRoD;
            if (getImageEffectHostDescription()->supportsMultiResolution) {
                // In Sony Catalyst Edit, clipGetRegionOfDefinition returns the RoD in pixels instead of canonical coordinates.
                // In hosts that do not support multiResolution (e.g. Sony Catalyst Edit), all inputs have the same RoD anyway.
                Coords::toPixelEnclosing(_maskClip->getRegionOfDefinition(time), args.renderScale, _maskClip->getPixelAspectRatio(), &maskRoD);
                // effect is identity if the renderWindow doesn't intersect the mask RoD
                if ( !Coords::rectIntersection<OfxRectI>(args.renderWindow, maskRoD, 0) ) {
                    identityClip = _srcClip;

                    return true;
                }
            }
        }
    }

    return false;
} // RectanglePlugin::isIdentity

/* Override the clip preferences */
void
RectanglePlugin::getClipPreferences(ClipPreferencesSetter &clipPreferences)
{
    if (_srcClip) {
        // set the premultiplication of _dstClip if alpha is affected and source is Opaque
<<<<<<< HEAD
        bool processA;
        _processA->getValue(processA);
        if ( processA &&
             ( ( _srcClip->getPixelComponents() == ePixelComponentRGBA) ||
               ( _srcClip->getPixelComponents() == ePixelComponentAlpha) ) &&
             ( _srcClip->getPreMultiplication() == eImageOpaque) ) {
=======
        bool processA = _processA->getValue();
        // Unfortunately, we cannot check the output components as was done in
        // https://github.com/devernay/openfx-misc/commit/844a442b5baeef4b1e1a0fd4d5e957707f4465ca
        // since it would call getClipPrefs recursively.
        // We just set the output components.
        if ( processA && _srcClip && _srcClip->isConnected() && _srcClip->getPreMultiplication() == eImageOpaque) {
            clipPreferences.setClipComponents(*_dstClip, ePixelComponentRGBA);
>>>>>>> 29c7f05c
            clipPreferences.setOutputPremultiplication(eImageUnPreMultiplied);
        }
    }

    GeneratorPlugin::getClipPreferences(clipPreferences);
}

bool
RectanglePlugin::getRegionOfDefinition(const RegionOfDefinitionArguments &args,
                                       OfxRectD &rod)
{
    const double time = args.time;
    double mix;

    _mix->getValueAtTime(time, mix);
    if (mix == 0.) {
        if ( _srcClip && _srcClip->isConnected() ) {
            // nothing to draw: return default region of definition
            return false;
        } else {
            // empty RoD
            rod.x1 = rod.y1 = rod.x2 = rod.y2 = 0.;

            return true;
        }
    }
    RGBAValues color0;
    _color0->getValueAtTime(time, color0.r, color0.g, color0.b, color0.a);
    GeneratorExtentEnum extent = (GeneratorExtentEnum)_extent->getValue();
    if ( (extent != eGeneratorExtentFormat) &&
         ( (color0.r != 0.) || (color0.g != 0.) || (color0.b != 0.) || (color0.a != 0.) ) ) {
        // something has to be drawn outside of the rectangle

        // return default RoD.
        return false;
        //// Other option: RoD could be union(defaultRoD,inputsRoD)
        //// Natron does this if the RoD is infinite
        //rod.x1 = rod.y1 = kOfxFlagInfiniteMin;
        //rod.x2 = rod.y2 = kOfxFlagInfiniteMax;
    }
    RGBAValues color1;
    _color1->getValueAtTime(time, color1.r, color1.g, color1.b, color1.a);
    if ( (color1.r == 0.) && (color1.g == 0.) && (color1.b == 0.) && (color1.a == 0.) ) {
        if ( _srcClip && _srcClip->isConnected() ) {
            // nothing to draw: return default region of definition
            return false;
        } else {
            // empty RoD
            rod.x1 = rod.y1 = rod.x2 = rod.y2 = 0.;

            return true;
        }
    }
    bool expandRoD;
    _expandRoD->getValueAtTime(time, expandRoD);
    if (_srcClip && _srcClip->isConnected() && !expandRoD) {
        return false;
    }

    bool wasCaught = GeneratorPlugin::getRegionOfDefinition(rod);
    if ( wasCaught && (extent != eGeneratorExtentFormat) ) {
        // add one pixel in each direction to ensure border is black and transparent
        // (non-black+transparent case was treated above)
        rod.x1 -= 1;
        rod.y1 -= 1;
        rod.x2 += 1;
        rod.y2 += 1;
    }

    if ( _srcClip && _srcClip->isConnected() ) {
        // something has to be drawn outside of the rectangle: return union of input RoD and rectangle
        const OfxRectD& srcRoD = _srcClip->getRegionOfDefinition(time);
        Coords::rectBoundingBox(rod, srcRoD, &rod);
    } else if (!wasCaught) {
        //The generator is in default mode, if the source clip is connected, take its rod, otherwise take
        //the rod of the project
        OfxPointD siz = getProjectSize();
        OfxPointD off = getProjectOffset();
        rod.x1 = off.x;
        rod.x2 = off.x + siz.x;
        rod.y1 = off.y;
        rod.y2 = off.y + siz.y;
    }

    return true;
} // RectanglePlugin::getRegionOfDefinition

mDeclarePluginFactory(RectanglePluginFactory, {ofxsThreadSuiteCheck();}, {});
void
RectanglePluginFactory::describe(ImageEffectDescriptor &desc)
{
#ifdef DEBUG_HOSTDESCRIPTION
    {
        const ImageEffectHostDescription& hostDesc = *getImageEffectHostDescription();
        std::cout << "OFX host description follows" << std::endl;
        std::cout << "OFX API version " << hostDesc.APIVersionMajor << '.' << hostDesc.APIVersionMinor << std::endl;
        std::cout << "hostName=" << hostDesc.hostName << std::endl;
        std::cout << "hostLabel=" << hostDesc.hostLabel << std::endl;
        std::cout << "hostVersion=" << hostDesc.versionMajor << '.' << hostDesc.versionMinor << '.' << hostDesc.versionMicro;
        std::cout << " (" << hostDesc.versionLabel << ')' << std::endl;
        std::cout << "hostIsBackground=" << hostDesc.hostIsBackground << std::endl;
        std::cout << "supportsOverlays=" << hostDesc.supportsOverlays << std::endl;
        std::cout << "supportsMultiResolution=" << hostDesc.supportsMultiResolution << std::endl;
        std::cout << "supportsTiles=" << hostDesc.supportsTiles << std::endl;
        std::cout << "temporalClipAccess=" << hostDesc.temporalClipAccess << std::endl;
        bool first;
        first = true;
        std::cout << "supportedComponents=";
        for (std::vector<PixelComponentEnum>::const_iterator it = hostDesc._supportedComponents.begin(); it != hostDesc._supportedComponents.end(); ++it) {
            if (!first) {
                std::cout << ",";
            }
            first = false;
            std::cout << mapPixelComponentEnumToStr(*it);
        }
        std::cout << std::endl;
        first = true;
        std::cout << "supportedContexts=";
        for (std::vector<ContextEnum>::const_iterator it = hostDesc._supportedContexts.begin(); it != hostDesc._supportedContexts.end(); ++it) {
            if (!first) {
                std::cout << ",";
            }
            first = false;
            std::cout << mapContextEnumToStr(*it);
        }
        std::cout << std::endl;
        first = true;
        std::cout << "supportedPixelDepths=";
        for (std::vector<BitDepthEnum>::const_iterator it = hostDesc._supportedPixelDepths.begin(); it != hostDesc._supportedPixelDepths.end(); ++it) {
            if (!first) {
                std::cout << ",";
            }
            first = false;
            std::cout << mapBitDepthEnumToStr(*it);
        }
        std::cout << std::endl;
        std::cout << "supportsMultipleClipDepths=" << hostDesc.supportsMultipleClipDepths << std::endl;
        std::cout << "supportsMultipleClipPARs=" << hostDesc.supportsMultipleClipPARs << std::endl;
        std::cout << "supportsSetableFrameRate=" << hostDesc.supportsSetableFrameRate << std::endl;
        std::cout << "supportsSetableFielding=" << hostDesc.supportsSetableFielding << std::endl;
        std::cout << "supportsStringAnimation=" << hostDesc.supportsStringAnimation << std::endl;
        std::cout << "supportsCustomInteract=" << hostDesc.supportsCustomInteract << std::endl;
        std::cout << "supportsChoiceAnimation=" << hostDesc.supportsChoiceAnimation << std::endl;
        std::cout << "supportsBooleanAnimation=" << hostDesc.supportsBooleanAnimation << std::endl;
        std::cout << "supportsCustomAnimation=" << hostDesc.supportsCustomAnimation << std::endl;
        std::cout << "supportsParametricAnimation=" << hostDesc.supportsParametricAnimation << std::endl;
#ifdef OFX_EXTENSIONS_NUKE
        std::cout << "canTransform=" << hostDesc.canTransform << std::endl;
#endif
        std::cout << "maxParameters=" << hostDesc.maxParameters << std::endl;
        std::cout << "pageRowCount=" << hostDesc.pageRowCount << std::endl;
        std::cout << "pageColumnCount=" << hostDesc.pageColumnCount << std::endl;
#ifdef OFX_EXTENSIONS_NATRON
        std::cout << "isNatron=" << hostDesc.isNatron << std::endl;
        std::cout << "supportsDynamicChoices=" << hostDesc.supportsDynamicChoices << std::endl;
        std::cout << "supportsCascadingChoices=" << hostDesc.supportsCascadingChoices << std::endl;
        std::cout << "supportsChannelSelector=" << hostDesc.supportsChannelSelector << std::endl;
#endif
        std::cout << "suites=";
        if ( fetchSuite(kOfxImageEffectSuite, 1, true) ) {
            std::cout << kOfxImageEffectSuite << ',';
        }
        if ( fetchSuite(kOfxPropertySuite, 1, true) ) {
            std::cout << kOfxPropertySuite << ',';
        }
        if ( fetchSuite(kOfxParameterSuite, 1, true) ) {
            std::cout << kOfxParameterSuite << ',';
        }
        if ( fetchSuite(kOfxMemorySuite, 1, true) ) {
            std::cout << kOfxMemorySuite << ',';
        }
        if ( fetchSuite(kOfxMultiThreadSuite, 1, true) ) {
            std::cout << kOfxMultiThreadSuite << ',';
        }
        if ( fetchSuite(kOfxMessageSuite, 1, true) ) {
            std::cout << kOfxMessageSuite << ',';
        }
        if ( fetchSuite(kOfxMessageSuite, 2, true) ) {
            std::cout << kOfxMessageSuite << "V2" << ',';
        }
        if ( fetchSuite(kOfxProgressSuite, 1, true) ) {
            std::cout << kOfxProgressSuite << ',';
        }
        if ( fetchSuite(kOfxTimeLineSuite, 1, true) ) {
            std::cout << kOfxTimeLineSuite << ',';
        }
        if ( fetchSuite(kOfxParametricParameterSuite, 1, true) ) {
            std::cout << kOfxParametricParameterSuite << ',';
        }
        if ( fetchSuite(kOfxOpenGLRenderSuite, 1, true) ) {
            std::cout << kOfxOpenGLRenderSuite << ',';
        }
#ifdef OFX_EXTENSIONS_NUKE
        if ( fetchSuite(kNukeOfxCameraSuite, 1, true) ) {
            std::cout << kNukeOfxCameraSuite << ',';
        }
        if ( fetchSuite(kFnOfxImageEffectPlaneSuite, 1, true) ) {
            std::cout << kFnOfxImageEffectPlaneSuite << "V1" << ',';
        }
        if ( fetchSuite(kFnOfxImageEffectPlaneSuite, 2, true) ) {
            std::cout << kFnOfxImageEffectPlaneSuite << "V2" << ',';
        }
#endif
#ifdef OFX_EXTENSIONS_VEGAS
        if ( fetchSuite(kOfxVegasProgressSuite, 1, true) ) {
            std::cout << kOfxVegasProgressSuite << ',';
        }
        if ( fetchSuite(kOfxVegasStereoscopicImageEffectSuite, 1, true) ) {
            std::cout << kOfxVegasStereoscopicImageEffectSuite << ',';
        }
        if ( fetchSuite(kOfxVegasKeyframeSuite, 1, true) ) {
            std::cout << kOfxVegasKeyframeSuite << ',';
        }
#endif
        if ( fetchSuite("OfxOpenCLProgramSuite", 1, true) ) {
            std::cout << "OfxOpenCLProgramSuite" << ',';
        }
        std::cout << std::endl;
        std::cout << "OFX DebugProxy: host description finished" << std::endl;
    }
#endif // ifdef DEBUG_HOSTDESCRIPTION
    // basic labels
    desc.setLabel(kPluginName);
    desc.setPluginGrouping(kPluginGrouping);
    desc.setPluginDescription(kPluginDescription);

    desc.addSupportedContext(eContextGeneral);
    desc.addSupportedContext(eContextGenerator);
    if (kSupportsByte) {
        desc.addSupportedBitDepth(eBitDepthUByte);
    }
    if (kSupportsUShort) {
        desc.addSupportedBitDepth(eBitDepthUShort);
    }
    if (kSupportsFloat) {
        desc.addSupportedBitDepth(eBitDepthFloat);
    }


    desc.setSingleInstance(false);
    desc.setHostFrameThreading(false);
    // in order to support multiresolution, render() must take into account the pixelaspectratio and the renderscale
    // and scale the transform appropriately.
    // All other functions are usually in canonical coordinates.
    desc.setSupportsMultiResolution(kSupportsMultiResolution);
    desc.setSupportsTiles(kSupportsTiles);
    desc.setTemporalClipAccess(false);
    desc.setSupportsMultipleClipPARs(kSupportsMultipleClipPARs);
    desc.setSupportsMultipleClipDepths(kSupportsMultipleClipDepths);
    desc.setRenderTwiceAlways(false);
    desc.setRenderThreadSafety(kRenderThreadSafety);

    generatorDescribe(desc);

#ifdef OFX_EXTENSIONS_NATRON
    desc.setChannelSelector(ePixelComponentNone); // we have our own channel selector
#endif
} // RectanglePluginFactory::describe

ImageEffect*
RectanglePluginFactory::createInstance(OfxImageEffectHandle handle,
                                       ContextEnum /*context*/)
{
    return new RectanglePlugin(handle);
}

void
RectanglePluginFactory::describeInContext(ImageEffectDescriptor &desc,
                                          ContextEnum context)
{
    // Source clip only in the filter context
    // create the mandated source clip
    // always declare the source clip first, because some hosts may consider
    // it as the default input clip (e.g. Nuke)
    ClipDescriptor *srcClip = desc.defineClip(kOfxImageEffectSimpleSourceClipName);

    srcClip->addSupportedComponent(ePixelComponentRGBA);
    //srcClip->addSupportedComponent(ePixelComponentRGB);
    //srcClip->addSupportedComponent(ePixelComponentXY);
    srcClip->addSupportedComponent(ePixelComponentAlpha);
    //srcClip->setTemporalClipAccess(false);
    srcClip->setSupportsTiles(kSupportsTiles);
    //srcClip->setIsMask(false);
    srcClip->setOptional(true);

    // create the mandated output clip
    ClipDescriptor *dstClip = desc.defineClip(kOfxImageEffectOutputClipName);
    dstClip->addSupportedComponent(ePixelComponentRGBA);
    //dstClip->addSupportedComponent(ePixelComponentRGB);
    //dstClip->addSupportedComponent(ePixelComponentXY);
    dstClip->addSupportedComponent(ePixelComponentAlpha);
    dstClip->setSupportsTiles(kSupportsTiles);

    ClipDescriptor *maskClip = (context == eContextPaint) ? desc.defineClip("Brush") : desc.defineClip("Mask");
    maskClip->addSupportedComponent(ePixelComponentAlpha);
    maskClip->setTemporalClipAccess(false);
    if (context != eContextPaint) {
        maskClip->setOptional(true);
    }
    maskClip->setSupportsTiles(kSupportsTiles);
    maskClip->setIsMask(true);

    // make some pages and to things in
    PageParamDescriptor *page = desc.definePageParam("Controls");

    {
        BooleanParamDescriptor* param = desc.defineBooleanParam(kParamProcessR);
        param->setLabel(kParamProcessRLabel);
        param->setHint(kParamProcessRHint);
        param->setDefault(true);
        param->setLayoutHint(eLayoutHintNoNewLine, 1);
        if (page) {
            page->addChild(*param);
        }
    }
    {
        BooleanParamDescriptor* param = desc.defineBooleanParam(kParamProcessG);
        param->setLabel(kParamProcessGLabel);
        param->setHint(kParamProcessGHint);
        param->setDefault(true);
        param->setLayoutHint(eLayoutHintNoNewLine, 1);
        if (page) {
            page->addChild(*param);
        }
    }
    {
        BooleanParamDescriptor* param = desc.defineBooleanParam(kParamProcessB);
        param->setLabel(kParamProcessBLabel);
        param->setHint(kParamProcessBHint);
        param->setDefault(true);
        param->setLayoutHint(eLayoutHintNoNewLine, 1);
        if (page) {
            page->addChild(*param);
        }
    }
    {
        BooleanParamDescriptor* param = desc.defineBooleanParam(kParamProcessA);
        param->setLabel(kParamProcessALabel);
        param->setHint(kParamProcessAHint);
        param->setDefault(true);
        param->setAnimates(false);
        desc.addClipPreferencesSlaveParam(*param);
        if (page) {
            page->addChild(*param);
        }
    }

    generatorDescribeInContext(page, desc, *dstClip, eGeneratorExtentSize, ePixelComponentRGBA, false,  context);

    // corner radius
    {
        Double2DParamDescriptor* param = desc.defineDouble2DParam(kParamCornerRadius);
        param->setLabel(kParamCornerRadiusLabel);
        param->setHint(kParamCornerRadiusHint);
        param->setDoubleType(eDoubleTypeXY);
        param->setDefault(0., 0.);
        param->setRange(0., 0., DBL_MAX, DBL_MAX);
        param->setDisplayRange(0., 0., 100., 100.);
        param->setDigits(1);
        if (page) {
            page->addChild(*param);
        }
    }

    // softness
    {
        DoubleParamDescriptor* param = desc.defineDoubleParam(kParamSoftness);
        param->setLabel(kParamSoftnessLabel);
        param->setHint(kParamSoftnessHint);
        param->setDefault(0.);
        param->setIncrement(0.01);
        param->setRange(0., DBL_MAX);
        param->setDisplayRange(0., 100.);
        param->setDigits(2);
        if (page) {
            page->addChild(*param);
        }
    }

    // color0
    {
        RGBAParamDescriptor* param = desc.defineRGBAParam(kParamColor0);
        param->setLabel(kParamColor0Label);
        param->setDefault(0, 0, 0, 0);
        if (page) {
            page->addChild(*param);
        }
    }

    // color1
    {
        RGBAParamDescriptor* param = desc.defineRGBAParam(kParamColor1);
        param->setLabel(kParamColor1Label);
        param->setDefault(1., 1., 1., 1. );
        if (page) {
            page->addChild(*param);
        }
    }

    // expandRoD
    {
        BooleanParamDescriptor *param = desc.defineBooleanParam(kParamExpandRoD);
        param->setLabel(kParamExpandRoDLabel);
        param->setHint(kParamExpandRoDHint);
        param->setDefault(true);
        if (page) {
            page->addChild(*param);
        }
    }

    ofxsMaskMixDescribeParams(desc, page);
} // RectanglePluginFactory::describeInContext

static RectanglePluginFactory p(kPluginIdentifier, kPluginVersionMajor, kPluginVersionMinor);
mRegisterPluginFactoryInstance(p)

OFXS_NAMESPACE_ANONYMOUS_EXIT<|MERGE_RESOLUTION|>--- conflicted
+++ resolved
@@ -945,14 +945,6 @@
 {
     if (_srcClip) {
         // set the premultiplication of _dstClip if alpha is affected and source is Opaque
-<<<<<<< HEAD
-        bool processA;
-        _processA->getValue(processA);
-        if ( processA &&
-             ( ( _srcClip->getPixelComponents() == ePixelComponentRGBA) ||
-               ( _srcClip->getPixelComponents() == ePixelComponentAlpha) ) &&
-             ( _srcClip->getPreMultiplication() == eImageOpaque) ) {
-=======
         bool processA = _processA->getValue();
         // Unfortunately, we cannot check the output components as was done in
         // https://github.com/devernay/openfx-misc/commit/844a442b5baeef4b1e1a0fd4d5e957707f4465ca
@@ -960,7 +952,6 @@
         // We just set the output components.
         if ( processA && _srcClip && _srcClip->isConnected() && _srcClip->getPreMultiplication() == eImageOpaque) {
             clipPreferences.setClipComponents(*_dstClip, ePixelComponentRGBA);
->>>>>>> 29c7f05c
             clipPreferences.setOutputPremultiplication(eImageUnPreMultiplied);
         }
     }
