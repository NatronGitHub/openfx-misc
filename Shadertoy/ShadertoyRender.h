--- conflicted
+++ resolved
@@ -926,10 +926,7 @@
     "uniform vec2      ifFragCoordOffsetUniform;\n"
     "uniform vec2      iRenderScale;\n" // the OpenFX renderscale
     "uniform vec2      iChannelOffset["STRINGISE (NBINPUTS)"];\n"
-<<<<<<< HEAD
-=======
-    "#define texture texture2D\n" // for some compatibility with newer Shadertoy
->>>>>>> ef5c4eec
+    "#define texture texture2D\n" // for some compatibility with newer Shadertoy>
 ;
 
 // https://raw.githubusercontent.com/beautypi/shadertoy-iOS-v2/master/shadertoy/shaders/fragment_main_image.glsl
